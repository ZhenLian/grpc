# gRPC Bazel BUILD file.
#
# Copyright 2016 gRPC authors.
#
# Licensed under the Apache License, Version 2.0 (the "License");
# you may not use this file except in compliance with the License.
# You may obtain a copy of the License at
#
#     http://www.apache.org/licenses/LICENSE-2.0
#
# Unless required by applicable law or agreed to in writing, software
# distributed under the License is distributed on an "AS IS" BASIS,
# WITHOUT WARRANTIES OR CONDITIONS OF ANY KIND, either express or implied.
# See the License for the specific language governing permissions and
# limitations under the License.

licenses(["notice"])  # Apache v2

exports_files(["LICENSE"])

package(
    default_visibility = ["//visibility:public"],
    features = [
        "-layering_check",
        "-parse_headers",
    ],
)

load(
    "//bazel:grpc_build_system.bzl",
    "grpc_cc_library",
    "grpc_proto_plugin",
    "grpc_generate_one_off_targets",
)

config_setting(
    name = "grpc_no_ares",
    values = {"define": "grpc_no_ares=true"},
)

config_setting(
    name = "grpc_allow_exceptions",
    values = {"define": "GRPC_ALLOW_EXCEPTIONS=1"},
)

config_setting(
    name = "grpc_disallow_exceptions",
    values = {"define": "GRPC_ALLOW_EXCEPTIONS=0"},
)

config_setting(
    name = "remote_execution",
    values = {"define": "GRPC_PORT_ISOLATED_RUNTIME=1"},
)

# This should be updated along with build.yaml
g_stands_for = "glamorous"

core_version = "6.0.0-dev"

version = "1.10.0-dev"

GPR_PUBLIC_HDRS = [
    "include/grpc/support/alloc.h",
    "include/grpc/support/atm.h",
    "include/grpc/support/atm_gcc_atomic.h",
    "include/grpc/support/atm_gcc_sync.h",
    "include/grpc/support/atm_windows.h",
    "include/grpc/support/cmdline.h",
    "include/grpc/support/cpu.h",
    "include/grpc/support/log.h",
    "include/grpc/support/log_windows.h",
    "include/grpc/support/port_platform.h",
    "include/grpc/support/string_util.h",
    "include/grpc/support/subprocess.h",
    "include/grpc/support/sync.h",
    "include/grpc/support/sync_custom.h",
    "include/grpc/support/sync_generic.h",
    "include/grpc/support/sync_posix.h",
    "include/grpc/support/sync_windows.h",
    "include/grpc/support/thd.h",
    "include/grpc/support/time.h",
    "include/grpc/support/tls.h",
    "include/grpc/support/tls_gcc.h",
    "include/grpc/support/tls_msvc.h",
    "include/grpc/support/tls_pthread.h",
]

GRPC_PUBLIC_HDRS = [
    "include/grpc/byte_buffer.h",
    "include/grpc/byte_buffer_reader.h",
    "include/grpc/compression.h",
    "include/grpc/fork.h",
    "include/grpc/grpc.h",
    "include/grpc/grpc_posix.h",
    "include/grpc/grpc_security_constants.h",
    "include/grpc/load_reporting.h",
    "include/grpc/slice.h",
    "include/grpc/slice_buffer.h",
    "include/grpc/status.h",
    "include/grpc/support/workaround_list.h",
]

GRPC_SECURE_PUBLIC_HDRS = [
    "include/grpc/grpc_security.h",
]

# TODO(ctiller): layer grpc atop grpc_unsecure, layer grpc++ atop grpc++_unsecure
GRPCXX_SRCS = [
    "src/cpp/client/channel_cc.cc",
    "src/cpp/client/client_context.cc",
    "src/cpp/client/create_channel.cc",
    "src/cpp/client/create_channel_internal.cc",
    "src/cpp/client/create_channel_posix.cc",
    "src/cpp/client/credentials_cc.cc",
    "src/cpp/client/generic_stub.cc",
    "src/cpp/common/alarm.cc",
    "src/cpp/common/channel_arguments.cc",
    "src/cpp/common/channel_filter.cc",
    "src/cpp/common/completion_queue_cc.cc",
    "src/cpp/common/core_codegen.cc",
    "src/cpp/common/resource_quota_cc.cc",
    "src/cpp/common/rpc_method.cc",
    "src/cpp/common/version_cc.cc",
    "src/cpp/server/async_generic_service.cc",
    "src/cpp/server/channel_argument_option.cc",
    "src/cpp/server/create_default_thread_pool.cc",
    "src/cpp/server/dynamic_thread_pool.cc",
    "src/cpp/server/health/default_health_check_service.cc",
    "src/cpp/server/health/health.pb.c",
    "src/cpp/server/health/health_check_service.cc",
    "src/cpp/server/health/health_check_service_server_builder_option.cc",
    "src/cpp/server/server_builder.cc",
    "src/cpp/server/server_cc.cc",
    "src/cpp/server/server_context.cc",
    "src/cpp/server/server_credentials.cc",
    "src/cpp/server/server_posix.cc",
    "src/cpp/thread_manager/thread_manager.cc",
    "src/cpp/util/byte_buffer_cc.cc",
    "src/cpp/util/slice_cc.cc",
    "src/cpp/util/status.cc",
    "src/cpp/util/string_ref.cc",
    "src/cpp/util/time_cc.cc",
]

GRPCXX_HDRS = [
    "src/cpp/client/create_channel_internal.h",
    "src/cpp/common/channel_filter.h",
    "src/cpp/server/dynamic_thread_pool.h",
    "src/cpp/server/health/default_health_check_service.h",
    "src/cpp/server/health/health.pb.h",
    "src/cpp/server/thread_pool_interface.h",
    "src/cpp/thread_manager/thread_manager.h",
]

GRPCXX_PUBLIC_HDRS = [
    "include/grpc++/alarm.h",
    "include/grpc++/channel.h",
    "include/grpc++/client_context.h",
    "include/grpc++/completion_queue.h",
    "include/grpc++/create_channel.h",
    "include/grpc++/create_channel_posix.h",
    "include/grpc++/ext/health_check_service_server_builder_option.h",
    "include/grpc++/generic/async_generic_service.h",
    "include/grpc++/generic/generic_stub.h",
    "include/grpc++/grpc++.h",
    "include/grpc++/health_check_service_interface.h",
    "include/grpc++/impl/call.h",
    "include/grpc++/impl/channel_argument_option.h",
    "include/grpc++/impl/client_unary_call.h",
    "include/grpc++/impl/codegen/core_codegen.h",
    "include/grpc++/impl/grpc_library.h",
    "include/grpc++/impl/method_handler_impl.h",
    "include/grpc++/impl/rpc_method.h",
    "include/grpc++/impl/rpc_service_method.h",
    "include/grpc++/impl/serialization_traits.h",
    "include/grpc++/impl/server_builder_option.h",
    "include/grpc++/impl/server_builder_plugin.h",
    "include/grpc++/impl/server_initializer.h",
    "include/grpc++/impl/service_type.h",
    "include/grpc++/impl/sync_cxx11.h",
    "include/grpc++/impl/sync_no_cxx11.h",
    "include/grpc++/resource_quota.h",
    "include/grpc++/security/auth_context.h",
    "include/grpc++/security/auth_metadata_processor.h",
    "include/grpc++/security/credentials.h",
    "include/grpc++/security/server_credentials.h",
    "include/grpc++/server.h",
    "include/grpc++/server_builder.h",
    "include/grpc++/server_context.h",
    "include/grpc++/server_posix.h",
    "include/grpc++/support/async_stream.h",
    "include/grpc++/support/async_unary_call.h",
    "include/grpc++/support/byte_buffer.h",
    "include/grpc++/support/channel_arguments.h",
    "include/grpc++/support/config.h",
    "include/grpc++/support/slice.h",
    "include/grpc++/support/status.h",
    "include/grpc++/support/status_code_enum.h",
    "include/grpc++/support/string_ref.h",
    "include/grpc++/support/stub_options.h",
    "include/grpc++/support/sync_stream.h",
    "include/grpc++/support/time.h",
]

grpc_cc_library(
    name = "gpr",
    language = "c++",
    public_hdrs = GPR_PUBLIC_HDRS,
    standalone = True,
    deps = [
        "gpr_base",
    ],
)

grpc_cc_library(
    name = "grpc_unsecure",
    srcs = [
        "src/core/lib/surface/init.cc",
        "src/core/lib/surface/init_unsecure.cc",
        "src/core/plugin_registry/grpc_unsecure_plugin_registry.cc",
    ],
    language = "c++",
    public_hdrs = GRPC_PUBLIC_HDRS,
    standalone = True,
    deps = [
        "grpc_common",
        "grpc_lb_policy_grpclb",
    ],
)

grpc_cc_library(
    name = "grpc",
    srcs = [
        "src/core/lib/surface/init.cc",
        "src/core/plugin_registry/grpc_plugin_registry.cc",
    ],
    language = "c++",
    public_hdrs = GRPC_PUBLIC_HDRS + GRPC_SECURE_PUBLIC_HDRS,
    standalone = True,
    deps = [
        "grpc_common",
        "grpc_lb_policy_grpclb_secure",
        "grpc_secure",
        "grpc_transport_chttp2_client_secure",
        "grpc_transport_chttp2_server_secure",
    ],
)

grpc_cc_library(
    name = "grpc_cronet",
    srcs = [
        "src/core/lib/surface/init.cc",
        "src/core/plugin_registry/grpc_cronet_plugin_registry.cc",
    ],
    language = "c++",
    deps = [
        "grpc_base",
        "grpc_http_filters",
        "grpc_transport_chttp2_client_secure",
        "grpc_transport_cronet_client_secure",
    ],
)

grpc_cc_library(
    name = "grpc++_public_hdrs",
    hdrs = GRPCXX_PUBLIC_HDRS,
)

grpc_cc_library(
    name = "grpc++",
    srcs = [
        "src/cpp/client/insecure_credentials.cc",
        "src/cpp/client/secure_credentials.cc",
        "src/cpp/common/auth_property_iterator.cc",
        "src/cpp/common/secure_auth_context.cc",
        "src/cpp/common/secure_channel_arguments.cc",
        "src/cpp/common/secure_create_auth_context.cc",
        "src/cpp/server/insecure_server_credentials.cc",
        "src/cpp/server/secure_server_credentials.cc",
    ],
    hdrs = [
        "src/cpp/client/secure_credentials.h",
        "src/cpp/common/secure_auth_context.h",
        "src/cpp/server/secure_server_credentials.h",
    ],
    language = "c++",
    public_hdrs = GRPCXX_PUBLIC_HDRS,
    standalone = True,
    deps = [
        "gpr",
        "grpc",
        "grpc++_base",
        "grpc++_codegen_base",
        "grpc++_codegen_base_src",
        "grpc++_codegen_proto",
    ],
)

grpc_cc_library(
    name = "grpc++_unsecure",
    srcs = [
        "src/cpp/client/insecure_credentials.cc",
        "src/cpp/common/insecure_create_auth_context.cc",
        "src/cpp/server/insecure_server_credentials.cc",
    ],
    language = "c++",
    standalone = True,
    deps = [
        "gpr",
        "grpc++_base_unsecure",
        "grpc++_codegen_base",
        "grpc++_codegen_base_src",
        "grpc++_codegen_proto",
        "grpc_unsecure",
    ],
)

grpc_cc_library(
    name = "grpc++_error_details",
    srcs = [
        "src/cpp/util/error_details.cc",
    ],
    hdrs = [
        "include/grpc++/support/error_details.h",
    ],
    language = "c++",
    standalone = True,
    deps = [
        "grpc++",
        "//src/proto/grpc/status:status_proto",
    ],
)

grpc_cc_library(
    name = "grpc_plugin_support",
    srcs = [
        "src/compiler/cpp_generator.cc",
        "src/compiler/csharp_generator.cc",
        "src/compiler/node_generator.cc",
        "src/compiler/objective_c_generator.cc",
        "src/compiler/php_generator.cc",
        "src/compiler/python_generator.cc",
        "src/compiler/ruby_generator.cc",
    ],
    hdrs = [
        "src/compiler/config.h",
        "src/compiler/cpp_generator.h",
        "src/compiler/cpp_generator_helpers.h",
        "src/compiler/csharp_generator.h",
        "src/compiler/csharp_generator_helpers.h",
        "src/compiler/generator_helpers.h",
        "src/compiler/node_generator.h",
        "src/compiler/node_generator_helpers.h",
        "src/compiler/objective_c_generator.h",
        "src/compiler/objective_c_generator_helpers.h",
        "src/compiler/php_generator.h",
        "src/compiler/php_generator_helpers.h",
        "src/compiler/protobuf_plugin.h",
        "src/compiler/python_generator.h",
        "src/compiler/python_generator_helpers.h",
        "src/compiler/python_private_generator.h",
        "src/compiler/ruby_generator.h",
        "src/compiler/ruby_generator_helpers-inl.h",
        "src/compiler/ruby_generator_map-inl.h",
        "src/compiler/ruby_generator_string-inl.h",
        "src/compiler/schema_interface.h",
    ],
    external_deps = [
        "protobuf_clib",
    ],
    language = "c++",
    deps = [
        "grpc++_config_proto",
    ],
)

grpc_proto_plugin(
    name = "grpc_cpp_plugin",
    srcs = ["src/compiler/cpp_plugin.cc"],
    deps = [":grpc_plugin_support"],
)

grpc_proto_plugin(
    name = "grpc_csharp_plugin",
    srcs = ["src/compiler/csharp_plugin.cc"],
    deps = [":grpc_plugin_support"],
)

grpc_proto_plugin(
    name = "grpc_node_plugin",
    srcs = ["src/compiler/node_plugin.cc"],
    deps = [":grpc_plugin_support"],
)

grpc_proto_plugin(
    name = "grpc_objective_c_plugin",
    srcs = ["src/compiler/objective_c_plugin.cc"],
    deps = [":grpc_plugin_support"],
)

grpc_proto_plugin(
    name = "grpc_php_plugin",
    srcs = ["src/compiler/php_plugin.cc"],
    deps = [":grpc_plugin_support"],
)

grpc_proto_plugin(
    name = "grpc_python_plugin",
    srcs = ["src/compiler/python_plugin.cc"],
    deps = [":grpc_plugin_support"],
)

grpc_proto_plugin(
    name = "grpc_ruby_plugin",
    srcs = ["src/compiler/ruby_plugin.cc"],
    deps = [":grpc_plugin_support"],
)

grpc_cc_library(
    name = "grpc_csharp_ext",
    srcs = [
        "src/csharp/ext/grpc_csharp_ext.c",
    ],
    language = "csharp",
    deps = [
        "gpr",
        "grpc",
    ],
)

grpc_cc_library(
    name = "census",
    srcs = [
        "src/core/ext/census/grpc_context.cc",
    ],
    external_deps = [
        "nanopb",
    ],
    language = "c++",
    public_hdrs = [
        "include/grpc/census.h",
    ],
    deps = [
        "grpc_base",
    ],
)

grpc_cc_library(
    name = "gpr_base",
    srcs = [
        "src/core/lib/profiling/basic_timers.cc",
        "src/core/lib/profiling/stap_timers.cc",
        "src/core/lib/gpr/alloc.cc",
        "src/core/lib/gpr/arena.cc",
        "src/core/lib/gpr/atm.cc",
        "src/core/lib/gpr/cmdline.cc",
        "src/core/lib/gpr/cpu_iphone.cc",
        "src/core/lib/gpr/cpu_linux.cc",
        "src/core/lib/gpr/cpu_posix.cc",
        "src/core/lib/gpr/cpu_windows.cc",
        "src/core/lib/gpr/env_linux.cc",
        "src/core/lib/gpr/env_posix.cc",
        "src/core/lib/gpr/env_windows.cc",
        "src/core/lib/gpr/fork.cc",
        "src/core/lib/gpr/host_port.cc",
        "src/core/lib/gpr/log.cc",
        "src/core/lib/gpr/log_android.cc",
        "src/core/lib/gpr/log_linux.cc",
        "src/core/lib/gpr/log_posix.cc",
        "src/core/lib/gpr/log_windows.cc",
        "src/core/lib/gpr/mpscq.cc",
        "src/core/lib/gpr/murmur_hash.cc",
        "src/core/lib/gpr/string.cc",
        "src/core/lib/gpr/string_posix.cc",
        "src/core/lib/gpr/string_util_windows.cc",
        "src/core/lib/gpr/string_windows.cc",
        "src/core/lib/gpr/subprocess_posix.cc",
        "src/core/lib/gpr/subprocess_windows.cc",
        "src/core/lib/gpr/sync.cc",
        "src/core/lib/gpr/sync_posix.cc",
        "src/core/lib/gpr/sync_windows.cc",
        "src/core/lib/gpr/thd.cc",
        "src/core/lib/gpr/thd_posix.cc",
        "src/core/lib/gpr/thd_windows.cc",
        "src/core/lib/gpr/time.cc",
        "src/core/lib/gpr/time_posix.cc",
        "src/core/lib/gpr/time_precise.cc",
        "src/core/lib/gpr/time_windows.cc",
        "src/core/lib/gpr/tls_pthread.cc",
        "src/core/lib/gpr/tmpfile_msys.cc",
        "src/core/lib/gpr/tmpfile_posix.cc",
        "src/core/lib/gpr/tmpfile_windows.cc",
        "src/core/lib/gpr/wrap_memcpy.cc",
    ],
    hdrs = [
        "src/core/lib/profiling/timers.h",
        "src/core/lib/gpr/arena.h",
        "src/core/lib/gpr/env.h",
        "src/core/lib/gpr/fork.h",
<<<<<<< HEAD
	"src/core/lib/gpr/useful.h",
=======
        "src/core/lib/gpr/host_port.h",
>>>>>>> 100e0a78
        "src/core/lib/gpr/mpscq.h",
        "src/core/lib/gpr/murmur_hash.h",
        "src/core/lib/gpr/spinlock.h",
        "src/core/lib/gpr/string.h",
        "src/core/lib/gpr/string_windows.h",
        "src/core/lib/gpr/thd_internal.h",
        "src/core/lib/gpr/time_precise.h",
        "src/core/lib/gpr/tmpfile.h",
    ],
    language = "c++",
    public_hdrs = GPR_PUBLIC_HDRS,
    deps = [
        "gpr_codegen",
    ],
)

grpc_cc_library(
    name = "gpr_codegen",
    language = "c++",
    public_hdrs = [
        "include/grpc/impl/codegen/atm.h",
        "include/grpc/impl/codegen/atm_gcc_atomic.h",
        "include/grpc/impl/codegen/atm_gcc_sync.h",
        "include/grpc/impl/codegen/atm_windows.h",
        "include/grpc/impl/codegen/fork.h",
        "include/grpc/impl/codegen/gpr_slice.h",
        "include/grpc/impl/codegen/gpr_types.h",
        "include/grpc/impl/codegen/port_platform.h",
        "include/grpc/impl/codegen/sync.h",
        "include/grpc/impl/codegen/sync_custom.h",
        "include/grpc/impl/codegen/sync_generic.h",
        "include/grpc/impl/codegen/sync_posix.h",
        "include/grpc/impl/codegen/sync_windows.h",
    ],
)

grpc_cc_library(
    name = "grpc_trace",
    srcs = ["src/core/lib/debug/trace.cc"],
    hdrs = ["src/core/lib/debug/trace.h"],
    language = "c++",
    public_hdrs = GRPC_PUBLIC_HDRS,
    deps = [
        "grpc_codegen",
        ":gpr",
    ],
)

grpc_cc_library(
    name = "gpr++_base",
    language = "c++",
    public_hdrs = [
        "src/core/lib/gprpp/abstract.h",
        "src/core/lib/gprpp/manual_constructor.h",
        "src/core/lib/gprpp/memory.h",
    ],
)

grpc_cc_library(
    name = "atomic",
    language = "c++",
    public_hdrs = [
        "src/core/lib/gprpp/atomic.h",
    ],
    hdrs = [
        "src/core/lib/gprpp/atomic_with_atm.h",
        "src/core/lib/gprpp/atomic_with_std.h",
    ],
    deps = [
        "gpr",
    ],
)

grpc_cc_library(
    name = "inlined_vector",
    language = "c++",
    public_hdrs = [
        "src/core/lib/gprpp/inlined_vector.h",
    ],
    deps = [
        "gpr++_base",
    ],
)

grpc_cc_library(
    name = "debug_location",
    language = "c++",
    public_hdrs = ["src/core/lib/gprpp/debug_location.h"],
)

grpc_cc_library(
    name = "orphanable",
    language = "c++",
    public_hdrs = ["src/core/lib/gprpp/orphanable.h"],
    deps = [
        "debug_location",
        "ref_counted_ptr",
        "gpr++_base",
        "grpc_trace",
    ],
)

grpc_cc_library(
    name = "ref_counted",
    language = "c++",
    public_hdrs = ["src/core/lib/gprpp/ref_counted.h"],
    deps = [
        "debug_location",
        "ref_counted_ptr",
        "gpr++_base",
        "grpc_trace",
    ],
)

grpc_cc_library(
    name = "ref_counted_ptr",
    language = "c++",
    public_hdrs = ["src/core/lib/gprpp/ref_counted_ptr.h"],
    deps = [
        "gpr++_base",
    ],
)

grpc_cc_library(
    name = "grpc_base_c",
    srcs = [
        "src/core/lib/avl/avl.cc",
        "src/core/lib/backoff/backoff.cc",
        "src/core/lib/channel/channel_args.cc",
        "src/core/lib/channel/channel_stack.cc",
        "src/core/lib/channel/channel_stack_builder.cc",
        "src/core/lib/channel/connected_channel.cc",
        "src/core/lib/channel/handshaker.cc",
        "src/core/lib/channel/handshaker_factory.cc",
        "src/core/lib/channel/handshaker_registry.cc",
        "src/core/lib/compression/compression.cc",
        "src/core/lib/compression/compression_internal.cc",
        "src/core/lib/compression/message_compress.cc",
        "src/core/lib/compression/stream_compression.cc",
        "src/core/lib/compression/stream_compression_gzip.cc",
        "src/core/lib/compression/stream_compression_identity.cc",
        "src/core/lib/debug/stats.cc",
        "src/core/lib/debug/stats_data.cc",
        "src/core/lib/http/format_request.cc",
        "src/core/lib/http/httpcli.cc",
        "src/core/lib/http/parser.cc",
        "src/core/lib/iomgr/call_combiner.cc",
        "src/core/lib/iomgr/combiner.cc",
        "src/core/lib/iomgr/endpoint.cc",
        "src/core/lib/iomgr/endpoint_pair_posix.cc",
        "src/core/lib/iomgr/endpoint_pair_uv.cc",
        "src/core/lib/iomgr/endpoint_pair_windows.cc",
        "src/core/lib/iomgr/error.cc",
        "src/core/lib/iomgr/ev_epoll1_linux.cc",
        "src/core/lib/iomgr/ev_epollex_linux.cc",
        "src/core/lib/iomgr/ev_epollsig_linux.cc",
        "src/core/lib/iomgr/ev_poll_posix.cc",
        "src/core/lib/iomgr/ev_posix.cc",
        "src/core/lib/iomgr/ev_windows.cc",
        "src/core/lib/iomgr/exec_ctx.cc",
        "src/core/lib/iomgr/executor.cc",
        "src/core/lib/iomgr/fork_posix.cc",
        "src/core/lib/iomgr/fork_windows.cc",
        "src/core/lib/iomgr/gethostname_fallback.cc",
        "src/core/lib/iomgr/gethostname_host_name_max.cc",
        "src/core/lib/iomgr/gethostname_sysconf.cc",
        "src/core/lib/iomgr/iocp_windows.cc",
        "src/core/lib/iomgr/iomgr.cc",
        "src/core/lib/iomgr/iomgr_posix.cc",
        "src/core/lib/iomgr/iomgr_uv.cc",
        "src/core/lib/iomgr/iomgr_windows.cc",
        "src/core/lib/iomgr/is_epollexclusive_available.cc",
        "src/core/lib/iomgr/load_file.cc",
        "src/core/lib/iomgr/lockfree_event.cc",
        "src/core/lib/iomgr/network_status_tracker.cc",
        "src/core/lib/iomgr/polling_entity.cc",
        "src/core/lib/iomgr/pollset_set_uv.cc",
        "src/core/lib/iomgr/pollset_set_windows.cc",
        "src/core/lib/iomgr/pollset_uv.cc",
        "src/core/lib/iomgr/pollset_windows.cc",
        "src/core/lib/iomgr/resolve_address_posix.cc",
        "src/core/lib/iomgr/resolve_address_uv.cc",
        "src/core/lib/iomgr/resolve_address_windows.cc",
        "src/core/lib/iomgr/resource_quota.cc",
        "src/core/lib/iomgr/sockaddr_utils.cc",
        "src/core/lib/iomgr/socket_factory_posix.cc",
        "src/core/lib/iomgr/socket_mutator.cc",
        "src/core/lib/iomgr/socket_utils_common_posix.cc",
        "src/core/lib/iomgr/socket_utils_linux.cc",
        "src/core/lib/iomgr/socket_utils_posix.cc",
        "src/core/lib/iomgr/socket_utils_uv.cc",
        "src/core/lib/iomgr/socket_utils_windows.cc",
        "src/core/lib/iomgr/socket_windows.cc",
        "src/core/lib/iomgr/tcp_client_posix.cc",
        "src/core/lib/iomgr/tcp_client_uv.cc",
        "src/core/lib/iomgr/tcp_client_windows.cc",
        "src/core/lib/iomgr/tcp_posix.cc",
        "src/core/lib/iomgr/tcp_server_posix.cc",
        "src/core/lib/iomgr/tcp_server_utils_posix_common.cc",
        "src/core/lib/iomgr/tcp_server_utils_posix_ifaddrs.cc",
        "src/core/lib/iomgr/tcp_server_utils_posix_noifaddrs.cc",
        "src/core/lib/iomgr/tcp_server_uv.cc",
        "src/core/lib/iomgr/tcp_server_windows.cc",
        "src/core/lib/iomgr/tcp_uv.cc",
        "src/core/lib/iomgr/tcp_windows.cc",
        "src/core/lib/iomgr/time_averaged_stats.cc",
        "src/core/lib/iomgr/timer_generic.cc",
        "src/core/lib/iomgr/timer_heap.cc",
        "src/core/lib/iomgr/timer_manager.cc",
        "src/core/lib/iomgr/timer_uv.cc",
        "src/core/lib/iomgr/udp_server.cc",
        "src/core/lib/iomgr/unix_sockets_posix.cc",
        "src/core/lib/iomgr/unix_sockets_posix_noop.cc",
        "src/core/lib/iomgr/wakeup_fd_cv.cc",
        "src/core/lib/iomgr/wakeup_fd_eventfd.cc",
        "src/core/lib/iomgr/wakeup_fd_nospecial.cc",
        "src/core/lib/iomgr/wakeup_fd_pipe.cc",
        "src/core/lib/iomgr/wakeup_fd_posix.cc",
        "src/core/lib/json/json.cc",
        "src/core/lib/json/json_reader.cc",
        "src/core/lib/json/json_string.cc",
        "src/core/lib/json/json_writer.cc",
        "src/core/lib/slice/b64.cc",
        "src/core/lib/slice/percent_encoding.cc",
        "src/core/lib/slice/slice.cc",
        "src/core/lib/slice/slice_buffer.cc",
        "src/core/lib/slice/slice_hash_table.cc",
        "src/core/lib/slice/slice_intern.cc",
        "src/core/lib/slice/slice_string_helpers.cc",
        "src/core/lib/surface/api_trace.cc",
        "src/core/lib/surface/byte_buffer.cc",
        "src/core/lib/surface/byte_buffer_reader.cc",
        "src/core/lib/surface/call.cc",
        "src/core/lib/surface/call_details.cc",
        "src/core/lib/surface/call_log_batch.cc",
        "src/core/lib/surface/channel.cc",
        "src/core/lib/surface/channel_init.cc",
        "src/core/lib/surface/channel_ping.cc",
        "src/core/lib/surface/channel_stack_type.cc",
        "src/core/lib/surface/completion_queue.cc",
        "src/core/lib/surface/completion_queue_factory.cc",
        "src/core/lib/surface/event_string.cc",
        "src/core/lib/surface/metadata_array.cc",
        "src/core/lib/surface/server.cc",
        "src/core/lib/surface/validate_metadata.cc",
        "src/core/lib/surface/version.cc",
        "src/core/lib/transport/bdp_estimator.cc",
        "src/core/lib/transport/byte_stream.cc",
        "src/core/lib/transport/connectivity_state.cc",
        "src/core/lib/transport/error_utils.cc",
        "src/core/lib/transport/metadata.cc",
        "src/core/lib/transport/metadata_batch.cc",
        "src/core/lib/transport/pid_controller.cc",
        "src/core/lib/transport/service_config.cc",
        "src/core/lib/transport/static_metadata.cc",
        "src/core/lib/transport/status_conversion.cc",
        "src/core/lib/transport/timeout_encoding.cc",
        "src/core/lib/transport/transport.cc",
        "src/core/lib/transport/transport_op_string.cc",
    ],
    hdrs = [
        "src/core/lib/avl/avl.h",
        "src/core/lib/backoff/backoff.h",
        "src/core/lib/channel/channel_args.h",
        "src/core/lib/channel/channel_stack.h",
        "src/core/lib/channel/channel_stack_builder.h",
        "src/core/lib/channel/connected_channel.h",
        "src/core/lib/channel/context.h",
        "src/core/lib/channel/handshaker.h",
        "src/core/lib/channel/handshaker_factory.h",
        "src/core/lib/channel/handshaker_registry.h",
        "src/core/lib/compression/algorithm_metadata.h",
        "src/core/lib/compression/compression_internal.h",
        "src/core/lib/compression/message_compress.h",
        "src/core/lib/compression/stream_compression.h",
        "src/core/lib/compression/stream_compression_gzip.h",
        "src/core/lib/compression/stream_compression_identity.h",
        "src/core/lib/debug/stats.h",
        "src/core/lib/debug/stats_data.h",
        "src/core/lib/http/format_request.h",
        "src/core/lib/http/httpcli.h",
        "src/core/lib/http/parser.h",
        "src/core/lib/iomgr/block_annotate.h",
        "src/core/lib/iomgr/call_combiner.h",
        "src/core/lib/iomgr/closure.h",
        "src/core/lib/iomgr/combiner.h",
        "src/core/lib/iomgr/endpoint.h",
        "src/core/lib/iomgr/endpoint_pair.h",
        "src/core/lib/iomgr/error.h",
        "src/core/lib/iomgr/error_internal.h",
        "src/core/lib/iomgr/ev_epoll1_linux.h",
        "src/core/lib/iomgr/ev_epollex_linux.h",
        "src/core/lib/iomgr/ev_epollsig_linux.h",
        "src/core/lib/iomgr/ev_poll_posix.h",
        "src/core/lib/iomgr/ev_posix.h",
        "src/core/lib/iomgr/exec_ctx.h",
        "src/core/lib/iomgr/executor.h",
        "src/core/lib/iomgr/gethostname.h",
        "src/core/lib/iomgr/iocp_windows.h",
        "src/core/lib/iomgr/iomgr.h",
        "src/core/lib/iomgr/iomgr_internal.h",
        "src/core/lib/iomgr/iomgr_posix.h",
        "src/core/lib/iomgr/iomgr_uv.h",
        "src/core/lib/iomgr/is_epollexclusive_available.h",
        "src/core/lib/iomgr/load_file.h",
        "src/core/lib/iomgr/lockfree_event.h",
        "src/core/lib/iomgr/nameser.h",
        "src/core/lib/iomgr/network_status_tracker.h",
        "src/core/lib/iomgr/polling_entity.h",
        "src/core/lib/iomgr/pollset.h",
        "src/core/lib/iomgr/pollset_set.h",
        "src/core/lib/iomgr/pollset_set_windows.h",
        "src/core/lib/iomgr/pollset_uv.h",
        "src/core/lib/iomgr/pollset_windows.h",
        "src/core/lib/iomgr/port.h",
        "src/core/lib/iomgr/resolve_address.h",
        "src/core/lib/iomgr/resource_quota.h",
        "src/core/lib/iomgr/sockaddr.h",
        "src/core/lib/iomgr/sockaddr_posix.h",
        "src/core/lib/iomgr/sockaddr_utils.h",
        "src/core/lib/iomgr/sockaddr_windows.h",
        "src/core/lib/iomgr/socket_factory_posix.h",
        "src/core/lib/iomgr/socket_mutator.h",
        "src/core/lib/iomgr/socket_utils.h",
        "src/core/lib/iomgr/socket_utils_posix.h",
        "src/core/lib/iomgr/socket_windows.h",
        "src/core/lib/iomgr/sys_epoll_wrapper.h",
        "src/core/lib/iomgr/tcp_client.h",
        "src/core/lib/iomgr/tcp_client_posix.h",
        "src/core/lib/iomgr/tcp_posix.h",
        "src/core/lib/iomgr/tcp_server.h",
        "src/core/lib/iomgr/tcp_server_utils_posix.h",
        "src/core/lib/iomgr/tcp_uv.h",
        "src/core/lib/iomgr/tcp_windows.h",
        "src/core/lib/iomgr/time_averaged_stats.h",
        "src/core/lib/iomgr/timer.h",
        "src/core/lib/iomgr/timer_generic.h",
        "src/core/lib/iomgr/timer_heap.h",
        "src/core/lib/iomgr/timer_manager.h",
        "src/core/lib/iomgr/timer_uv.h",
        "src/core/lib/iomgr/udp_server.h",
        "src/core/lib/iomgr/unix_sockets_posix.h",
        "src/core/lib/iomgr/wakeup_fd_cv.h",
        "src/core/lib/iomgr/wakeup_fd_pipe.h",
        "src/core/lib/iomgr/wakeup_fd_posix.h",
        "src/core/lib/json/json.h",
        "src/core/lib/json/json_common.h",
        "src/core/lib/json/json_reader.h",
        "src/core/lib/json/json_writer.h",
        "src/core/lib/slice/b64.h",
        "src/core/lib/slice/percent_encoding.h",
        "src/core/lib/slice/slice_hash_table.h",
        "src/core/lib/slice/slice_internal.h",
        "src/core/lib/slice/slice_string_helpers.h",
        "src/core/lib/surface/api_trace.h",
        "src/core/lib/surface/call.h",
        "src/core/lib/surface/call_test_only.h",
        "src/core/lib/surface/channel.h",
        "src/core/lib/surface/channel_init.h",
        "src/core/lib/surface/channel_stack_type.h",
        "src/core/lib/surface/completion_queue.h",
        "src/core/lib/surface/completion_queue_factory.h",
        "src/core/lib/surface/event_string.h",
        "src/core/lib/surface/init.h",
        "src/core/lib/surface/lame_client.h",
        "src/core/lib/surface/server.h",
        "src/core/lib/surface/validate_metadata.h",
        "src/core/lib/transport/bdp_estimator.h",
        "src/core/lib/transport/byte_stream.h",
        "src/core/lib/transport/connectivity_state.h",
        "src/core/lib/transport/error_utils.h",
        "src/core/lib/transport/http2_errors.h",
        "src/core/lib/transport/metadata.h",
        "src/core/lib/transport/metadata_batch.h",
        "src/core/lib/transport/pid_controller.h",
        "src/core/lib/transport/service_config.h",
        "src/core/lib/transport/static_metadata.h",
        "src/core/lib/transport/status_conversion.h",
        "src/core/lib/transport/timeout_encoding.h",
        "src/core/lib/transport/transport.h",
        "src/core/lib/transport/transport_impl.h",
    ],
    external_deps = [
        "zlib",
    ],
    language = "c++",
    public_hdrs = GRPC_PUBLIC_HDRS,
    deps = [
        "gpr_base",
        "gpr++_base",
        "grpc_codegen",
        "grpc_trace",
    ],
)

grpc_cc_library(
    name = "grpc_base",
    srcs = [
        "src/core/lib/surface/lame_client.cc",
    ],
    language = "c++",
    deps = [
        "atomic",
        "grpc_base_c",
    ],
)

grpc_cc_library(
    name = "grpc_common",
    language = "c++",
    deps = [
        "grpc_base",
        # standard plugins
        "census",
        "grpc_deadline_filter",
        "grpc_lb_policy_pick_first",
        "grpc_lb_policy_round_robin",
        "grpc_server_load_reporting",
        "grpc_max_age_filter",
        "grpc_message_size_filter",
        "grpc_resolver_dns_ares",
        "grpc_resolver_fake",
        "grpc_resolver_dns_native",
        "grpc_resolver_sockaddr",
        "grpc_transport_chttp2_client_insecure",
        "grpc_transport_chttp2_server_insecure",
        "grpc_transport_inproc",
        "grpc_workaround_cronet_compression_filter",
        "grpc_server_backward_compatibility",
    ],
)

grpc_cc_library(
    name = "grpc_client_channel",
    srcs = [
        "src/core/ext/filters/client_channel/backup_poller.cc",
        "src/core/ext/filters/client_channel/channel_connectivity.cc",
        "src/core/ext/filters/client_channel/client_channel.cc",
        "src/core/ext/filters/client_channel/client_channel_factory.cc",
        "src/core/ext/filters/client_channel/client_channel_plugin.cc",
        "src/core/ext/filters/client_channel/connector.cc",
        "src/core/ext/filters/client_channel/http_connect_handshaker.cc",
        "src/core/ext/filters/client_channel/http_proxy.cc",
        "src/core/ext/filters/client_channel/lb_policy.cc",
        "src/core/ext/filters/client_channel/lb_policy_factory.cc",
        "src/core/ext/filters/client_channel/lb_policy_registry.cc",
        "src/core/ext/filters/client_channel/parse_address.cc",
        "src/core/ext/filters/client_channel/proxy_mapper.cc",
        "src/core/ext/filters/client_channel/proxy_mapper_registry.cc",
        "src/core/ext/filters/client_channel/resolver.cc",
        "src/core/ext/filters/client_channel/resolver_factory.cc",
        "src/core/ext/filters/client_channel/resolver_registry.cc",
        "src/core/ext/filters/client_channel/retry_throttle.cc",
        "src/core/ext/filters/client_channel/subchannel.cc",
        "src/core/ext/filters/client_channel/subchannel_index.cc",
        "src/core/ext/filters/client_channel/uri_parser.cc",
    ],
    hdrs = [
        "src/core/ext/filters/client_channel/backup_poller.h",
        "src/core/ext/filters/client_channel/client_channel.h",
        "src/core/ext/filters/client_channel/client_channel_factory.h",
        "src/core/ext/filters/client_channel/connector.h",
        "src/core/ext/filters/client_channel/http_connect_handshaker.h",
        "src/core/ext/filters/client_channel/http_proxy.h",
        "src/core/ext/filters/client_channel/lb_policy.h",
        "src/core/ext/filters/client_channel/lb_policy_factory.h",
        "src/core/ext/filters/client_channel/lb_policy_registry.h",
        "src/core/ext/filters/client_channel/parse_address.h",
        "src/core/ext/filters/client_channel/proxy_mapper.h",
        "src/core/ext/filters/client_channel/proxy_mapper_registry.h",
        "src/core/ext/filters/client_channel/resolver.h",
        "src/core/ext/filters/client_channel/resolver_factory.h",
        "src/core/ext/filters/client_channel/resolver_registry.h",
        "src/core/ext/filters/client_channel/retry_throttle.h",
        "src/core/ext/filters/client_channel/subchannel.h",
        "src/core/ext/filters/client_channel/subchannel_index.h",
        "src/core/ext/filters/client_channel/uri_parser.h",
    ],
    language = "c++",
    deps = [
        "grpc_base",
        "grpc_deadline_filter",
        "ref_counted",
        "ref_counted_ptr",
    ],
)

grpc_cc_library(
    name = "grpc_max_age_filter",
    srcs = [
        "src/core/ext/filters/max_age/max_age_filter.cc",
    ],
    hdrs = [
        "src/core/ext/filters/max_age/max_age_filter.h",
    ],
    language = "c++",
    deps = [
        "grpc_base",
    ],
)

grpc_cc_library(
    name = "grpc_deadline_filter",
    srcs = [
        "src/core/ext/filters/deadline/deadline_filter.cc",
    ],
    hdrs = [
        "src/core/ext/filters/deadline/deadline_filter.h",
    ],
    language = "c++",
    deps = [
        "grpc_base",
    ],
)

grpc_cc_library(
    name = "grpc_message_size_filter",
    srcs = [
        "src/core/ext/filters/message_size/message_size_filter.cc",
    ],
    hdrs = [
        "src/core/ext/filters/message_size/message_size_filter.h",
    ],
    language = "c++",
    deps = [
        "grpc_base",
    ],
)

grpc_cc_library(
    name = "grpc_http_filters",
    srcs = [
        "src/core/ext/filters/http/client/http_client_filter.cc",
        "src/core/ext/filters/http/http_filters_plugin.cc",
        "src/core/ext/filters/http/message_compress/message_compress_filter.cc",
        "src/core/ext/filters/http/server/http_server_filter.cc",
    ],
    hdrs = [
        "src/core/ext/filters/http/client/http_client_filter.h",
        "src/core/ext/filters/http/message_compress/message_compress_filter.h",
        "src/core/ext/filters/http/server/http_server_filter.h",
    ],
    language = "c++",
    deps = [
        "grpc_base",
    ],
)

grpc_cc_library(
    name = "grpc_workaround_cronet_compression_filter",
    srcs = [
        "src/core/ext/filters/workarounds/workaround_cronet_compression_filter.cc",
    ],
    hdrs = [
        "src/core/ext/filters/workarounds/workaround_cronet_compression_filter.h",
    ],
    language = "c++",
    deps = [
        "grpc_base",
        "grpc_server_backward_compatibility",
    ],
)

grpc_cc_library(
    name = "grpc_codegen",
    language = "c++",
    public_hdrs = [
        "include/grpc/impl/codegen/byte_buffer.h",
        "include/grpc/impl/codegen/byte_buffer_reader.h",
        "include/grpc/impl/codegen/compression_types.h",
        "include/grpc/impl/codegen/connectivity_state.h",
        "include/grpc/impl/codegen/grpc_types.h",
        "include/grpc/impl/codegen/propagation_bits.h",
        "include/grpc/impl/codegen/status.h",
        "include/grpc/impl/codegen/slice.h",
    ],
    deps = [
        "gpr_codegen",
    ],
)

grpc_cc_library(
    name = "grpc_lb_policy_grpclb",
    srcs = [
        "src/core/ext/filters/client_channel/lb_policy/grpclb/client_load_reporting_filter.cc",
        "src/core/ext/filters/client_channel/lb_policy/grpclb/grpclb.cc",
        "src/core/ext/filters/client_channel/lb_policy/grpclb/grpclb_channel.cc",
        "src/core/ext/filters/client_channel/lb_policy/grpclb/grpclb_client_stats.cc",
        "src/core/ext/filters/client_channel/lb_policy/grpclb/load_balancer_api.cc",
        "src/core/ext/filters/client_channel/lb_policy/grpclb/proto/grpc/lb/v1/load_balancer.pb.c",
    ],
    hdrs = [
        "src/core/ext/filters/client_channel/lb_policy/grpclb/client_load_reporting_filter.h",
        "src/core/ext/filters/client_channel/lb_policy/grpclb/grpclb.h",
        "src/core/ext/filters/client_channel/lb_policy/grpclb/grpclb_channel.h",
        "src/core/ext/filters/client_channel/lb_policy/grpclb/grpclb_client_stats.h",
        "src/core/ext/filters/client_channel/lb_policy/grpclb/load_balancer_api.h",
        "src/core/ext/filters/client_channel/lb_policy/grpclb/proto/grpc/lb/v1/load_balancer.pb.h",
    ],
    external_deps = [
        "nanopb",
    ],
    language = "c++",
    deps = [
        "grpc_base",
        "grpc_client_channel",
        "grpc_resolver_fake",
    ],
)

grpc_cc_library(
    name = "grpc_lb_policy_grpclb_secure",
    srcs = [
        "src/core/ext/filters/client_channel/lb_policy/grpclb/client_load_reporting_filter.cc",
        "src/core/ext/filters/client_channel/lb_policy/grpclb/grpclb.cc",
        "src/core/ext/filters/client_channel/lb_policy/grpclb/grpclb_channel_secure.cc",
        "src/core/ext/filters/client_channel/lb_policy/grpclb/grpclb_client_stats.cc",
        "src/core/ext/filters/client_channel/lb_policy/grpclb/load_balancer_api.cc",
        "src/core/ext/filters/client_channel/lb_policy/grpclb/proto/grpc/lb/v1/load_balancer.pb.c",
    ],
    hdrs = [
        "src/core/ext/filters/client_channel/lb_policy/grpclb/client_load_reporting_filter.h",
        "src/core/ext/filters/client_channel/lb_policy/grpclb/grpclb.h",
        "src/core/ext/filters/client_channel/lb_policy/grpclb/grpclb_channel.h",
        "src/core/ext/filters/client_channel/lb_policy/grpclb/grpclb_client_stats.h",
        "src/core/ext/filters/client_channel/lb_policy/grpclb/load_balancer_api.h",
        "src/core/ext/filters/client_channel/lb_policy/grpclb/proto/grpc/lb/v1/load_balancer.pb.h",
    ],
    external_deps = [
        "nanopb",
    ],
    language = "c++",
    deps = [
        "grpc_base",
        "grpc_client_channel",
        "grpc_resolver_fake",
        "grpc_secure",
    ],
)

grpc_cc_library(
    name = "grpc_lb_subchannel_list",
    srcs = [
        "src/core/ext/filters/client_channel/lb_policy/subchannel_list.cc",
    ],
    hdrs = [
        "src/core/ext/filters/client_channel/lb_policy/subchannel_list.h",
    ],
    language = "c++",
    deps = [
        "grpc_base",
        "grpc_client_channel",
    ],
)

grpc_cc_library(
    name = "grpc_lb_policy_pick_first",
    srcs = [
        "src/core/ext/filters/client_channel/lb_policy/pick_first/pick_first.cc",
    ],
    language = "c++",
    deps = [
        "grpc_base",
        "grpc_client_channel",
        "grpc_lb_subchannel_list",
    ],
)

grpc_cc_library(
    name = "grpc_lb_policy_round_robin",
    srcs = [
        "src/core/ext/filters/client_channel/lb_policy/round_robin/round_robin.cc",
    ],
    language = "c++",
    deps = [
        "grpc_base",
        "grpc_client_channel",
        "grpc_lb_subchannel_list",
    ],
)

grpc_cc_library(
    name = "grpc_server_load_reporting",
    srcs = [
        "src/core/ext/filters/load_reporting/server_load_reporting_filter.cc",
        "src/core/ext/filters/load_reporting/server_load_reporting_plugin.cc",
    ],
    hdrs = [
        "src/core/ext/filters/load_reporting/server_load_reporting_filter.h",
        "src/core/ext/filters/load_reporting/server_load_reporting_plugin.h",
    ],
    language = "c++",
    deps = [
        "grpc_base",
    ],
)

grpc_cc_library(
    name = "grpc_resolver_dns_native",
    srcs = [
        "src/core/ext/filters/client_channel/resolver/dns/native/dns_resolver.cc",
    ],
    language = "c++",
    deps = [
        "grpc_base",
        "grpc_client_channel",
    ],
)

grpc_cc_library(
    name = "grpc_resolver_dns_ares",
    srcs = [
        "src/core/ext/filters/client_channel/resolver/dns/c_ares/dns_resolver_ares.cc",
        "src/core/ext/filters/client_channel/resolver/dns/c_ares/grpc_ares_ev_driver_posix.cc",
        "src/core/ext/filters/client_channel/resolver/dns/c_ares/grpc_ares_wrapper.cc",
        "src/core/ext/filters/client_channel/resolver/dns/c_ares/grpc_ares_wrapper_fallback.cc",
    ],
    hdrs = [
        "src/core/ext/filters/client_channel/resolver/dns/c_ares/grpc_ares_ev_driver.h",
        "src/core/ext/filters/client_channel/resolver/dns/c_ares/grpc_ares_wrapper.h",
    ],
    external_deps = [
        "cares",
    ],
    language = "c++",
    deps = [
        "grpc_base",
        "grpc_client_channel",
    ],
)

grpc_cc_library(
    name = "grpc_resolver_sockaddr",
    srcs = [
        "src/core/ext/filters/client_channel/resolver/sockaddr/sockaddr_resolver.cc",
    ],
    language = "c++",
    deps = [
        "grpc_base",
        "grpc_client_channel",
    ],
)

grpc_cc_library(
    name = "grpc_resolver_fake",
    srcs = ["src/core/ext/filters/client_channel/resolver/fake/fake_resolver.cc"],
    hdrs = ["src/core/ext/filters/client_channel/resolver/fake/fake_resolver.h"],
    language = "c++",
    visibility = ["//test:__subpackages__"],
    deps = [
        "grpc_base",
        "grpc_client_channel",
    ],
)

grpc_cc_library(
    name = "grpc_secure",
    srcs = [
        "src/core/lib/http/httpcli_security_connector.cc",
        "src/core/lib/security/context/security_context.cc",
        "src/core/lib/security/credentials/composite/composite_credentials.cc",
        "src/core/lib/security/credentials/credentials.cc",
        "src/core/lib/security/credentials/credentials_metadata.cc",
        "src/core/lib/security/credentials/fake/fake_credentials.cc",
        "src/core/lib/security/credentials/google_default/credentials_generic.cc",
        "src/core/lib/security/credentials/google_default/google_default_credentials.cc",
        "src/core/lib/security/credentials/iam/iam_credentials.cc",
        "src/core/lib/security/credentials/jwt/json_token.cc",
        "src/core/lib/security/credentials/jwt/jwt_credentials.cc",
        "src/core/lib/security/credentials/jwt/jwt_verifier.cc",
        "src/core/lib/security/credentials/oauth2/oauth2_credentials.cc",
        "src/core/lib/security/credentials/plugin/plugin_credentials.cc",
        "src/core/lib/security/credentials/ssl/ssl_credentials.cc",
        "src/core/lib/security/transport/client_auth_filter.cc",
        "src/core/lib/security/transport/lb_targets_info.cc",
        "src/core/lib/security/transport/secure_endpoint.cc",
        "src/core/lib/security/transport/security_connector.cc",
        "src/core/lib/security/transport/security_handshaker.cc",
        "src/core/lib/security/transport/server_auth_filter.cc",
        "src/core/lib/security/transport/tsi_error.cc",
        "src/core/lib/security/util/json_util.cc",
        "src/core/lib/surface/init_secure.cc",
    ],
    hdrs = [
        "src/core/lib/security/context/security_context.h",
        "src/core/lib/security/credentials/composite/composite_credentials.h",
        "src/core/lib/security/credentials/credentials.h",
        "src/core/lib/security/credentials/fake/fake_credentials.h",
        "src/core/lib/security/credentials/google_default/google_default_credentials.h",
        "src/core/lib/security/credentials/iam/iam_credentials.h",
        "src/core/lib/security/credentials/jwt/json_token.h",
        "src/core/lib/security/credentials/jwt/jwt_credentials.h",
        "src/core/lib/security/credentials/jwt/jwt_verifier.h",
        "src/core/lib/security/credentials/oauth2/oauth2_credentials.h",
        "src/core/lib/security/credentials/plugin/plugin_credentials.h",
        "src/core/lib/security/credentials/ssl/ssl_credentials.h",
        "src/core/lib/security/transport/auth_filters.h",
        "src/core/lib/security/transport/lb_targets_info.h",
        "src/core/lib/security/transport/secure_endpoint.h",
        "src/core/lib/security/transport/security_connector.h",
        "src/core/lib/security/transport/security_handshaker.h",
        "src/core/lib/security/transport/tsi_error.h",
        "src/core/lib/security/util/json_util.h",
    ],
    language = "c++",
    public_hdrs = GRPC_SECURE_PUBLIC_HDRS,
    deps = [
        "grpc_base",
        "grpc_transport_chttp2_alpn",
        "tsi",
    ],
)

grpc_cc_library(
    name = "grpc_transport_chttp2",
    srcs = [
        "src/core/ext/transport/chttp2/transport/bin_decoder.cc",
        "src/core/ext/transport/chttp2/transport/bin_encoder.cc",
        "src/core/ext/transport/chttp2/transport/chttp2_plugin.cc",
        "src/core/ext/transport/chttp2/transport/chttp2_transport.cc",
        "src/core/ext/transport/chttp2/transport/flow_control.cc",
        "src/core/ext/transport/chttp2/transport/frame_data.cc",
        "src/core/ext/transport/chttp2/transport/frame_goaway.cc",
        "src/core/ext/transport/chttp2/transport/frame_ping.cc",
        "src/core/ext/transport/chttp2/transport/frame_rst_stream.cc",
        "src/core/ext/transport/chttp2/transport/frame_settings.cc",
        "src/core/ext/transport/chttp2/transport/frame_window_update.cc",
        "src/core/ext/transport/chttp2/transport/hpack_encoder.cc",
        "src/core/ext/transport/chttp2/transport/hpack_parser.cc",
        "src/core/ext/transport/chttp2/transport/hpack_table.cc",
        "src/core/ext/transport/chttp2/transport/http2_settings.cc",
        "src/core/ext/transport/chttp2/transport/huffsyms.cc",
        "src/core/ext/transport/chttp2/transport/incoming_metadata.cc",
        "src/core/ext/transport/chttp2/transport/parsing.cc",
        "src/core/ext/transport/chttp2/transport/stream_lists.cc",
        "src/core/ext/transport/chttp2/transport/stream_map.cc",
        "src/core/ext/transport/chttp2/transport/varint.cc",
        "src/core/ext/transport/chttp2/transport/writing.cc",
    ],
    hdrs = [
        "src/core/ext/transport/chttp2/transport/bin_decoder.h",
        "src/core/ext/transport/chttp2/transport/bin_encoder.h",
        "src/core/ext/transport/chttp2/transport/chttp2_transport.h",
        "src/core/ext/transport/chttp2/transport/flow_control.h",
        "src/core/ext/transport/chttp2/transport/frame.h",
        "src/core/ext/transport/chttp2/transport/frame_data.h",
        "src/core/ext/transport/chttp2/transport/frame_goaway.h",
        "src/core/ext/transport/chttp2/transport/frame_ping.h",
        "src/core/ext/transport/chttp2/transport/frame_rst_stream.h",
        "src/core/ext/transport/chttp2/transport/frame_settings.h",
        "src/core/ext/transport/chttp2/transport/frame_window_update.h",
        "src/core/ext/transport/chttp2/transport/hpack_encoder.h",
        "src/core/ext/transport/chttp2/transport/hpack_parser.h",
        "src/core/ext/transport/chttp2/transport/hpack_table.h",
        "src/core/ext/transport/chttp2/transport/http2_settings.h",
        "src/core/ext/transport/chttp2/transport/huffsyms.h",
        "src/core/ext/transport/chttp2/transport/incoming_metadata.h",
        "src/core/ext/transport/chttp2/transport/internal.h",
        "src/core/ext/transport/chttp2/transport/stream_map.h",
        "src/core/ext/transport/chttp2/transport/varint.h",
    ],
    language = "c++",
    deps = [
        "gpr++_base",
        "grpc_base",
        "grpc_http_filters",
        "grpc_transport_chttp2_alpn",
    ],
)

grpc_cc_library(
    name = "grpc_transport_chttp2_alpn",
    srcs = [
        "src/core/ext/transport/chttp2/alpn/alpn.cc",
    ],
    hdrs = [
        "src/core/ext/transport/chttp2/alpn/alpn.h",
    ],
    language = "c++",
    deps = [
        "gpr",
    ],
)

grpc_cc_library(
    name = "grpc_transport_chttp2_client_connector",
    srcs = [
        "src/core/ext/transport/chttp2/client/chttp2_connector.cc",
    ],
    hdrs = [
        "src/core/ext/transport/chttp2/client/chttp2_connector.h",
    ],
    language = "c++",
    deps = [
        "grpc_base",
        "grpc_client_channel",
        "grpc_transport_chttp2",
    ],
)

grpc_cc_library(
    name = "grpc_transport_chttp2_client_insecure",
    srcs = [
        "src/core/ext/transport/chttp2/client/insecure/channel_create.cc",
        "src/core/ext/transport/chttp2/client/insecure/channel_create_posix.cc",
    ],
    language = "c++",
    deps = [
        "grpc_base",
        "grpc_client_channel",
        "grpc_transport_chttp2",
        "grpc_transport_chttp2_client_connector",
    ],
)

grpc_cc_library(
    name = "grpc_transport_chttp2_client_secure",
    srcs = [
        "src/core/ext/transport/chttp2/client/secure/secure_channel_create.cc",
    ],
    language = "c++",
    deps = [
        "grpc_base",
        "grpc_client_channel",
        "grpc_secure",
        "grpc_transport_chttp2",
        "grpc_transport_chttp2_client_connector",
    ],
)

grpc_cc_library(
    name = "grpc_transport_chttp2_server",
    srcs = [
        "src/core/ext/transport/chttp2/server/chttp2_server.cc",
    ],
    hdrs = [
        "src/core/ext/transport/chttp2/server/chttp2_server.h",
    ],
    language = "c++",
    deps = [
        "grpc_base",
        "grpc_transport_chttp2",
    ],
)

grpc_cc_library(
    name = "grpc_transport_chttp2_server_insecure",
    srcs = [
        "src/core/ext/transport/chttp2/server/insecure/server_chttp2.cc",
        "src/core/ext/transport/chttp2/server/insecure/server_chttp2_posix.cc",
    ],
    language = "c++",
    deps = [
        "grpc_base",
        "grpc_transport_chttp2",
        "grpc_transport_chttp2_server",
    ],
)

grpc_cc_library(
    name = "grpc_transport_chttp2_server_secure",
    srcs = [
        "src/core/ext/transport/chttp2/server/secure/server_secure_chttp2.cc",
    ],
    language = "c++",
    deps = [
        "grpc_base",
        "grpc_secure",
        "grpc_transport_chttp2",
        "grpc_transport_chttp2_server",
    ],
)

grpc_cc_library(
    name = "grpc_transport_cronet_client_secure",
    srcs = [
        "src/core/ext/transport/cronet/client/secure/cronet_channel_create.cc",
        "src/core/ext/transport/cronet/transport/cronet_api_dummy.cc",
        "src/core/ext/transport/cronet/transport/cronet_transport.cc",
    ],
    hdrs = [
        "src/core/ext/transport/cronet/transport/cronet_transport.h",
        "third_party/objective_c/Cronet/bidirectional_stream_c.h",
    ],
    language = "c++",
    public_hdrs = [
        "include/grpc/grpc_cronet.h",
        "include/grpc/grpc_security.h",
        "include/grpc/grpc_security_constants.h",
    ],
    deps = [
        "grpc_base",
        "grpc_transport_chttp2",
    ],
)

grpc_cc_library(
    name = "grpc_transport_inproc",
    srcs = [
        "src/core/ext/transport/inproc/inproc_plugin.cc",
        "src/core/ext/transport/inproc/inproc_transport.cc",
    ],
    hdrs = [
        "src/core/ext/transport/inproc/inproc_transport.h",
    ],
    language = "c++",
    deps = [
        "grpc_base",
    ],
)

grpc_cc_library(
    name = "tsi_interface",
    srcs = [
        "src/core/tsi/transport_security.cc",
        "src/core/tsi/transport_security_adapter.cc",
    ],
    hdrs = [
        "src/core/tsi/transport_security.h",
        "src/core/tsi/transport_security_adapter.h",
        "src/core/tsi/transport_security_interface.h",
    ],
    language = "c++",
    deps = [
        "gpr",
        "grpc_trace",
    ],
)

grpc_cc_library(
    name = "tsi",
    srcs = [
        "src/core/tsi/alts_transport_security.cc",
        "src/core/tsi/fake_transport_security.cc",
        "src/core/tsi/ssl_transport_security.cc",
        "src/core/tsi/transport_security_grpc.cc",
    ],
    hdrs = [
        "src/core/tsi/alts_transport_security.h",
        "src/core/tsi/fake_transport_security.h",
        "src/core/tsi/ssl_transport_security.h",
        "src/core/tsi/ssl_types.h",
        "src/core/tsi/transport_security_grpc.h",
    ],
    external_deps = [
        "libssl",
    ],
    language = "c++",
    deps = [
        "grpc_base",
        "tsi_interface",
    ],
)

grpc_cc_library(
    name = "grpc++_base",
    srcs = GRPCXX_SRCS,
    hdrs = GRPCXX_HDRS,
    language = "c++",
    public_hdrs = GRPCXX_PUBLIC_HDRS,
    deps = [
        "grpc",
        "grpc++_codegen_base",
    ],
)

grpc_cc_library(
    name = "grpc++_base_unsecure",
    srcs = GRPCXX_SRCS,
    hdrs = GRPCXX_HDRS,
    language = "c++",
    public_hdrs = GRPCXX_PUBLIC_HDRS,
    deps = [
        "grpc++_codegen_base",
        "grpc_unsecure",
    ],
)

grpc_cc_library(
    name = "grpc++_codegen_base",
    language = "c++",
    public_hdrs = [
        "include/grpc++/impl/codegen/async_stream.h",
        "include/grpc++/impl/codegen/async_unary_call.h",
        "include/grpc++/impl/codegen/byte_buffer.h",
        "include/grpc++/impl/codegen/call.h",
        "include/grpc++/impl/codegen/call_hook.h",
        "include/grpc++/impl/codegen/channel_interface.h",
        "include/grpc++/impl/codegen/client_context.h",
        "include/grpc++/impl/codegen/client_unary_call.h",
        "include/grpc++/impl/codegen/completion_queue.h",
        "include/grpc++/impl/codegen/completion_queue_tag.h",
        "include/grpc++/impl/codegen/config.h",
        "include/grpc++/impl/codegen/core_codegen_interface.h",
        "include/grpc++/impl/codegen/create_auth_context.h",
        "include/grpc++/impl/codegen/grpc_library.h",
        "include/grpc++/impl/codegen/metadata_map.h",
        "include/grpc++/impl/codegen/method_handler_impl.h",
        "include/grpc++/impl/codegen/rpc_method.h",
        "include/grpc++/impl/codegen/rpc_service_method.h",
        "include/grpc++/impl/codegen/security/auth_context.h",
        "include/grpc++/impl/codegen/serialization_traits.h",
        "include/grpc++/impl/codegen/server_context.h",
        "include/grpc++/impl/codegen/server_interface.h",
        "include/grpc++/impl/codegen/service_type.h",
        "include/grpc++/impl/codegen/slice.h",
        "include/grpc++/impl/codegen/status.h",
        "include/grpc++/impl/codegen/status_code_enum.h",
        "include/grpc++/impl/codegen/string_ref.h",
        "include/grpc++/impl/codegen/stub_options.h",
        "include/grpc++/impl/codegen/sync_stream.h",
        "include/grpc++/impl/codegen/time.h",
    ],
    deps = [
        "grpc_codegen",
    ],
)

grpc_cc_library(
    name = "grpc++_codegen_base_src",
    srcs = [
        "src/cpp/codegen/codegen_init.cc",
    ],
    language = "c++",
    deps = [
        "grpc++_codegen_base",
    ],
)

grpc_cc_library(
    name = "grpc++_codegen_proto",
    language = "c++",
    public_hdrs = [
        "include/grpc++/impl/codegen/proto_utils.h",
    ],
    deps = [
        "grpc++_codegen_base",
        "grpc++_config_proto",
    ],
)

grpc_cc_library(
    name = "grpc++_config_proto",
    external_deps = [
        "protobuf_headers",
    ],
    language = "c++",
    public_hdrs = [
        "include/grpc++/impl/codegen/config_protobuf.h",
    ],
)

grpc_cc_library(
    name = "grpc++_reflection",
    srcs = [
        "src/cpp/ext/proto_server_reflection.cc",
        "src/cpp/ext/proto_server_reflection_plugin.cc",
    ],
    hdrs = [
        "src/cpp/ext/proto_server_reflection.h",
    ],
    language = "c++",
    public_hdrs = [
        "include/grpc++/ext/proto_server_reflection_plugin.h",
    ],
    deps = [
        ":grpc++",
        "//src/proto/grpc/reflection/v1alpha:reflection_proto",
    ],
    alwayslink = 1,
)

grpc_cc_library(
    name = "grpc++_test",
    public_hdrs = [
        "include/grpc++/test/mock_stream.h",
        "include/grpc++/test/server_context_test_spouse.h",
    ],
    deps = [
        ":grpc++",
    ],
)

grpc_cc_library(
    name = "grpc_server_backward_compatibility",
    srcs = [
        "src/core/ext/filters/workarounds/workaround_utils.cc",
    ],
    hdrs = [
        "src/core/ext/filters/workarounds/workaround_utils.h",
    ],
    language = "c++",
    deps = [
        "grpc_base",
    ],
)

grpc_cc_library(
    name = "grpc++_core_stats",
    srcs = [
        "src/cpp/util/core_stats.cc",
    ],
    hdrs = [
        "src/cpp/util/core_stats.h",
    ],
    language = "c++",
    deps = [
        ":grpc++",
        "//src/proto/grpc/core:stats_proto",
    ],
)

grpc_generate_one_off_targets()<|MERGE_RESOLUTION|>--- conflicted
+++ resolved
@@ -449,8 +449,6 @@
 grpc_cc_library(
     name = "gpr_base",
     srcs = [
-        "src/core/lib/profiling/basic_timers.cc",
-        "src/core/lib/profiling/stap_timers.cc",
         "src/core/lib/gpr/alloc.cc",
         "src/core/lib/gpr/arena.cc",
         "src/core/lib/gpr/atm.cc",
@@ -492,17 +490,14 @@
         "src/core/lib/gpr/tmpfile_posix.cc",
         "src/core/lib/gpr/tmpfile_windows.cc",
         "src/core/lib/gpr/wrap_memcpy.cc",
-    ],
-    hdrs = [
-        "src/core/lib/profiling/timers.h",
+        "src/core/lib/profiling/basic_timers.cc",
+        "src/core/lib/profiling/stap_timers.cc",
+    ],
+    hdrs = [
         "src/core/lib/gpr/arena.h",
         "src/core/lib/gpr/env.h",
         "src/core/lib/gpr/fork.h",
-<<<<<<< HEAD
-	"src/core/lib/gpr/useful.h",
-=======
         "src/core/lib/gpr/host_port.h",
->>>>>>> 100e0a78
         "src/core/lib/gpr/mpscq.h",
         "src/core/lib/gpr/murmur_hash.h",
         "src/core/lib/gpr/spinlock.h",
@@ -511,6 +506,8 @@
         "src/core/lib/gpr/thd_internal.h",
         "src/core/lib/gpr/time_precise.h",
         "src/core/lib/gpr/tmpfile.h",
+        "src/core/lib/gpr/useful.h",
+        "src/core/lib/profiling/timers.h",
     ],
     language = "c++",
     public_hdrs = GPR_PUBLIC_HDRS,
@@ -563,14 +560,14 @@
 
 grpc_cc_library(
     name = "atomic",
+    hdrs = [
+        "src/core/lib/gprpp/atomic_with_atm.h",
+        "src/core/lib/gprpp/atomic_with_std.h",
+    ],
     language = "c++",
     public_hdrs = [
         "src/core/lib/gprpp/atomic.h",
     ],
-    hdrs = [
-        "src/core/lib/gprpp/atomic_with_atm.h",
-        "src/core/lib/gprpp/atomic_with_std.h",
-    ],
     deps = [
         "gpr",
     ],
@@ -599,9 +596,9 @@
     public_hdrs = ["src/core/lib/gprpp/orphanable.h"],
     deps = [
         "debug_location",
-        "ref_counted_ptr",
         "gpr++_base",
         "grpc_trace",
+        "ref_counted_ptr",
     ],
 )
 
@@ -611,9 +608,9 @@
     public_hdrs = ["src/core/lib/gprpp/ref_counted.h"],
     deps = [
         "debug_location",
-        "ref_counted_ptr",
         "gpr++_base",
         "grpc_trace",
+        "ref_counted_ptr",
     ],
 )
 
@@ -891,8 +888,8 @@
     language = "c++",
     public_hdrs = GRPC_PUBLIC_HDRS,
     deps = [
+        "gpr++_base",
         "gpr_base",
-        "gpr++_base",
         "grpc_codegen",
         "grpc_trace",
     ],
