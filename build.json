{
  "settings": {
    "#": "The public version number of the library.",
    "version": {
      "major": 0,
      "minor": 8,
      "micro": 0,
      "build": 0
    }
  },
  "filegroups": [
    {
      "name": "grpc_base",
      "public_headers": [
        "include/grpc/byte_buffer.h",
        "include/grpc/byte_buffer_reader.h",
        "include/grpc/grpc.h",
        "include/grpc/status.h"
      ],
      "headers": [
        "src/core/channel/census_filter.h",
        "src/core/channel/channel_args.h",
        "src/core/channel/channel_stack.h",
        "src/core/channel/child_channel.h",
        "src/core/channel/client_channel.h",
        "src/core/channel/client_setup.h",
        "src/core/channel/connected_channel.h",
        "src/core/channel/http_client_filter.h",
        "src/core/channel/http_filter.h",
        "src/core/channel/http_server_filter.h",
        "src/core/channel/metadata_buffer.h",
        "src/core/channel/noop_filter.h",
        "src/core/compression/algorithm.h",
        "src/core/compression/message_compress.h",
<<<<<<< HEAD
=======
        "src/core/debug/trace.h",
        "src/core/httpcli/format_request.h",
        "src/core/httpcli/httpcli.h",
        "src/core/httpcli/httpcli_security_context.h",
        "src/core/httpcli/parser.h",
>>>>>>> fb7db9d6
        "src/core/iomgr/alarm.h",
        "src/core/iomgr/alarm_heap.h",
        "src/core/iomgr/alarm_internal.h",
        "src/core/iomgr/endpoint.h",
        "src/core/iomgr/endpoint_pair.h",
        "src/core/iomgr/fd_posix.h",
        "src/core/iomgr/iocp_windows.h",
        "src/core/iomgr/iomgr.h",
        "src/core/iomgr/iomgr_internal.h",
        "src/core/iomgr/iomgr_posix.h",
        "src/core/iomgr/pollset.h",
        "src/core/iomgr/pollset_kick.h",
        "src/core/iomgr/pollset_kick_posix.h",
        "src/core/iomgr/pollset_kick_windows.h",
        "src/core/iomgr/pollset_posix.h",
        "src/core/iomgr/pollset_windows.h",
        "src/core/iomgr/resolve_address.h",
        "src/core/iomgr/sockaddr.h",
        "src/core/iomgr/sockaddr_posix.h",
        "src/core/iomgr/sockaddr_utils.h",
        "src/core/iomgr/sockaddr_win32.h",
        "src/core/iomgr/socket_utils_posix.h",
        "src/core/iomgr/socket_windows.h",
        "src/core/iomgr/tcp_client.h",
        "src/core/iomgr/tcp_posix.h",
        "src/core/iomgr/tcp_server.h",
        "src/core/iomgr/tcp_windows.h",
        "src/core/iomgr/time_averaged_stats.h",
        "src/core/iomgr/wakeup_fd_pipe.h",
        "src/core/iomgr/wakeup_fd_posix.h",
        "src/core/json/json.h",
        "src/core/json/json_common.h",
        "src/core/json/json_reader.h",
        "src/core/json/json_writer.h",
        "src/core/statistics/census_interface.h",
        "src/core/statistics/census_log.h",
        "src/core/statistics/census_rpc_stats.h",
        "src/core/statistics/census_tracing.h",
        "src/core/statistics/hash_table.h",
        "src/core/statistics/window_stats.h",
        "src/core/surface/byte_buffer_queue.h",
        "src/core/surface/call.h",
        "src/core/surface/channel.h",
        "src/core/surface/client.h",
        "src/core/surface/completion_queue.h",
        "src/core/surface/event_string.h",
        "src/core/surface/lame_client.h",
        "src/core/surface/server.h",
        "src/core/surface/surface_trace.h",
        "src/core/transport/chttp2/bin_encoder.h",
        "src/core/transport/chttp2/frame.h",
        "src/core/transport/chttp2/frame_data.h",
        "src/core/transport/chttp2/frame_goaway.h",
        "src/core/transport/chttp2/frame_ping.h",
        "src/core/transport/chttp2/frame_rst_stream.h",
        "src/core/transport/chttp2/frame_settings.h",
        "src/core/transport/chttp2/frame_window_update.h",
        "src/core/transport/chttp2/hpack_parser.h",
        "src/core/transport/chttp2/hpack_table.h",
        "src/core/transport/chttp2/http2_errors.h",
        "src/core/transport/chttp2/huffsyms.h",
        "src/core/transport/chttp2/status_conversion.h",
        "src/core/transport/chttp2/stream_encoder.h",
        "src/core/transport/chttp2/stream_map.h",
        "src/core/transport/chttp2/timeout_encoding.h",
        "src/core/transport/chttp2/varint.h",
        "src/core/transport/chttp2_transport.h",
        "src/core/transport/metadata.h",
        "src/core/transport/stream_op.h",
        "src/core/transport/transport.h",
        "src/core/transport/transport_impl.h"
      ],
      "src": [
        "src/core/channel/call_op_string.c",
        "src/core/channel/census_filter.c",
        "src/core/channel/channel_args.c",
        "src/core/channel/channel_stack.c",
        "src/core/channel/child_channel.c",
        "src/core/channel/client_channel.c",
        "src/core/channel/client_setup.c",
        "src/core/channel/connected_channel.c",
        "src/core/channel/http_client_filter.c",
        "src/core/channel/http_filter.c",
        "src/core/channel/http_server_filter.c",
        "src/core/channel/metadata_buffer.c",
        "src/core/channel/noop_filter.c",
        "src/core/compression/algorithm.c",
        "src/core/compression/message_compress.c",
<<<<<<< HEAD
=======
        "src/core/debug/trace.c",
        "src/core/httpcli/format_request.c",
        "src/core/httpcli/httpcli.c",
        "src/core/httpcli/httpcli_security_context.c",
        "src/core/httpcli/parser.c",
>>>>>>> fb7db9d6
        "src/core/iomgr/alarm.c",
        "src/core/iomgr/alarm_heap.c",
        "src/core/iomgr/endpoint.c",
        "src/core/iomgr/endpoint_pair_posix.c",
        "src/core/iomgr/fd_posix.c",
        "src/core/iomgr/iocp_windows.c",
        "src/core/iomgr/iomgr.c",
        "src/core/iomgr/iomgr_posix.c",
        "src/core/iomgr/iomgr_windows.c",
        "src/core/iomgr/pollset_kick.c",
        "src/core/iomgr/pollset_multipoller_with_epoll.c",
        "src/core/iomgr/pollset_multipoller_with_poll_posix.c",
        "src/core/iomgr/pollset_posix.c",
        "src/core/iomgr/pollset_windows.c",
        "src/core/iomgr/resolve_address.c",
        "src/core/iomgr/sockaddr_utils.c",
        "src/core/iomgr/socket_utils_common_posix.c",
        "src/core/iomgr/socket_utils_linux.c",
        "src/core/iomgr/socket_utils_posix.c",
        "src/core/iomgr/socket_windows.c",
        "src/core/iomgr/tcp_client_posix.c",
        "src/core/iomgr/tcp_client_windows.c",
        "src/core/iomgr/tcp_posix.c",
        "src/core/iomgr/tcp_server_posix.c",
        "src/core/iomgr/tcp_server_windows.c",
        "src/core/iomgr/tcp_windows.c",
        "src/core/iomgr/time_averaged_stats.c",
        "src/core/iomgr/wakeup_fd_eventfd.c",
        "src/core/iomgr/wakeup_fd_nospecial.c",
        "src/core/iomgr/wakeup_fd_pipe.c",
        "src/core/iomgr/wakeup_fd_posix.c",
        "src/core/json/json.c",
        "src/core/json/json_reader.c",
        "src/core/json/json_string.c",
        "src/core/json/json_writer.c",
        "src/core/statistics/census_init.c",
        "src/core/statistics/census_log.c",
        "src/core/statistics/census_rpc_stats.c",
        "src/core/statistics/census_tracing.c",
        "src/core/statistics/hash_table.c",
        "src/core/statistics/window_stats.c",
        "src/core/surface/byte_buffer.c",
        "src/core/surface/byte_buffer_queue.c",
        "src/core/surface/byte_buffer_reader.c",
        "src/core/surface/call.c",
        "src/core/surface/call_details.c",
        "src/core/surface/channel.c",
        "src/core/surface/channel_create.c",
        "src/core/surface/client.c",
        "src/core/surface/completion_queue.c",
        "src/core/surface/event_string.c",
        "src/core/surface/init.c",
        "src/core/surface/lame_client.c",
        "src/core/surface/metadata_array.c",
        "src/core/surface/server.c",
        "src/core/surface/server_chttp2.c",
        "src/core/surface/server_create.c",
        "src/core/transport/chttp2/alpn.c",
        "src/core/transport/chttp2/bin_encoder.c",
        "src/core/transport/chttp2/frame_data.c",
        "src/core/transport/chttp2/frame_goaway.c",
        "src/core/transport/chttp2/frame_ping.c",
        "src/core/transport/chttp2/frame_rst_stream.c",
        "src/core/transport/chttp2/frame_settings.c",
        "src/core/transport/chttp2/frame_window_update.c",
        "src/core/transport/chttp2/hpack_parser.c",
        "src/core/transport/chttp2/hpack_table.c",
        "src/core/transport/chttp2/huffsyms.c",
        "src/core/transport/chttp2/status_conversion.c",
        "src/core/transport/chttp2/stream_encoder.c",
        "src/core/transport/chttp2/stream_map.c",
        "src/core/transport/chttp2/timeout_encoding.c",
        "src/core/transport/chttp2/varint.c",
        "src/core/transport/chttp2_transport.c",
        "src/core/transport/metadata.c",
        "src/core/transport/stream_op.c",
        "src/core/transport/transport.c"
      ]
    }
  ],
  "libs": [
    {
      "name": "gpr",
      "build": "all",
      "language": "c",
      "public_headers": [
        "include/grpc/support/alloc.h",
        "include/grpc/support/atm.h",
        "include/grpc/support/atm_gcc_atomic.h",
        "include/grpc/support/atm_gcc_sync.h",
        "include/grpc/support/atm_win32.h",
        "include/grpc/support/cancellable_platform.h",
        "include/grpc/support/cmdline.h",
        "include/grpc/support/histogram.h",
        "include/grpc/support/host_port.h",
        "include/grpc/support/log.h",
        "include/grpc/support/log_win32.h",
        "include/grpc/support/port_platform.h",
        "include/grpc/support/slice.h",
        "include/grpc/support/slice_buffer.h",
        "include/grpc/support/sync.h",
        "include/grpc/support/sync_generic.h",
        "include/grpc/support/sync_posix.h",
        "include/grpc/support/sync_win32.h",
        "include/grpc/support/thd.h",
        "include/grpc/support/time.h",
        "include/grpc/support/useful.h"
      ],
      "headers": [
        "src/core/support/env.h",
        "src/core/support/file.h",
        "src/core/support/murmur_hash.h",
        "src/core/support/string.h",
        "src/core/support/string_win32.h",
        "src/core/support/thd_internal.h"
      ],
      "src": [
        "src/core/support/alloc.c",
        "src/core/support/cancellable.c",
        "src/core/support/cmdline.c",
        "src/core/support/cpu_linux.c",
        "src/core/support/cpu_posix.c",
        "src/core/support/cpu_windows.c",
        "src/core/support/env_linux.c",
        "src/core/support/env_posix.c",
        "src/core/support/env_win32.c",
        "src/core/support/file.c",
        "src/core/support/file_posix.c",
        "src/core/support/file_win32.c",
        "src/core/support/histogram.c",
        "src/core/support/host_port.c",
        "src/core/support/log.c",
        "src/core/support/log_android.c",
        "src/core/support/log_linux.c",
        "src/core/support/log_posix.c",
        "src/core/support/log_win32.c",
        "src/core/support/murmur_hash.c",
        "src/core/support/slice.c",
        "src/core/support/slice_buffer.c",
        "src/core/support/string.c",
        "src/core/support/string_posix.c",
        "src/core/support/string_win32.c",
        "src/core/support/sync.c",
        "src/core/support/sync_posix.c",
        "src/core/support/sync_win32.c",
        "src/core/support/thd_posix.c",
        "src/core/support/thd_win32.c",
        "src/core/support/time.c",
        "src/core/support/time_posix.c",
        "src/core/support/time_win32.c"
      ],
      "secure": false,
      "vs_project_guid": "{B23D3D1A-9438-4EDA-BEB6-9A0A03D17792}"
    },
    {
      "name": "gpr_test_util",
      "build": "private",
      "language": "c",
      "src": [
        "test/core/util/test_config.c"
      ],
      "deps": [
        "gpr"
      ],
      "vs_project_guid": "{EAB0A629-17A9-44DB-B5FF-E91A721FE037}"
    },
    {
      "name": "grpc",
      "build": "all",
      "language": "c",
      "public_headers": [
        "include/grpc/grpc_security.h"
      ],
      "headers": [
        "src/core/httpcli/format_request.h",
        "src/core/httpcli/httpcli.h",
        "src/core/httpcli/httpcli_security_context.h",
        "src/core/httpcli/parser.h",
        "src/core/security/auth.h",
        "src/core/security/base64.h",
        "src/core/security/credentials.h",
        "src/core/security/json_token.h",
        "src/core/security/secure_transport_setup.h",
        "src/core/security/security_context.h",
        "src/core/tsi/fake_transport_security.h",
        "src/core/tsi/ssl_transport_security.h",
        "src/core/tsi/transport_security.h",
        "src/core/tsi/transport_security_interface.h"
      ],
      "src": [
        "src/core/httpcli/format_request.c",
        "src/core/httpcli/httpcli.c",
        "src/core/httpcli/httpcli_security_context.c",
        "src/core/httpcli/parser.c",
        "src/core/security/auth.c",
        "src/core/security/base64.c",
        "src/core/security/credentials.c",
        "src/core/security/factories.c",
        "src/core/security/json_token.c",
        "src/core/security/secure_endpoint.c",
        "src/core/security/secure_transport_setup.c",
        "src/core/security/security_context.c",
        "src/core/security/server_secure_chttp2.c",
        "src/core/surface/secure_channel_create.c",
        "src/core/surface/secure_server_create.c",
        "src/core/tsi/fake_transport_security.c",
        "src/core/tsi/ssl_transport_security.c",
        "src/core/tsi/transport_security.c"
      ],
      "deps": [
        "gpr"
      ],
      "baselib": true,
      "filegroups": [
        "grpc_base"
      ],
      "secure": true,
      "vs_project_guid": "{29D16885-7228-4C31-81ED-5F9187C7F2A9}"
    },
    {
      "name": "grpc_test_util",
      "build": "private",
      "language": "c",
      "src": [
        "test/core/end2end/cq_verifier.c",
        "test/core/end2end/data/server1_cert.c",
        "test/core/end2end/data/server1_key.c",
        "test/core/end2end/data/test_root_cert.c",
        "test/core/iomgr/endpoint_tests.c",
        "test/core/statistics/census_log_tests.c",
        "test/core/transport/transport_end2end_tests.c",
        "test/core/util/grpc_profiler.c",
        "test/core/util/parse_hexstring.c",
        "test/core/util/port_posix.c",
        "test/core/util/slice_splitter.c"
      ],
      "deps": [
        "gpr",
        "grpc"
      ],
      "vs_project_guid": "{17BCAFC0-5FDC-4C94-AEB9-95F3E220614B}"
    },
    {
      "name": "grpc_unsecure",
      "build": "all",
      "language": "c",
      "deps": [
        "gpr"
      ],
      "baselib": true,
      "filegroups": [
        "grpc_base"
      ],
      "secure": false,
      "vs_project_guid": "{46CEDFFF-9692-456A-AA24-38B5D6BCF4C5}"
    },
    {
      "name": "grpc++",
      "build": "all",
      "language": "c++",
      "public_headers": [
        "include/grpc++/async_unary_call.h",
        "include/grpc++/channel_arguments.h",
        "include/grpc++/channel_interface.h",
        "include/grpc++/client_context.h",
        "include/grpc++/completion_queue.h",
        "include/grpc++/config.h",
        "include/grpc++/create_channel.h",
        "include/grpc++/credentials.h",
        "include/grpc++/impl/call.h",
        "include/grpc++/impl/client_unary_call.h",
        "include/grpc++/impl/internal_stub.h",
        "include/grpc++/impl/rpc_method.h",
        "include/grpc++/impl/rpc_service_method.h",
        "include/grpc++/impl/service_type.h",
        "include/grpc++/server.h",
        "include/grpc++/server_builder.h",
        "include/grpc++/server_context.h",
        "include/grpc++/server_credentials.h",
        "include/grpc++/status.h",
        "include/grpc++/status_code_enum.h",
        "include/grpc++/stream.h",
        "include/grpc++/thread_pool_interface.h"
      ],
      "headers": [
        "src/cpp/client/channel.h",
        "src/cpp/proto/proto_utils.h",
        "src/cpp/server/thread_pool.h",
        "src/cpp/util/time.h"
      ],
      "src": [
        "src/cpp/client/channel.cc",
        "src/cpp/client/channel_arguments.cc",
        "src/cpp/client/client_context.cc",
        "src/cpp/client/client_unary_call.cc",
        "src/cpp/client/create_channel.cc",
        "src/cpp/client/credentials.cc",
        "src/cpp/client/internal_stub.cc",
        "src/cpp/common/call.cc",
        "src/cpp/common/completion_queue.cc",
        "src/cpp/common/rpc_method.cc",
        "src/cpp/proto/proto_utils.cc",
        "src/cpp/server/server.cc",
        "src/cpp/server/server_builder.cc",
        "src/cpp/server/server_context.cc",
        "src/cpp/server/server_credentials.cc",
        "src/cpp/server/thread_pool.cc",
        "src/cpp/util/status.cc",
        "src/cpp/util/time.cc"
      ],
      "deps": [
        "gpr",
        "grpc"
      ],
      "secure": true,
      "vs_project_guid": "{C187A093-A0FE-489D-A40A-6E33DE0F9FEB}"
    },
    {
      "name": "grpc++_test_util",
      "build": "private",
      "language": "c++",
      "src": [
        "test/cpp/util/messages.proto",
        "test/cpp/util/echo.proto",
        "test/cpp/util/echo_duplicate.proto",
        "test/cpp/util/create_test_channel.cc"
      ]
    },
    {
      "name": "pubsub_client_lib",
      "build": "private",
      "language": "c++",
      "src": [
        "examples/pubsub/label.proto",
        "examples/pubsub/empty.proto",
        "examples/pubsub/pubsub.proto",
        "examples/pubsub/publisher.cc",
        "examples/pubsub/subscriber.cc"
      ],
      "deps": [
        "grpc++",
        "grpc",
        "gpr"
      ]
    },
    {
      "name": "grpc_csharp_ext",
      "build": "all",
      "language": "csharp",
      "src": [
        "src/csharp/ext/grpc_csharp_ext.c"
      ],
      "deps": [
        "gpr",
        "grpc"
      ],
      "vs_project_guid": "{D64C6D63-4458-4A88-AB38-35678384A7E4}"
    }
  ],
  "targets": [
    {
      "name": "alarm_heap_test",
      "build": "test",
      "language": "c",
      "src": [
        "test/core/iomgr/alarm_heap_test.c"
      ],
      "deps": [
        "grpc_test_util",
        "grpc",
        "gpr_test_util",
        "gpr"
      ]
    },
    {
      "name": "alarm_list_test",
      "build": "test",
      "language": "c",
      "src": [
        "test/core/iomgr/alarm_list_test.c"
      ],
      "deps": [
        "grpc_test_util",
        "grpc",
        "gpr_test_util",
        "gpr"
      ]
    },
    {
      "name": "alarm_test",
      "build": "test",
      "language": "c",
      "src": [
        "test/core/iomgr/alarm_test.c"
      ],
      "deps": [
        "grpc_test_util",
        "grpc",
        "gpr_test_util",
        "gpr"
      ]
    },
    {
      "name": "alpn_test",
      "build": "test",
      "language": "c",
      "src": [
        "test/core/transport/chttp2/alpn_test.c"
      ],
      "deps": [
        "grpc_test_util",
        "grpc",
        "gpr_test_util",
        "gpr"
      ]
    },
    {
      "name": "bin_encoder_test",
      "build": "test",
      "language": "c",
      "src": [
        "test/core/transport/chttp2/bin_encoder_test.c"
      ],
      "deps": [
        "grpc_test_util",
        "grpc",
        "gpr_test_util",
        "gpr"
      ]
    },
    {
      "name": "census_hash_table_test",
      "build": "test",
      "language": "c",
      "src": [
        "test/core/statistics/hash_table_test.c"
      ],
      "deps": [
        "grpc_test_util",
        "grpc",
        "gpr_test_util",
        "gpr"
      ]
    },
    {
      "name": "census_statistics_multiple_writers_circular_buffer_test",
      "build": "test",
      "language": "c",
      "src": [
        "test/core/statistics/multiple_writers_circular_buffer_test.c"
      ],
      "deps": [
        "grpc_test_util",
        "grpc",
        "gpr_test_util",
        "gpr"
      ]
    },
    {
      "name": "census_statistics_multiple_writers_test",
      "build": "test",
      "language": "c",
      "src": [
        "test/core/statistics/multiple_writers_test.c"
      ],
      "deps": [
        "grpc_test_util",
        "grpc",
        "gpr_test_util",
        "gpr"
      ]
    },
    {
      "name": "census_statistics_performance_test",
      "build": "test",
      "language": "c",
      "src": [
        "test/core/statistics/performance_test.c"
      ],
      "deps": [
        "grpc_test_util",
        "grpc",
        "gpr_test_util",
        "gpr"
      ]
    },
    {
      "name": "census_statistics_quick_test",
      "build": "test",
      "language": "c",
      "src": [
        "test/core/statistics/quick_test.c"
      ],
      "deps": [
        "grpc_test_util",
        "grpc",
        "gpr_test_util",
        "gpr"
      ]
    },
    {
      "name": "census_statistics_small_log_test",
      "build": "test",
      "language": "c",
      "src": [
        "test/core/statistics/small_log_test.c"
      ],
      "deps": [
        "grpc_test_util",
        "grpc",
        "gpr_test_util",
        "gpr"
      ]
    },
    {
      "name": "census_stats_store_test",
      "build": "executable",
      "language": "c",
      "src": [
        "test/core/statistics/rpc_stats_test.c"
      ],
      "deps": [
        "grpc_test_util",
        "grpc",
        "gpr_test_util",
        "gpr"
      ]
    },
    {
      "name": "census_stub_test",
      "build": "test",
      "language": "c",
      "src": [
        "test/core/statistics/census_stub_test.c"
      ],
      "deps": [
        "grpc_test_util",
        "grpc",
        "gpr_test_util",
        "gpr"
      ]
    },
    {
      "name": "census_trace_store_test",
      "build": "executable",
      "language": "c",
      "src": [
        "test/core/statistics/trace_test.c"
      ],
      "deps": [
        "grpc_test_util",
        "grpc",
        "gpr_test_util",
        "gpr"
      ]
    },
    {
      "name": "census_window_stats_test",
      "build": "test",
      "language": "c",
      "src": [
        "test/core/statistics/window_stats_test.c"
      ],
      "deps": [
        "grpc_test_util",
        "grpc",
        "gpr_test_util",
        "gpr"
      ]
    },
    {
      "name": "chttp2_status_conversion_test",
      "build": "test",
      "language": "c",
      "src": [
        "test/core/transport/chttp2/status_conversion_test.c"
      ],
      "deps": [
        "grpc_test_util",
        "grpc",
        "gpr_test_util",
        "gpr"
      ]
    },
    {
      "name": "chttp2_stream_encoder_test",
      "build": "test",
      "language": "c",
      "src": [
        "test/core/transport/chttp2/stream_encoder_test.c"
      ],
      "deps": [
        "grpc_test_util",
        "grpc",
        "gpr_test_util",
        "gpr"
      ]
    },
    {
      "name": "chttp2_stream_map_test",
      "build": "test",
      "language": "c",
      "src": [
        "test/core/transport/chttp2/stream_map_test.c"
      ],
      "deps": [
        "grpc_test_util",
        "grpc",
        "gpr_test_util",
        "gpr"
      ]
    },
    {
      "name": "chttp2_transport_end2end_test",
      "build": "test",
      "language": "c",
      "src": [
        "test/core/transport/chttp2_transport_end2end_test.c"
      ],
      "deps": [
        "grpc_test_util",
        "grpc",
        "gpr_test_util",
        "gpr"
      ]
    },
    {
      "name": "dualstack_socket_test",
      "build": "test",
      "language": "c",
      "src": [
        "test/core/end2end/dualstack_socket_test.c"
      ],
      "deps": [
        "grpc_test_util",
        "grpc",
        "gpr_test_util",
        "gpr"
      ]
    },
    {
      "name": "echo_client",
      "build": "test",
      "run": false,
      "language": "c",
      "src": [
        "test/core/echo/client.c"
      ],
      "deps": [
        "grpc_test_util",
        "grpc",
        "gpr_test_util",
        "gpr"
      ]
    },
    {
      "name": "echo_server",
      "build": "test",
      "run": false,
      "language": "c",
      "src": [
        "test/core/echo/server.c"
      ],
      "deps": [
        "grpc_test_util",
        "grpc",
        "gpr_test_util",
        "gpr"
      ]
    },
    {
      "name": "echo_test",
      "build": "test",
      "language": "c",
      "src": [
        "test/core/echo/echo_test.c"
      ],
      "deps": [
        "grpc_test_util",
        "grpc",
        "gpr_test_util",
        "gpr"
      ]
    },
    {
      "name": "fd_posix_test",
      "build": "test",
      "language": "c",
      "src": [
        "test/core/iomgr/fd_posix_test.c"
      ],
      "deps": [
        "grpc_test_util",
        "grpc",
        "gpr_test_util",
        "gpr"
      ]
    },
    {
      "name": "fling_client",
      "build": "test",
      "run": false,
      "language": "c",
      "src": [
        "test/core/fling/client.c"
      ],
      "deps": [
        "grpc_test_util",
        "grpc",
        "gpr_test_util",
        "gpr"
      ]
    },
    {
      "name": "fling_server",
      "build": "test",
      "run": false,
      "language": "c",
      "src": [
        "test/core/fling/server.c"
      ],
      "deps": [
        "grpc_test_util",
        "grpc",
        "gpr_test_util",
        "gpr"
      ]
    },
    {
      "name": "fling_stream_test",
      "build": "test",
      "language": "c",
      "src": [
        "test/core/fling/fling_stream_test.c"
      ],
      "deps": [
        "grpc_test_util",
        "grpc",
        "gpr_test_util",
        "gpr"
      ]
    },
    {
      "name": "fling_test",
      "build": "test",
      "language": "c",
      "src": [
        "test/core/fling/fling_test.c"
      ],
      "deps": [
        "grpc_test_util",
        "grpc",
        "gpr_test_util",
        "gpr"
      ]
    },
    {
      "name": "gen_hpack_tables",
      "build": "tool",
      "language": "c",
      "src": [
        "src/core/transport/chttp2/gen_hpack_tables.c"
      ],
      "deps": [
        "grpc_test_util",
        "gpr",
        "grpc"
      ]
    },
    {
      "name": "gpr_cancellable_test",
      "build": "test",
      "language": "c",
      "src": [
        "test/core/support/cancellable_test.c"
      ],
      "deps": [
        "gpr_test_util",
        "gpr"
      ]
    },
    {
      "name": "gpr_cmdline_test",
      "build": "test",
      "language": "c",
      "src": [
        "test/core/support/cmdline_test.c"
      ],
      "deps": [
        "gpr_test_util",
        "gpr"
      ]
    },
    {
      "name": "gpr_env_test",
      "build": "test",
      "language": "c",
      "src": [
        "test/core/support/env_test.c"
      ],
      "deps": [
        "gpr_test_util",
        "gpr"
      ]
    },
    {
      "name": "gpr_file_test",
      "build": "test",
      "language": "c",
      "src": [
        "test/core/support/file_test.c"
      ],
      "deps": [
        "gpr_test_util",
        "gpr"
      ]
    },
    {
      "name": "gpr_histogram_test",
      "build": "test",
      "language": "c",
      "src": [
        "test/core/support/histogram_test.c"
      ],
      "deps": [
        "gpr_test_util",
        "gpr"
      ]
    },
    {
      "name": "gpr_host_port_test",
      "build": "test",
      "language": "c",
      "src": [
        "test/core/support/host_port_test.c"
      ],
      "deps": [
        "gpr_test_util",
        "gpr"
      ]
    },
    {
      "name": "gpr_log_test",
      "build": "test",
      "language": "c",
      "src": [
        "test/core/support/log_test.c"
      ],
      "deps": [
        "gpr_test_util",
        "gpr"
      ]
    },
    {
      "name": "gpr_slice_buffer_test",
      "build": "test",
      "language": "c",
      "src": [
        "test/core/support/slice_buffer_test.c"
      ],
      "deps": [
        "gpr_test_util",
        "gpr"
      ]
    },
    {
      "name": "gpr_slice_test",
      "build": "test",
      "language": "c",
      "src": [
        "test/core/support/slice_test.c"
      ],
      "deps": [
        "gpr_test_util",
        "gpr"
      ]
    },
    {
      "name": "gpr_string_test",
      "build": "test",
      "language": "c",
      "src": [
        "test/core/support/string_test.c"
      ],
      "deps": [
        "gpr_test_util",
        "gpr"
      ]
    },
    {
      "name": "gpr_sync_test",
      "build": "test",
      "language": "c",
      "src": [
        "test/core/support/sync_test.c"
      ],
      "deps": [
        "gpr_test_util",
        "gpr"
      ]
    },
    {
      "name": "gpr_thd_test",
      "build": "test",
      "language": "c",
      "src": [
        "test/core/support/thd_test.c"
      ],
      "deps": [
        "gpr_test_util",
        "gpr"
      ]
    },
    {
      "name": "gpr_time_test",
      "build": "test",
      "language": "c",
      "src": [
        "test/core/support/time_test.c"
      ],
      "deps": [
        "gpr_test_util",
        "gpr"
      ]
    },
    {
      "name": "gpr_useful_test",
      "build": "test",
      "language": "c",
      "src": [
        "test/core/support/useful_test.c"
      ],
      "deps": [
        "gpr_test_util",
        "gpr"
      ]
    },
    {
      "name": "grpc_base64_test",
      "build": "test",
      "language": "c",
      "src": [
        "test/core/security/base64_test.c"
      ],
      "deps": [
        "grpc_test_util",
        "grpc",
        "gpr_test_util",
        "gpr"
      ]
    },
    {
      "name": "grpc_byte_buffer_reader_test",
      "build": "test",
      "language": "c",
      "src": [
        "test/core/surface/byte_buffer_reader_test.c"
      ],
      "deps": [
        "grpc_test_util",
        "grpc",
        "gpr_test_util",
        "gpr"
      ]
    },
    {
      "name": "grpc_channel_stack_test",
      "build": "test",
      "language": "c",
      "src": [
        "test/core/channel/channel_stack_test.c"
      ],
      "deps": [
        "grpc_test_util",
        "grpc",
        "gpr_test_util",
        "gpr"
      ]
    },
    {
      "name": "grpc_completion_queue_benchmark",
      "build": "benchmark",
      "language": "c",
      "src": [
        "test/core/surface/completion_queue_benchmark.c"
      ],
      "deps": [
        "grpc_test_util",
        "grpc",
        "gpr_test_util",
        "gpr"
      ]
    },
    {
      "name": "grpc_completion_queue_test",
      "build": "test",
      "language": "c",
      "src": [
        "test/core/surface/completion_queue_test.c"
      ],
      "deps": [
        "grpc_test_util",
        "grpc",
        "gpr_test_util",
        "gpr"
      ]
    },
    {
      "name": "grpc_credentials_test",
      "build": "test",
      "language": "c",
      "src": [
        "test/core/security/credentials_test.c"
      ],
      "deps": [
        "grpc_test_util",
        "grpc",
        "gpr_test_util",
        "gpr"
      ]
    },
    {
      "name": "grpc_fetch_oauth2",
      "build": "tool",
      "language": "c",
      "src": [
        "test/core/security/fetch_oauth2.c"
      ],
      "deps": [
        "grpc_test_util",
        "grpc",
        "gpr_test_util",
        "gpr"
      ]
    },
    {
      "name": "grpc_json_token_test",
      "build": "test",
      "language": "c",
      "src": [
        "test/core/security/json_token_test.c"
      ],
      "deps": [
        "grpc_test_util",
        "grpc",
        "gpr_test_util",
        "gpr"
      ]
    },
    {
      "name": "grpc_stream_op_test",
      "build": "test",
      "language": "c",
      "src": [
        "test/core/transport/stream_op_test.c"
      ],
      "deps": [
        "grpc_test_util",
        "grpc",
        "gpr_test_util",
        "gpr"
      ]
    },
    {
      "name": "hpack_parser_test",
      "build": "test",
      "language": "c",
      "src": [
        "test/core/transport/chttp2/hpack_parser_test.c"
      ],
      "deps": [
        "grpc_test_util",
        "grpc",
        "gpr_test_util",
        "gpr"
      ]
    },
    {
      "name": "hpack_table_test",
      "build": "test",
      "language": "c",
      "src": [
        "test/core/transport/chttp2/hpack_table_test.c"
      ],
      "deps": [
        "grpc_test_util",
        "grpc",
        "gpr_test_util",
        "gpr"
      ]
    },
    {
      "name": "httpcli_format_request_test",
      "build": "test",
      "language": "c",
      "src": [
        "test/core/httpcli/format_request_test.c"
      ],
      "deps": [
        "grpc_test_util",
        "grpc",
        "gpr_test_util",
        "gpr"
      ]
    },
    {
      "name": "httpcli_parser_test",
      "build": "test",
      "language": "c",
      "src": [
        "test/core/httpcli/parser_test.c"
      ],
      "deps": [
        "grpc_test_util",
        "grpc",
        "gpr_test_util",
        "gpr"
      ]
    },
    {
      "name": "httpcli_test",
      "build": "test",
      "language": "c",
      "src": [
        "test/core/httpcli/httpcli_test.c"
      ],
      "deps": [
        "grpc_test_util",
        "grpc",
        "gpr_test_util",
        "gpr"
      ]
    },
    {
      "name": "interop_test",
      "build": "test",
      "language": "c",
      "src": [
        "test/cpp/interop/interop_test.c"
      ],
      "deps": [
        "grpc_test_util",
        "grpc",
        "gpr_test_util",
        "gpr"
      ]
    },
    {
      "name": "json_rewrite",
      "build": "test",
      "run": false,
      "language": "c",
      "src": [
        "test/core/json/json_rewrite.c"
      ],
      "deps": [
        "grpc",
        "gpr"
      ]
    },
    {
      "name": "json_rewrite_test",
      "build": "test",
      "language": "c",
      "src": [
        "test/core/json/json_rewrite_test.c"
      ],
      "deps": [
        "grpc_test_util",
        "grpc",
        "gpr_test_util",
        "gpr"
      ]
    },
    {
      "name": "json_test",
      "build": "test",
      "language": "c",
      "src": [
        "test/core/json/json_test.c"
      ],
      "deps": [
        "grpc_test_util",
        "grpc",
        "gpr_test_util",
        "gpr"
      ]
    },
    {
      "name": "lame_client_test",
      "build": "test",
      "language": "c",
      "src": [
        "test/core/surface/lame_client_test.c"
      ],
      "deps": [
        "grpc_test_util",
        "grpc",
        "gpr_test_util",
        "gpr"
      ]
    },
    {
      "name": "low_level_ping_pong_benchmark",
      "build": "benchmark",
      "language": "c",
      "src": [
        "test/core/network_benchmarks/low_level_ping_pong.c"
      ],
      "deps": [
        "grpc_test_util",
        "grpc",
        "gpr_test_util",
        "gpr"
      ]
    },
    {
      "name": "message_compress_test",
      "build": "test",
      "language": "c",
      "src": [
        "test/core/compression/message_compress_test.c"
      ],
      "deps": [
        "grpc_test_util",
        "grpc",
        "gpr_test_util",
        "gpr"
      ]
    },
    {
      "name": "metadata_buffer_test",
      "build": "test",
      "language": "c",
      "src": [
        "test/core/channel/metadata_buffer_test.c"
      ],
      "deps": [
        "grpc_test_util",
        "grpc",
        "gpr_test_util",
        "gpr"
      ]
    },
    {
      "name": "multi_init_test",
      "build": "test",
      "language": "c",
      "src": [
        "test/core/surface/multi_init_test.c"
      ],
      "deps": [
        "grpc_test_util",
        "grpc",
        "gpr_test_util",
        "gpr"
      ]
    },
    {
      "name": "murmur_hash_test",
      "build": "test",
      "language": "c",
      "src": [
        "test/core/support/murmur_hash_test.c"
      ],
      "deps": [
        "gpr_test_util",
        "gpr"
      ]
    },
    {
      "name": "no_server_test",
      "build": "test",
      "language": "c",
      "src": [
        "test/core/end2end/no_server_test.c"
      ],
      "deps": [
        "grpc_test_util",
        "grpc",
        "gpr_test_util",
        "gpr"
      ]
    },
    {
      "name": "poll_kick_posix_test",
      "build": "test",
      "language": "c",
      "src": [
        "test/core/iomgr/poll_kick_posix_test.c"
      ],
      "deps": [
        "grpc_test_util",
        "grpc",
        "gpr_test_util",
        "gpr"
      ]
    },
    {
      "name": "resolve_address_test",
      "build": "test",
      "language": "c",
      "src": [
        "test/core/iomgr/resolve_address_test.c"
      ],
      "deps": [
        "grpc_test_util",
        "grpc",
        "gpr_test_util",
        "gpr"
      ]
    },
    {
      "name": "secure_endpoint_test",
      "build": "test",
      "language": "c",
      "src": [
        "test/core/security/secure_endpoint_test.c"
      ],
      "deps": [
        "grpc_test_util",
        "grpc",
        "gpr_test_util",
        "gpr"
      ]
    },
    {
      "name": "sockaddr_utils_test",
      "build": "test",
      "language": "c",
      "src": [
        "test/core/iomgr/sockaddr_utils_test.c"
      ],
      "deps": [
        "grpc_test_util",
        "grpc",
        "gpr_test_util",
        "gpr"
      ]
    },
    {
      "name": "tcp_client_posix_test",
      "build": "test",
      "language": "c",
      "src": [
        "test/core/iomgr/tcp_client_posix_test.c"
      ],
      "deps": [
        "grpc_test_util",
        "grpc",
        "gpr_test_util",
        "gpr"
      ]
    },
    {
      "name": "tcp_posix_test",
      "build": "test",
      "language": "c",
      "src": [
        "test/core/iomgr/tcp_posix_test.c"
      ],
      "deps": [
        "grpc_test_util",
        "grpc",
        "gpr_test_util",
        "gpr"
      ]
    },
    {
      "name": "tcp_server_posix_test",
      "build": "test",
      "language": "c",
      "src": [
        "test/core/iomgr/tcp_server_posix_test.c"
      ],
      "deps": [
        "grpc_test_util",
        "grpc",
        "gpr_test_util",
        "gpr"
      ]
    },
    {
      "name": "time_averaged_stats_test",
      "build": "test",
      "language": "c",
      "src": [
        "test/core/iomgr/time_averaged_stats_test.c"
      ],
      "deps": [
        "grpc_test_util",
        "grpc",
        "gpr_test_util",
        "gpr"
      ]
    },
    {
      "name": "time_test",
      "build": "test",
      "language": "c",
      "src": [
        "test/core/support/time_test.c"
      ],
      "deps": [
        "grpc_test_util",
        "grpc",
        "gpr_test_util",
        "gpr"
      ]
    },
    {
      "name": "timeout_encoding_test",
      "build": "test",
      "language": "c",
      "src": [
        "test/core/transport/chttp2/timeout_encoding_test.c"
      ],
      "deps": [
        "grpc_test_util",
        "grpc",
        "gpr_test_util",
        "gpr"
      ]
    },
    {
      "name": "transport_metadata_test",
      "build": "test",
      "language": "c",
      "src": [
        "test/core/transport/metadata_test.c"
      ],
      "deps": [
        "grpc_test_util",
        "grpc",
        "gpr_test_util",
        "gpr"
      ]
    },
    {
      "name": "async_end2end_test",
      "build": "test",
      "language": "c++",
      "src": [
        "test/cpp/end2end/async_end2end_test.cc"
      ],
      "deps": [
        "grpc++_test_util",
        "grpc_test_util",
        "grpc++",
        "grpc",
        "gpr_test_util",
        "gpr"
      ]
    },
    {
      "name": "channel_arguments_test",
      "build": "test",
      "language": "c++",
      "src": [
        "test/cpp/client/channel_arguments_test.cc"
      ],
      "deps": [
        "grpc++",
        "grpc",
        "gpr"
      ]
    },
    {
      "name": "credentials_test",
      "build": "test",
      "language": "c++",
      "src": [
        "test/cpp/client/credentials_test.cc"
      ],
      "deps": [
        "grpc++",
        "grpc",
        "gpr"
      ]
    },
    {
      "name": "end2end_test",
      "build": "test",
      "language": "c++",
      "src": [
        "test/cpp/end2end/end2end_test.cc"
      ],
      "deps": [
        "grpc++_test_util",
        "grpc_test_util",
        "grpc++",
        "grpc",
        "gpr_test_util",
        "gpr"
      ]
    },
    {
      "name": "grpc_cpp_plugin",
      "build": "protoc",
      "language": "c++",
      "headers": [
        "src/compiler/cpp_generator.h",
        "src/compiler/cpp_generator_helpers.h"
      ],
      "src": [
        "src/compiler/cpp_generator.cc",
        "src/compiler/cpp_plugin.cc"
      ],
      "deps": [],
      "secure": false
    },
    {
      "name": "grpc_python_plugin",
      "build": "protoc",
      "language": "c++",
      "headers": [
        "src/compiler/python_generator.h"
      ],
      "src": [
        "src/compiler/python_generator.cc",
        "src/compiler/python_plugin.cc"
      ],
      "deps": [],
      "secure": false
    },
    {
      "name": "grpc_ruby_plugin",
      "build": "protoc",
      "language": "c++",
      "src": [
        "src/compiler/ruby_generator.cc",
        "src/compiler/ruby_plugin.cc"
      ],
      "deps": [],
      "secure": false
    },
    {
      "name": "interop_client",
      "build": "test",
      "run": false,
      "language": "c++",
      "src": [
        "test/cpp/interop/empty.proto",
        "test/cpp/interop/messages.proto",
        "test/cpp/interop/test.proto",
        "test/cpp/interop/client.cc"
      ],
      "deps": [
        "grpc++_test_util",
        "grpc_test_util",
        "grpc++",
        "grpc",
        "gpr_test_util",
        "gpr"
      ]
    },
    {
      "name": "interop_server",
      "build": "test",
      "run": false,
      "language": "c++",
      "src": [
        "test/cpp/interop/empty.proto",
        "test/cpp/interop/messages.proto",
        "test/cpp/interop/test.proto",
        "test/cpp/interop/server.cc"
      ],
      "deps": [
        "grpc++_test_util",
        "grpc_test_util",
        "grpc++",
        "grpc",
        "gpr_test_util",
        "gpr"
      ]
    },
    {
      "name": "pubsub_client",
      "build": "test",
      "run": false,
      "language": "c++",
      "src": [
        "examples/pubsub/main.cc"
      ],
      "deps": [
        "pubsub_client_lib",
        "grpc++_test_util",
        "grpc_test_util",
        "grpc++",
        "grpc",
        "gpr_test_util",
        "gpr"
      ]
    },
    {
      "name": "pubsub_publisher_test",
      "build": "test",
      "language": "c++",
      "src": [
        "examples/pubsub/publisher_test.cc"
      ],
      "deps": [
        "pubsub_client_lib",
        "grpc++_test_util",
        "grpc_test_util",
        "grpc++",
        "grpc",
        "gpr_test_util",
        "gpr"
      ]
    },
    {
      "name": "pubsub_subscriber_test",
      "build": "test",
      "language": "c++",
      "src": [
        "examples/pubsub/subscriber_test.cc"
      ],
      "deps": [
        "pubsub_client_lib",
        "grpc++_test_util",
        "grpc_test_util",
        "grpc++",
        "grpc",
        "gpr_test_util",
        "gpr"
      ]
    },
    {
      "name": "qps_client",
      "build": "test",
      "run": false,
      "language": "c++",
      "src": [
        "test/cpp/qps/qpstest.proto",
        "test/cpp/qps/client.cc"
      ],
      "deps": [
        "grpc++_test_util",
        "grpc_test_util",
        "grpc++",
        "grpc",
        "gpr_test_util",
        "gpr"
      ]
    },
    {
      "name": "qps_server",
      "build": "test",
      "run": false,
      "language": "c++",
      "src": [
        "test/cpp/qps/qpstest.proto",
        "test/cpp/qps/server.cc"
      ],
      "deps": [
        "grpc++_test_util",
        "grpc_test_util",
        "grpc++",
        "grpc",
        "gpr_test_util",
        "gpr"
      ]
    },
    {
      "name": "status_test",
      "build": "test",
      "language": "c++",
      "src": [
        "test/cpp/util/status_test.cc"
      ],
      "deps": [
        "grpc_test_util",
        "grpc++",
        "grpc",
        "gpr_test_util",
        "gpr"
      ]
    },
    {
      "name": "thread_pool_test",
      "build": "test",
      "language": "c++",
      "src": [
        "test/cpp/server/thread_pool_test.cc"
      ],
      "deps": [
        "grpc_test_util",
        "grpc++",
        "grpc",
        "gpr_test_util",
        "gpr"
      ]
    }
  ]
}<|MERGE_RESOLUTION|>--- conflicted
+++ resolved
@@ -32,14 +32,7 @@
         "src/core/channel/noop_filter.h",
         "src/core/compression/algorithm.h",
         "src/core/compression/message_compress.h",
-<<<<<<< HEAD
-=======
         "src/core/debug/trace.h",
-        "src/core/httpcli/format_request.h",
-        "src/core/httpcli/httpcli.h",
-        "src/core/httpcli/httpcli_security_context.h",
-        "src/core/httpcli/parser.h",
->>>>>>> fb7db9d6
         "src/core/iomgr/alarm.h",
         "src/core/iomgr/alarm_heap.h",
         "src/core/iomgr/alarm_internal.h",
@@ -128,14 +121,7 @@
         "src/core/channel/noop_filter.c",
         "src/core/compression/algorithm.c",
         "src/core/compression/message_compress.c",
-<<<<<<< HEAD
-=======
         "src/core/debug/trace.c",
-        "src/core/httpcli/format_request.c",
-        "src/core/httpcli/httpcli.c",
-        "src/core/httpcli/httpcli_security_context.c",
-        "src/core/httpcli/parser.c",
->>>>>>> fb7db9d6
         "src/core/iomgr/alarm.c",
         "src/core/iomgr/alarm_heap.c",
         "src/core/iomgr/endpoint.c",
