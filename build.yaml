'#1': This file describes the list of targets and dependencies.
'#2': It is used among other things to generate all of our project files.
'#3': Please refer to the templates directory for more information.
settings:
  '#': The public version number of the library.
  version:
    major: 0
    minor: 13
    micro: 0
    build: 0
filegroups:
- name: census
  public_headers:
  - include/grpc/census.h
  headers:
  - src/core/census/aggregation.h
  - src/core/census/context.h
  - src/core/census/rpc_metric_id.h
  src:
  - src/core/census/context.c
  - src/core/census/initialize.c
  - src/core/census/operation.c
  - src/core/census/tag_set.c
  - src/core/census/tracing.c
- name: grpc++_base
  public_headers:
  - include/grpc++/channel.h
  - include/grpc++/client_context.h
  - include/grpc++/completion_queue.h
  - include/grpc++/create_channel.h
  - include/grpc++/generic/async_generic_service.h
  - include/grpc++/generic/generic_stub.h
  - include/grpc++/grpc++.h
  - include/grpc++/impl/call.h
  - include/grpc++/impl/client_unary_call.h
  - include/grpc++/impl/grpc_library.h
  - include/grpc++/impl/method_handler_impl.h
  - include/grpc++/impl/proto_utils.h
  - include/grpc++/impl/rpc_method.h
  - include/grpc++/impl/rpc_service_method.h
  - include/grpc++/impl/serialization_traits.h
  - include/grpc++/impl/server_builder_option.h
  - include/grpc++/impl/service_type.h
  - include/grpc++/impl/sync.h
  - include/grpc++/impl/sync_cxx11.h
  - include/grpc++/impl/sync_no_cxx11.h
  - include/grpc++/impl/thd.h
  - include/grpc++/impl/thd_cxx11.h
  - include/grpc++/impl/thd_no_cxx11.h
  - include/grpc++/security/auth_context.h
  - include/grpc++/security/auth_metadata_processor.h
  - include/grpc++/security/credentials.h
  - include/grpc++/security/server_credentials.h
  - include/grpc++/server.h
  - include/grpc++/server_builder.h
  - include/grpc++/server_context.h
  - include/grpc++/support/async_stream.h
  - include/grpc++/support/async_unary_call.h
  - include/grpc++/support/byte_buffer.h
  - include/grpc++/support/channel_arguments.h
  - include/grpc++/support/config.h
  - include/grpc++/support/config_protobuf.h
  - include/grpc++/support/slice.h
  - include/grpc++/support/status.h
  - include/grpc++/support/status_code_enum.h
  - include/grpc++/support/string_ref.h
  - include/grpc++/support/stub_options.h
  - include/grpc++/support/sync_stream.h
  - include/grpc++/support/time.h
  headers:
  - src/cpp/client/create_channel_internal.h
  - src/cpp/common/create_auth_context.h
  - src/cpp/server/dynamic_thread_pool.h
  - src/cpp/server/fixed_size_thread_pool.h
  - src/cpp/server/thread_pool_interface.h
  src:
  - src/cpp/client/channel.cc
  - src/cpp/client/client_context.cc
  - src/cpp/client/create_channel.cc
  - src/cpp/client/create_channel_internal.cc
  - src/cpp/client/credentials.cc
  - src/cpp/client/generic_stub.cc
  - src/cpp/client/insecure_credentials.cc
  - src/cpp/common/call.cc
  - src/cpp/common/channel_arguments.cc
  - src/cpp/common/completion_queue.cc
  - src/cpp/common/rpc_method.cc
  - src/cpp/proto/proto_utils.cc
  - src/cpp/server/async_generic_service.cc
  - src/cpp/server/create_default_thread_pool.cc
  - src/cpp/server/dynamic_thread_pool.cc
  - src/cpp/server/fixed_size_thread_pool.cc
  - src/cpp/server/insecure_server_credentials.cc
  - src/cpp/server/server.cc
  - src/cpp/server/server_builder.cc
  - src/cpp/server/server_context.cc
  - src/cpp/server/server_credentials.cc
  - src/cpp/util/byte_buffer.cc
  - src/cpp/util/slice.cc
  - src/cpp/util/status.cc
  - src/cpp/util/string_ref.cc
  - src/cpp/util/time.cc
- name: grpc++_codegen
  public_headers:
  - include/grpc++/impl/codegen/async_stream.h
  - include/grpc++/impl/codegen/async_unary_call.h
  - include/grpc++/impl/codegen/call.h
  - include/grpc++/impl/codegen/call_hook.h
  - include/grpc++/impl/codegen/channel_interface.h
  - include/grpc++/impl/codegen/client_context.h
  - include/grpc++/impl/codegen/client_unary_call.h
  - include/grpc++/impl/codegen/completion_queue.h
  - include/grpc++/impl/codegen/completion_queue_tag.h
  - include/grpc++/impl/codegen/config.h
  - include/grpc++/impl/codegen/config_protobuf.h
  - include/grpc++/impl/codegen/grpc_library.h
  - include/grpc++/impl/codegen/method_handler_impl.h
  - include/grpc++/impl/codegen/proto_utils.h
  - include/grpc++/impl/codegen/rpc_method.h
  - include/grpc++/impl/codegen/rpc_service_method.h
  - include/grpc++/impl/codegen/security/auth_context.h
  - include/grpc++/impl/codegen/serialization_traits.h
  - include/grpc++/impl/codegen/server_context.h
  - include/grpc++/impl/codegen/server_interface.h
  - include/grpc++/impl/codegen/service_type.h
  - include/grpc++/impl/codegen/status.h
  - include/grpc++/impl/codegen/status_code_enum.h
  - include/grpc++/impl/codegen/string_ref.h
  - include/grpc++/impl/codegen/stub_options.h
  - include/grpc++/impl/codegen/sync.h
  - include/grpc++/impl/codegen/sync_cxx11.h
  - include/grpc++/impl/codegen/sync_no_cxx11.h
  - include/grpc++/impl/codegen/sync_stream.h
  - include/grpc++/impl/codegen/time.h
  src:
  - src/cpp/codegen/grpc_library.cc
- name: grpc_base
  public_headers:
  - include/grpc/byte_buffer.h
  - include/grpc/byte_buffer_reader.h
  - include/grpc/compression.h
  - include/grpc/grpc.h
  - include/grpc/status.h
  headers:
  - src/core/census/grpc_filter.h
  - src/core/channel/channel_args.h
  - src/core/channel/channel_stack.h
  - src/core/channel/client_channel.h
  - src/core/channel/client_uchannel.h
  - src/core/channel/compress_filter.h
  - src/core/channel/connected_channel.h
  - src/core/channel/context.h
  - src/core/channel/http_client_filter.h
  - src/core/channel/http_server_filter.h
  - src/core/channel/subchannel_call_holder.h
  - src/core/client_config/client_config.h
  - src/core/client_config/connector.h
  - src/core/client_config/initial_connect_string.h
  - src/core/client_config/lb_policies/pick_first.h
  - src/core/client_config/lb_policies/round_robin.h
  - src/core/client_config/lb_policy.h
  - src/core/client_config/lb_policy_factory.h
  - src/core/client_config/lb_policy_registry.h
  - src/core/client_config/resolver.h
  - src/core/client_config/resolver_factory.h
  - src/core/client_config/resolver_registry.h
  - src/core/client_config/resolvers/dns_resolver.h
  - src/core/client_config/resolvers/sockaddr_resolver.h
  - src/core/client_config/subchannel.h
  - src/core/client_config/subchannel_factory.h
  - src/core/client_config/uri_parser.h
  - src/core/compression/algorithm_metadata.h
  - src/core/compression/message_compress.h
  - src/core/debug/trace.h
  - src/core/httpcli/format_request.h
  - src/core/httpcli/httpcli.h
  - src/core/httpcli/parser.h
  - src/core/iomgr/closure.h
  - src/core/iomgr/endpoint.h
  - src/core/iomgr/endpoint_pair.h
  - src/core/iomgr/exec_ctx.h
  - src/core/iomgr/executor.h
  - src/core/iomgr/fd_posix.h
  - src/core/iomgr/iocp_windows.h
  - src/core/iomgr/iomgr.h
  - src/core/iomgr/iomgr_internal.h
  - src/core/iomgr/iomgr_posix.h
  - src/core/iomgr/pollset.h
  - src/core/iomgr/pollset_posix.h
  - src/core/iomgr/pollset_set.h
  - src/core/iomgr/pollset_set_posix.h
  - src/core/iomgr/pollset_set_windows.h
  - src/core/iomgr/pollset_windows.h
  - src/core/iomgr/resolve_address.h
  - src/core/iomgr/sockaddr.h
  - src/core/iomgr/sockaddr_posix.h
  - src/core/iomgr/sockaddr_utils.h
  - src/core/iomgr/sockaddr_win32.h
  - src/core/iomgr/socket_utils_posix.h
  - src/core/iomgr/socket_windows.h
  - src/core/iomgr/tcp_client.h
  - src/core/iomgr/tcp_posix.h
  - src/core/iomgr/tcp_server.h
  - src/core/iomgr/tcp_windows.h
  - src/core/iomgr/time_averaged_stats.h
  - src/core/iomgr/timer.h
  - src/core/iomgr/timer_heap.h
  - src/core/iomgr/timer_internal.h
  - src/core/iomgr/udp_server.h
  - src/core/iomgr/wakeup_fd_pipe.h
  - src/core/iomgr/wakeup_fd_posix.h
  - src/core/iomgr/workqueue.h
  - src/core/iomgr/workqueue_posix.h
  - src/core/iomgr/workqueue_windows.h
  - src/core/json/json.h
  - src/core/json/json_common.h
  - src/core/json/json_reader.h
  - src/core/json/json_writer.h
  - src/core/statistics/census_interface.h
  - src/core/statistics/census_rpc_stats.h
  - src/core/surface/api_trace.h
  - src/core/surface/call.h
  - src/core/surface/call_test_only.h
  - src/core/surface/channel.h
  - src/core/surface/completion_queue.h
  - src/core/surface/event_string.h
  - src/core/surface/init.h
  - src/core/surface/server.h
  - src/core/surface/surface_trace.h
  - src/core/transport/byte_stream.h
  - src/core/transport/chttp2/alpn.h
  - src/core/transport/chttp2/bin_encoder.h
  - src/core/transport/chttp2/frame.h
  - src/core/transport/chttp2/frame_data.h
  - src/core/transport/chttp2/frame_goaway.h
  - src/core/transport/chttp2/frame_ping.h
  - src/core/transport/chttp2/frame_rst_stream.h
  - src/core/transport/chttp2/frame_settings.h
  - src/core/transport/chttp2/frame_window_update.h
  - src/core/transport/chttp2/hpack_encoder.h
  - src/core/transport/chttp2/hpack_parser.h
  - src/core/transport/chttp2/hpack_table.h
  - src/core/transport/chttp2/http2_errors.h
  - src/core/transport/chttp2/huffsyms.h
  - src/core/transport/chttp2/incoming_metadata.h
  - src/core/transport/chttp2/internal.h
  - src/core/transport/chttp2/status_conversion.h
  - src/core/transport/chttp2/stream_map.h
  - src/core/transport/chttp2/timeout_encoding.h
  - src/core/transport/chttp2/varint.h
  - src/core/transport/chttp2_transport.h
  - src/core/transport/connectivity_state.h
  - src/core/transport/metadata.h
  - src/core/transport/metadata_batch.h
  - src/core/transport/static_metadata.h
  - src/core/transport/transport.h
  - src/core/transport/transport_impl.h
  src:
  - src/core/census/grpc_context.c
  - src/core/census/grpc_filter.c
  - src/core/channel/channel_args.c
  - src/core/channel/channel_stack.c
  - src/core/channel/client_channel.c
  - src/core/channel/client_uchannel.c
  - src/core/channel/compress_filter.c
  - src/core/channel/connected_channel.c
  - src/core/channel/http_client_filter.c
  - src/core/channel/http_server_filter.c
  - src/core/channel/subchannel_call_holder.c
  - src/core/client_config/client_config.c
  - src/core/client_config/connector.c
  - src/core/client_config/default_initial_connect_string.c
  - src/core/client_config/initial_connect_string.c
  - src/core/client_config/lb_policies/pick_first.c
  - src/core/client_config/lb_policies/round_robin.c
  - src/core/client_config/lb_policy.c
  - src/core/client_config/lb_policy_factory.c
  - src/core/client_config/lb_policy_registry.c
  - src/core/client_config/resolver.c
  - src/core/client_config/resolver_factory.c
  - src/core/client_config/resolver_registry.c
  - src/core/client_config/resolvers/dns_resolver.c
  - src/core/client_config/resolvers/sockaddr_resolver.c
  - src/core/client_config/subchannel.c
  - src/core/client_config/subchannel_factory.c
  - src/core/client_config/uri_parser.c
  - src/core/compression/algorithm.c
  - src/core/compression/message_compress.c
  - src/core/debug/trace.c
  - src/core/httpcli/format_request.c
  - src/core/httpcli/httpcli.c
  - src/core/httpcli/parser.c
  - src/core/iomgr/closure.c
  - src/core/iomgr/endpoint.c
  - src/core/iomgr/endpoint_pair_posix.c
  - src/core/iomgr/endpoint_pair_windows.c
  - src/core/iomgr/exec_ctx.c
  - src/core/iomgr/executor.c
  - src/core/iomgr/fd_posix.c
  - src/core/iomgr/iocp_windows.c
  - src/core/iomgr/iomgr.c
  - src/core/iomgr/iomgr_posix.c
  - src/core/iomgr/iomgr_windows.c
  - src/core/iomgr/pollset_multipoller_with_epoll.c
  - src/core/iomgr/pollset_multipoller_with_poll_posix.c
  - src/core/iomgr/pollset_posix.c
  - src/core/iomgr/pollset_set_posix.c
  - src/core/iomgr/pollset_set_windows.c
  - src/core/iomgr/pollset_windows.c
  - src/core/iomgr/resolve_address_posix.c
  - src/core/iomgr/resolve_address_windows.c
  - src/core/iomgr/sockaddr_utils.c
  - src/core/iomgr/socket_utils_common_posix.c
  - src/core/iomgr/socket_utils_linux.c
  - src/core/iomgr/socket_utils_posix.c
  - src/core/iomgr/socket_windows.c
  - src/core/iomgr/tcp_client_posix.c
  - src/core/iomgr/tcp_client_windows.c
  - src/core/iomgr/tcp_posix.c
  - src/core/iomgr/tcp_server_posix.c
  - src/core/iomgr/tcp_server_windows.c
  - src/core/iomgr/tcp_windows.c
  - src/core/iomgr/time_averaged_stats.c
  - src/core/iomgr/timer.c
  - src/core/iomgr/timer_heap.c
  - src/core/iomgr/udp_server.c
  - src/core/iomgr/wakeup_fd_eventfd.c
  - src/core/iomgr/wakeup_fd_nospecial.c
  - src/core/iomgr/wakeup_fd_pipe.c
  - src/core/iomgr/wakeup_fd_posix.c
  - src/core/iomgr/workqueue_posix.c
  - src/core/iomgr/workqueue_windows.c
  - src/core/json/json.c
  - src/core/json/json_reader.c
  - src/core/json/json_string.c
  - src/core/json/json_writer.c
  - src/core/surface/api_trace.c
  - src/core/surface/byte_buffer.c
  - src/core/surface/byte_buffer_reader.c
  - src/core/surface/call.c
  - src/core/surface/call_details.c
  - src/core/surface/call_log_batch.c
  - src/core/surface/channel.c
  - src/core/surface/channel_connectivity.c
  - src/core/surface/channel_create.c
  - src/core/surface/channel_ping.c
  - src/core/surface/completion_queue.c
  - src/core/surface/event_string.c
  - src/core/surface/init.c
  - src/core/surface/lame_client.c
  - src/core/surface/metadata_array.c
  - src/core/surface/server.c
  - src/core/surface/server_chttp2.c
  - src/core/surface/server_create.c
  - src/core/surface/validate_metadata.c
  - src/core/surface/version.c
  - src/core/transport/byte_stream.c
  - src/core/transport/chttp2/alpn.c
  - src/core/transport/chttp2/bin_encoder.c
  - src/core/transport/chttp2/frame_data.c
  - src/core/transport/chttp2/frame_goaway.c
  - src/core/transport/chttp2/frame_ping.c
  - src/core/transport/chttp2/frame_rst_stream.c
  - src/core/transport/chttp2/frame_settings.c
  - src/core/transport/chttp2/frame_window_update.c
  - src/core/transport/chttp2/hpack_encoder.c
  - src/core/transport/chttp2/hpack_parser.c
  - src/core/transport/chttp2/hpack_table.c
  - src/core/transport/chttp2/huffsyms.c
  - src/core/transport/chttp2/incoming_metadata.c
  - src/core/transport/chttp2/parsing.c
  - src/core/transport/chttp2/status_conversion.c
  - src/core/transport/chttp2/stream_lists.c
  - src/core/transport/chttp2/stream_map.c
  - src/core/transport/chttp2/timeout_encoding.c
  - src/core/transport/chttp2/varint.c
  - src/core/transport/chttp2/writing.c
  - src/core/transport/chttp2_transport.c
  - src/core/transport/connectivity_state.c
  - src/core/transport/metadata.c
  - src/core/transport/metadata_batch.c
  - src/core/transport/static_metadata.c
  - src/core/transport/transport.c
  - src/core/transport/transport_op_string.c
- name: grpc_codegen
  public_headers:
  - include/grpc/impl/codegen/alloc.h
  - include/grpc/impl/codegen/atm.h
  - include/grpc/impl/codegen/atm_gcc_atomic.h
  - include/grpc/impl/codegen/atm_gcc_sync.h
  - include/grpc/impl/codegen/atm_win32.h
  - include/grpc/impl/codegen/byte_buffer.h
  - include/grpc/impl/codegen/compression_types.h
  - include/grpc/impl/codegen/connectivity_state.h
  - include/grpc/impl/codegen/grpc_types.h
  - include/grpc/impl/codegen/log.h
  - include/grpc/impl/codegen/port_platform.h
  - include/grpc/impl/codegen/propagation_bits.h
  - include/grpc/impl/codegen/slice.h
  - include/grpc/impl/codegen/slice_buffer.h
  - include/grpc/impl/codegen/status.h
  - include/grpc/impl/codegen/sync.h
  - include/grpc/impl/codegen/sync_generic.h
  - include/grpc/impl/codegen/sync_posix.h
  - include/grpc/impl/codegen/sync_win32.h
  - include/grpc/impl/codegen/time.h
- name: grpc_test_util_base
  headers:
  - test/core/end2end/cq_verifier.h
  - test/core/end2end/fixtures/proxy.h
  - test/core/iomgr/endpoint_tests.h
  - test/core/util/grpc_profiler.h
  - test/core/util/parse_hexstring.h
  - test/core/util/port.h
  - test/core/util/slice_splitter.h
  src:
  - test/core/end2end/cq_verifier.c
  - test/core/end2end/fixtures/proxy.c
  - test/core/iomgr/endpoint_tests.c
  - test/core/util/grpc_profiler.c
  - test/core/util/parse_hexstring.c
  - test/core/util/port_posix.c
  - test/core/util/port_windows.c
  - test/core/util/slice_splitter.c
libs:
- name: gpr
  build: all
  language: c
  public_headers:
  - include/grpc/support/alloc.h
  - include/grpc/support/atm.h
  - include/grpc/support/atm_gcc_atomic.h
  - include/grpc/support/atm_gcc_sync.h
  - include/grpc/support/atm_win32.h
  - include/grpc/support/avl.h
  - include/grpc/support/cmdline.h
  - include/grpc/support/cpu.h
  - include/grpc/support/histogram.h
  - include/grpc/support/host_port.h
  - include/grpc/support/log.h
  - include/grpc/support/log_win32.h
  - include/grpc/support/port_platform.h
  - include/grpc/support/slice.h
  - include/grpc/support/slice_buffer.h
  - include/grpc/support/string_util.h
  - include/grpc/support/subprocess.h
  - include/grpc/support/sync.h
  - include/grpc/support/sync_generic.h
  - include/grpc/support/sync_posix.h
  - include/grpc/support/sync_win32.h
  - include/grpc/support/thd.h
  - include/grpc/support/time.h
  - include/grpc/support/tls.h
  - include/grpc/support/tls_gcc.h
  - include/grpc/support/tls_msvc.h
  - include/grpc/support/tls_pthread.h
  - include/grpc/support/useful.h
  headers:
  - src/core/profiling/timers.h
  - src/core/support/block_annotate.h
  - src/core/support/env.h
  - src/core/support/file.h
  - src/core/support/murmur_hash.h
  - src/core/support/stack_lockfree.h
  - src/core/support/string.h
  - src/core/support/string_win32.h
  - src/core/support/thd_internal.h
  - src/core/support/time_precise.h
  src:
  - src/core/profiling/basic_timers.c
  - src/core/profiling/stap_timers.c
  - src/core/support/alloc.c
  - src/core/support/avl.c
  - src/core/support/cmdline.c
  - src/core/support/cpu_iphone.c
  - src/core/support/cpu_linux.c
  - src/core/support/cpu_posix.c
  - src/core/support/cpu_windows.c
  - src/core/support/env_linux.c
  - src/core/support/env_posix.c
  - src/core/support/env_win32.c
  - src/core/support/file.c
  - src/core/support/file_posix.c
  - src/core/support/file_win32.c
  - src/core/support/histogram.c
  - src/core/support/host_port.c
  - src/core/support/log.c
  - src/core/support/log_android.c
  - src/core/support/log_linux.c
  - src/core/support/log_posix.c
  - src/core/support/log_win32.c
  - src/core/support/murmur_hash.c
  - src/core/support/slice.c
  - src/core/support/slice_buffer.c
  - src/core/support/stack_lockfree.c
  - src/core/support/string.c
  - src/core/support/string_posix.c
  - src/core/support/string_win32.c
  - src/core/support/subprocess_posix.c
  - src/core/support/sync.c
  - src/core/support/sync_posix.c
  - src/core/support/sync_win32.c
  - src/core/support/thd.c
  - src/core/support/thd_posix.c
  - src/core/support/thd_win32.c
  - src/core/support/time.c
  - src/core/support/time_posix.c
  - src/core/support/time_precise.c
  - src/core/support/time_win32.c
  - src/core/support/tls_pthread.c
  filegroups:
  - grpc_codegen
  secure: false
  vs_project_guid: '{B23D3D1A-9438-4EDA-BEB6-9A0A03D17792}'
- name: gpr_test_util
  build: private
  language: c
  headers:
  - test/core/util/test_config.h
  src:
  - test/core/util/test_config.c
  deps:
  - gpr
  secure: false
  vs_project_guid: '{EAB0A629-17A9-44DB-B5FF-E91A721FE037}'
- name: grpc
  build: all
  language: c
  public_headers:
  - include/grpc/grpc_security.h
  headers:
  - src/core/security/auth_filters.h
  - src/core/security/base64.h
  - src/core/security/credentials.h
  - src/core/security/handshake.h
  - src/core/security/json_token.h
  - src/core/security/jwt_verifier.h
  - src/core/security/secure_endpoint.h
  - src/core/security/security_connector.h
  - src/core/security/security_context.h
  - src/core/tsi/fake_transport_security.h
  - src/core/tsi/ssl_transport_security.h
  - src/core/tsi/ssl_types.h
  - src/core/tsi/transport_security.h
  - src/core/tsi/transport_security_interface.h
  src:
  - src/core/httpcli/httpcli_security_connector.c
  - src/core/security/base64.c
  - src/core/security/client_auth_filter.c
  - src/core/security/credentials.c
  - src/core/security/credentials_metadata.c
  - src/core/security/credentials_posix.c
  - src/core/security/credentials_win32.c
  - src/core/security/google_default_credentials.c
  - src/core/security/handshake.c
  - src/core/security/json_token.c
  - src/core/security/jwt_verifier.c
  - src/core/security/secure_endpoint.c
  - src/core/security/security_connector.c
  - src/core/security/security_context.c
  - src/core/security/server_auth_filter.c
  - src/core/security/server_secure_chttp2.c
  - src/core/surface/init_secure.c
  - src/core/surface/secure_channel_create.c
  - src/core/tsi/fake_transport_security.c
  - src/core/tsi/ssl_transport_security.c
  - src/core/tsi/transport_security.c
  deps:
  - gpr
  baselib: true
  dll: true
  filegroups:
  - grpc_base
  - census
  secure: true
  vs_packages:
  - grpc.dependencies.openssl
  - grpc.dependencies.zlib
  vs_project_guid: '{29D16885-7228-4C31-81ED-5F9187C7F2A9}'
- name: grpc_test_util
  build: private
  language: c
  headers:
  - test/core/end2end/data/ssl_test_data.h
  - test/core/security/oauth2_utils.h
  src:
  - test/core/end2end/data/server1_cert.c
  - test/core/end2end/data/server1_key.c
  - test/core/end2end/data/test_root_cert.c
  - test/core/security/oauth2_utils.c
  deps:
  - gpr
  - gpr_test_util
  - grpc
  filegroups:
  - grpc_test_util_base
  vs_project_guid: '{17BCAFC0-5FDC-4C94-AEB9-95F3E220614B}'
- name: grpc_test_util_unsecure
  build: private
  language: c
  deps:
  - gpr
  - gpr_test_util
  - grpc_unsecure
  filegroups:
  - grpc_test_util_base
  secure: false
  vs_project_guid: '{0A7E7F92-FDEA-40F1-A9EC-3BA484F98BBF}'
- name: grpc_unsecure
  build: all
  language: c
  src:
  - src/core/surface/init_unsecure.c
  deps:
  - gpr
  baselib: true
  dll: true
  filegroups:
  - grpc_base
  - census
  secure: false
  vs_project_guid: '{46CEDFFF-9692-456A-AA24-38B5D6BCF4C5}'
- name: grpc_zookeeper
  build: all
  language: c
  public_headers:
  - include/grpc/grpc_zookeeper.h
  headers:
  - src/core/client_config/resolvers/zookeeper_resolver.h
  src:
  - src/core/client_config/resolvers/zookeeper_resolver.c
  deps:
  - gpr
  - grpc
  external_deps:
  - zookeeper
  platforms:
  - linux
  secure: false
- name: reconnect_server
  build: private
  language: c
  headers:
  - test/core/util/reconnect_server.h
  src:
  - test/core/util/reconnect_server.c
  deps:
  - test_tcp_server
  - grpc_test_util
  - grpc
  - gpr_test_util
  - gpr
- name: test_tcp_server
  build: private
  language: c
  headers:
  - test/core/util/test_tcp_server.h
  src:
  - test/core/util/test_tcp_server.c
  deps:
  - grpc_test_util
  - grpc
  - gpr_test_util
  - gpr
- name: grpc++
  build: all
  language: c++
  headers:
  - src/cpp/client/secure_credentials.h
  - src/cpp/common/secure_auth_context.h
  - src/cpp/server/secure_server_credentials.h
  src:
  - src/cpp/client/secure_credentials.cc
  - src/cpp/common/auth_property_iterator.cc
  - src/cpp/common/secure_auth_context.cc
  - src/cpp/common/secure_channel_arguments.cc
  - src/cpp/common/secure_create_auth_context.cc
  - src/cpp/server/secure_server_credentials.cc
  deps:
  - gpr
  - grpc
  baselib: true
  dll: true
  filegroups:
  - grpc++_base
  - grpc++_codegen
  secure: check
  vs_project_guid: '{C187A093-A0FE-489D-A40A-6E33DE0F9FEB}'
- name: grpc++_test_config
  build: private
  language: c++
  headers:
  - test/cpp/util/test_config.h
  src:
  - test/cpp/util/test_config.cc
- name: grpc++_test_util
  build: private
  language: c++
  headers:
  - test/cpp/end2end/test_service_impl.h
  - test/cpp/util/byte_buffer_proto_helper.h
  - test/cpp/util/cli_call.h
  - test/cpp/util/create_test_channel.h
  - test/cpp/util/string_ref_helper.h
  - test/cpp/util/subprocess.h
  src:
  - src/proto/grpc/testing/echo_messages.proto
  - src/proto/grpc/testing/echo.proto
  - src/proto/grpc/testing/duplicate/echo_duplicate.proto
  - test/cpp/end2end/test_service_impl.cc
  - test/cpp/util/byte_buffer_proto_helper.cc
  - test/cpp/util/cli_call.cc
  - test/cpp/util/create_test_channel.cc
  - test/cpp/util/string_ref_helper.cc
  - test/cpp/util/subprocess.cc
  deps:
  - grpc++
  - grpc_test_util
- name: grpc++_unsecure
  build: all
  language: c++
  src:
  - src/cpp/common/insecure_create_auth_context.cc
  deps:
  - gpr
  - grpc_unsecure
  baselib: true
  dll: true
  filegroups:
  - grpc++_base
  - grpc++_codegen
  secure: false
  vs_project_guid: '{6EE56155-DF7C-4F6E-BFC4-F6F776BEB211}'
- name: grpc_plugin_support
  build: protoc
  language: c++
  headers:
  - include/grpc++/support/config.h
  - include/grpc++/support/config_protobuf.h
  - src/compiler/config.h
  - src/compiler/cpp_generator.h
  - src/compiler/cpp_generator_helpers.h
  - src/compiler/csharp_generator.h
  - src/compiler/csharp_generator_helpers.h
  - src/compiler/generator_helpers.h
  - src/compiler/objective_c_generator.h
  - src/compiler/objective_c_generator_helpers.h
  - src/compiler/python_generator.h
  - src/compiler/ruby_generator.h
  - src/compiler/ruby_generator_helpers-inl.h
  - src/compiler/ruby_generator_map-inl.h
  - src/compiler/ruby_generator_string-inl.h
  src:
  - src/compiler/cpp_generator.cc
  - src/compiler/csharp_generator.cc
  - src/compiler/objective_c_generator.cc
  - src/compiler/python_generator.cc
  - src/compiler/ruby_generator.cc
  deps: []
  filegroups:
  - grpc++_codegen
  - grpc_codegen
  secure: false
  vs_project_guid: '{B6E81D84-2ACB-41B8-8781-493A944C7817}'
- name: interop_client_helper
  build: private
  language: c++
  headers:
  - test/cpp/interop/client_helper.h
  src:
  - src/proto/grpc/testing/messages.proto
  - test/cpp/interop/client_helper.cc
  deps:
  - grpc++_test_util
  - grpc_test_util
  - grpc++
  - grpc
  - gpr
- name: interop_client_main
  build: private
  language: c++
  headers:
  - test/cpp/interop/interop_client.h
  src:
  - src/proto/grpc/testing/empty.proto
  - src/proto/grpc/testing/messages.proto
  - src/proto/grpc/testing/test.proto
  - test/cpp/interop/client.cc
  - test/cpp/interop/interop_client.cc
  deps:
  - interop_client_helper
  - grpc++_test_util
  - grpc_test_util
  - grpc++
  - grpc
  - gpr_test_util
  - gpr
  - grpc++_test_config
- name: interop_server_helper
  build: private
  language: c++
  headers:
  - test/cpp/interop/server_helper.h
  src:
  - test/cpp/interop/server_helper.cc
  deps:
  - grpc_test_util
  - grpc++
  - grpc
  - gpr
- name: interop_server_main
  build: private
  language: c++
  src:
  - src/proto/grpc/testing/empty.proto
  - src/proto/grpc/testing/messages.proto
  - src/proto/grpc/testing/test.proto
  - test/cpp/interop/server.cc
  deps:
  - interop_server_helper
  - grpc++_test_util
  - grpc_test_util
  - grpc++
  - grpc
  - gpr_test_util
  - gpr
  - grpc++_test_config
- name: qps
  build: private
  language: c++
  headers:
  - test/cpp/qps/client.h
  - test/cpp/qps/driver.h
  - test/cpp/qps/histogram.h
  - test/cpp/qps/interarrival.h
  - test/cpp/qps/perf_db_client.h
  - test/cpp/qps/qps_worker.h
  - test/cpp/qps/report.h
  - test/cpp/qps/server.h
  - test/cpp/qps/stats.h
  - test/cpp/qps/timer.h
  - test/cpp/util/benchmark_config.h
  src:
  - src/proto/grpc/testing/messages.proto
  - src/proto/grpc/testing/payloads.proto
  - src/proto/grpc/testing/stats.proto
  - src/proto/grpc/testing/control.proto
  - src/proto/grpc/testing/services.proto
  - src/proto/grpc/testing/perf_db.proto
  - test/cpp/qps/client_async.cc
  - test/cpp/qps/client_sync.cc
  - test/cpp/qps/driver.cc
  - test/cpp/qps/perf_db_client.cc
  - test/cpp/qps/qps_worker.cc
  - test/cpp/qps/report.cc
  - test/cpp/qps/server_async.cc
  - test/cpp/qps/server_sync.cc
  - test/cpp/qps/timer.cc
  - test/cpp/util/benchmark_config.cc
  deps:
  - grpc_test_util
  - grpc++_test_util
  - grpc++
- name: grpc_csharp_ext
  build: all
  language: csharp
  src:
  - src/csharp/ext/grpc_csharp_ext.c
  deps:
  - grpc
  - gpr
  deps_linkage: static
  dll: only
  vs_config_type: DynamicLibrary
  vs_packages:
  - grpc.dependencies.openssl
  - grpc.dependencies.zlib
  vs_project_guid: '{D64C6D63-4458-4A88-AB38-35678384A7E4}'
  vs_props:
  - zlib
  - openssl
  - winsock
  - global
targets:
- name: algorithm_test
  build: test
  language: c
  src:
  - test/core/compression/algorithm_test.c
  deps:
  - grpc_test_util
  - grpc
  - gpr_test_util
  - gpr
- name: alloc_test
  build: test
  language: c
  src:
  - test/core/support/alloc_test.c
  deps:
  - gpr_test_util
  - gpr
- name: alpn_test
  build: test
  language: c
  src:
  - test/core/transport/chttp2/alpn_test.c
  deps:
  - grpc_test_util
  - grpc
  - gpr_test_util
  - gpr
- name: bin_encoder_test
  build: test
  language: c
  src:
  - test/core/transport/chttp2/bin_encoder_test.c
  deps:
  - grpc_test_util
  - grpc
  - gpr_test_util
  - gpr
- name: channel_create_test
  build: test
  language: c
  src:
  - test/core/surface/channel_create_test.c
  deps:
  - grpc_test_util
  - grpc
  - gpr_test_util
  - gpr
- name: chttp2_hpack_encoder_test
  build: test
  language: c
  src:
  - test/core/transport/chttp2/hpack_encoder_test.c
  deps:
  - grpc_test_util
  - grpc
  - gpr_test_util
  - gpr
- name: chttp2_status_conversion_test
  build: test
  language: c
  src:
  - test/core/transport/chttp2/status_conversion_test.c
  deps:
  - grpc_test_util
  - grpc
  - gpr_test_util
  - gpr
- name: chttp2_stream_map_test
  build: test
  language: c
  src:
  - test/core/transport/chttp2/stream_map_test.c
  deps:
  - grpc_test_util
  - grpc
  - gpr_test_util
  - gpr
- name: chttp2_varint_test
  build: test
  language: c
  src:
  - test/core/transport/chttp2/varint_test.c
  deps:
  - grpc_test_util
  - grpc
  - gpr_test_util
  - gpr
- name: compression_test
  build: test
  language: c
  src:
  - test/core/compression/compression_test.c
  deps:
  - grpc_test_util
  - grpc
  - gpr_test_util
  - gpr
- name: dns_resolver_test
  build: test
  language: c
  src:
  - test/core/client_config/resolvers/dns_resolver_test.c
  deps:
  - grpc_test_util
  - grpc
  - gpr_test_util
  - gpr
- name: dualstack_socket_test
  cpu_cost: 0.1
  build: test
  language: c
  src:
  - test/core/end2end/dualstack_socket_test.c
  deps:
  - grpc_test_util
  - grpc
  - gpr_test_util
  - gpr
  platforms:
  - mac
  - linux
  - posix
- name: endpoint_pair_test
  build: test
  language: c
  src:
  - test/core/iomgr/endpoint_pair_test.c
  deps:
  - grpc_test_util
  - grpc
  - gpr_test_util
  - gpr
- name: fd_conservation_posix_test
  build: test
  language: c
  src:
  - test/core/iomgr/fd_conservation_posix_test.c
  deps:
  - grpc_test_util
  - grpc
  - gpr_test_util
  - gpr
  platforms:
  - mac
  - linux
  - posix
- name: fd_posix_test
  build: test
  language: c
  src:
  - test/core/iomgr/fd_posix_test.c
  deps:
  - grpc_test_util
  - grpc
  - gpr_test_util
  - gpr
  platforms:
  - mac
  - linux
  - posix
- name: fling_client
  build: test
  run: false
  language: c
  src:
  - test/core/fling/client.c
  deps:
  - grpc_test_util
  - grpc
  - gpr_test_util
  - gpr
- name: fling_server
  build: test
  run: false
  language: c
  src:
  - test/core/fling/server.c
  deps:
  - grpc_test_util
  - grpc
  - gpr_test_util
  - gpr
- name: fling_stream_test
  cpu_cost: 2
  build: test
  language: c
  src:
  - test/core/fling/fling_stream_test.c
  deps:
  - grpc_test_util
  - grpc
  - gpr_test_util
  - gpr
  platforms:
  - mac
  - linux
  - posix
- name: fling_test
  cpu_cost: 2
  build: test
  language: c
  src:
  - test/core/fling/fling_test.c
  deps:
  - grpc_test_util
  - grpc
  - gpr_test_util
  - gpr
  platforms:
  - mac
  - linux
  - posix
- name: gen_hpack_tables
  build: tool
  language: c
  src:
  - tools/codegen/core/gen_hpack_tables.c
  deps:
  - gpr
  - grpc
- name: gen_legal_metadata_characters
  build: tool
  language: c
  src:
  - tools/codegen/core/gen_legal_metadata_characters.c
  deps: []
- name: gpr_avl_test
  build: test
  language: c
  src:
  - test/core/support/avl_test.c
  deps:
  - gpr_test_util
  - gpr
- name: gpr_cmdline_test
  build: test
  language: c
  src:
  - test/core/support/cmdline_test.c
  deps:
  - gpr_test_util
  - gpr
- name: gpr_cpu_test
  build: test
  language: c
  src:
  - test/core/support/cpu_test.c
  deps:
  - gpr_test_util
  - gpr
- name: gpr_env_test
  build: test
  language: c
  src:
  - test/core/support/env_test.c
  deps:
  - gpr_test_util
  - gpr
- name: gpr_file_test
  build: test
  language: c
  src:
  - test/core/support/file_test.c
  deps:
  - gpr_test_util
  - gpr
- name: gpr_histogram_test
  build: test
  language: c
  src:
  - test/core/support/histogram_test.c
  deps:
  - gpr_test_util
  - gpr
- name: gpr_host_port_test
  build: test
  language: c
  src:
  - test/core/support/host_port_test.c
  deps:
  - gpr_test_util
  - gpr
- name: gpr_log_test
  build: test
  language: c
  src:
  - test/core/support/log_test.c
  deps:
  - gpr_test_util
  - gpr
- name: gpr_slice_buffer_test
  build: test
  language: c
  src:
  - test/core/support/slice_buffer_test.c
  deps:
  - gpr_test_util
  - gpr
- name: gpr_slice_test
  build: test
  language: c
  src:
  - test/core/support/slice_test.c
  deps:
  - gpr_test_util
  - gpr
- name: gpr_stack_lockfree_test
  cpu_cost: 10
  build: test
  language: c
  src:
  - test/core/support/stack_lockfree_test.c
  deps:
  - gpr_test_util
  - gpr
- name: gpr_string_test
  build: test
  language: c
  src:
  - test/core/support/string_test.c
  deps:
  - gpr_test_util
  - gpr
- name: gpr_sync_test
  cpu_cost: 10
  build: test
  language: c
  src:
  - test/core/support/sync_test.c
  deps:
  - gpr_test_util
  - gpr
- name: gpr_thd_test
  cpu_cost: 10
  build: test
  language: c
  src:
  - test/core/support/thd_test.c
  deps:
  - gpr_test_util
  - gpr
- name: gpr_time_test
  build: test
  language: c
  src:
  - test/core/support/time_test.c
  deps:
  - gpr_test_util
  - gpr
- name: gpr_tls_test
  build: test
  language: c
  src:
  - test/core/support/tls_test.c
  deps:
  - gpr_test_util
  - gpr
- name: gpr_useful_test
  build: test
  language: c
  src:
  - test/core/support/useful_test.c
  deps:
  - gpr_test_util
  - gpr
- name: grpc_auth_context_test
  build: test
  language: c
  src:
  - test/core/security/auth_context_test.c
  deps:
  - grpc_test_util
  - grpc
  - gpr_test_util
  - gpr
- name: grpc_base64_test
  build: test
  language: c
  src:
  - test/core/security/base64_test.c
  deps:
  - grpc_test_util
  - grpc
  - gpr_test_util
  - gpr
- name: grpc_byte_buffer_reader_test
  build: test
  language: c
  src:
  - test/core/surface/byte_buffer_reader_test.c
  deps:
  - grpc_test_util
  - grpc
  - gpr_test_util
  - gpr
- name: grpc_channel_args_test
  build: test
  language: c
  src:
  - test/core/channel/channel_args_test.c
  deps:
  - grpc_test_util
  - grpc
  - gpr_test_util
  - gpr
- name: grpc_channel_stack_test
  build: test
  language: c
  src:
  - test/core/channel/channel_stack_test.c
  deps:
  - grpc_test_util
  - grpc
  - gpr_test_util
  - gpr
- name: grpc_completion_queue_test
  build: test
  language: c
  src:
  - test/core/surface/completion_queue_test.c
  deps:
  - grpc_test_util
  - grpc
  - gpr_test_util
  - gpr
- name: grpc_create_jwt
  build: tool
  language: c
  src:
  - test/core/security/create_jwt.c
  deps:
  - grpc_test_util
  - grpc
  - gpr_test_util
  - gpr
- name: grpc_credentials_test
  build: test
  language: c
  src:
  - test/core/security/credentials_test.c
  deps:
  - grpc_test_util
  - grpc
  - gpr_test_util
  - gpr
- name: grpc_fetch_oauth2
  build: tool
  language: c
  src:
  - test/core/security/fetch_oauth2.c
  deps:
  - grpc_test_util
  - grpc
  - gpr_test_util
  - gpr
- name: grpc_invalid_channel_args_test
  build: test
  language: c
  src:
  - test/core/surface/invalid_channel_args_test.c
  deps:
  - grpc_test_util
  - grpc
  - gpr_test_util
  - gpr
- name: grpc_json_token_test
  build: test
  language: c
  src:
  - test/core/security/json_token_test.c
  deps:
  - grpc_test_util
  - grpc
  - gpr_test_util
  - gpr
  platforms:
  - linux
  - posix
  - mac
- name: grpc_jwt_verifier_test
  build: test
  language: c
  src:
  - test/core/security/jwt_verifier_test.c
  deps:
  - grpc_test_util
  - grpc
  - gpr_test_util
  - gpr
- name: grpc_print_google_default_creds_token
  build: tool
  language: c
  src:
  - test/core/security/print_google_default_creds_token.c
  deps:
  - grpc_test_util
  - grpc
  - gpr_test_util
  - gpr
- name: grpc_security_connector_test
  build: test
  language: c
  src:
  - test/core/security/security_connector_test.c
  deps:
  - grpc_test_util
  - grpc
  - gpr_test_util
  - gpr
- name: grpc_verify_jwt
  build: tool
  language: c
  src:
  - test/core/security/verify_jwt.c
  deps:
  - grpc_test_util
  - grpc
  - gpr_test_util
  - gpr
- name: hpack_parser_test
  build: test
  language: c
  src:
  - test/core/transport/chttp2/hpack_parser_test.c
  deps:
  - grpc_test_util
  - grpc
  - gpr_test_util
  - gpr
- name: hpack_table_test
  build: test
  language: c
  src:
  - test/core/transport/chttp2/hpack_table_test.c
  deps:
  - grpc_test_util
  - grpc
  - gpr_test_util
  - gpr
- name: httpcli_format_request_test
  build: test
  language: c
  src:
  - test/core/httpcli/format_request_test.c
  deps:
  - grpc_test_util
  - grpc
  - gpr_test_util
  - gpr
- name: httpcli_parser_test
  build: test
  language: c
  src:
  - test/core/httpcli/parser_test.c
  deps:
  - grpc_test_util
  - grpc
  - gpr_test_util
  - gpr
- name: httpcli_test
  cpu_cost: 0.5
  build: test
  language: c
  src:
  - test/core/httpcli/httpcli_test.c
  deps:
  - grpc_test_util
  - grpc
  - gpr_test_util
  - gpr
  platforms:
  - mac
  - linux
  - posix
- name: httpscli_test
  cpu_cost: 0.5
  build: test
  language: c
  src:
  - test/core/httpcli/httpscli_test.c
  deps:
  - grpc_test_util
  - grpc
  - gpr_test_util
  - gpr
  platforms:
  - linux
- name: init_test
  build: test
  language: c
  src:
  - test/core/surface/init_test.c
  deps:
  - grpc_test_util
  - grpc
  - gpr_test_util
  - gpr
- name: invalid_call_argument_test
  build: test
  language: c
  src:
  - test/core/end2end/invalid_call_argument_test.c
  deps:
  - grpc_test_util
  - grpc
  - gpr_test_util
  - gpr
- name: json_rewrite
  build: test
  run: false
  language: c
  src:
  - test/core/json/json_rewrite.c
  deps:
  - grpc
  - gpr
- name: json_rewrite_test
  build: test
  language: c
  src:
  - test/core/json/json_rewrite_test.c
  deps:
  - grpc_test_util
  - grpc
  - gpr_test_util
  - gpr
- name: json_stream_error_test
  build: test
  language: c
  src:
  - test/core/json/json_stream_error_test.c
  deps:
  - grpc_test_util
  - grpc
  - gpr_test_util
  - gpr
- name: json_test
  build: test
  language: c
  src:
  - test/core/json/json_test.c
  deps:
  - grpc_test_util
  - grpc
  - gpr_test_util
  - gpr
- name: lame_client_test
  build: test
  language: c
  src:
  - test/core/surface/lame_client_test.c
  deps:
  - grpc_test_util
  - grpc
  - gpr_test_util
  - gpr
- name: lb_policies_test
  cpu_cost: 0.1
  build: test
  language: c
  src:
  - test/core/client_config/lb_policies_test.c
  deps:
  - grpc_test_util
  - grpc
  - gpr_test_util
  - gpr
- name: low_level_ping_pong_benchmark
  build: benchmark
  language: c
  src:
  - test/core/network_benchmarks/low_level_ping_pong.c
  deps:
  - grpc_test_util
  - grpc
  - gpr_test_util
  - gpr
  platforms:
  - mac
  - linux
  - posix
- name: message_compress_test
  build: test
  language: c
  src:
  - test/core/compression/message_compress_test.c
  deps:
  - grpc_test_util
  - grpc
  - gpr_test_util
  - gpr
- name: multiple_server_queues_test
  build: test
  language: c
  src:
  - test/core/end2end/multiple_server_queues_test.c
  deps:
  - grpc_test_util
  - grpc
  - gpr_test_util
  - gpr
- name: murmur_hash_test
  build: test
  language: c
  src:
  - test/core/support/murmur_hash_test.c
  deps:
  - gpr_test_util
  - gpr
- name: no_server_test
  cpu_cost: 0.1
  build: test
  language: c
  src:
  - test/core/end2end/no_server_test.c
  deps:
  - grpc_test_util
  - grpc
  - gpr_test_util
  - gpr
- name: resolve_address_test
  build: test
  language: c
  src:
  - test/core/iomgr/resolve_address_test.c
  deps:
  - grpc_test_util
  - grpc
  - gpr_test_util
  - gpr
- name: secure_channel_create_test
  build: test
  language: c
  src:
  - test/core/surface/secure_channel_create_test.c
  deps:
  - grpc_test_util
  - grpc
  - gpr_test_util
  - gpr
- name: secure_endpoint_test
  build: test
  language: c
  src:
  - test/core/security/secure_endpoint_test.c
  deps:
  - grpc_test_util
  - grpc
  - gpr_test_util
  - gpr
- name: server_chttp2_test
  build: test
  language: c
  src:
  - test/core/surface/server_chttp2_test.c
  deps:
  - grpc_test_util
  - grpc
  - gpr_test_util
  - gpr
- name: server_test
  build: test
  language: c
  src:
  - test/core/surface/server_test.c
  deps:
  - grpc_test_util
  - grpc
  - gpr_test_util
  - gpr
- name: set_initial_connect_string_test
  cpu_cost: 0.1
  build: test
  language: c
  src:
  - test/core/client_config/set_initial_connect_string_test.c
  deps:
  - test_tcp_server
  - grpc_test_util
  - grpc
  - gpr_test_util
  - gpr
- name: sockaddr_resolver_test
  build: test
  language: c
  src:
  - test/core/client_config/resolvers/sockaddr_resolver_test.c
  deps:
  - grpc_test_util
  - grpc
  - gpr_test_util
  - gpr
- name: sockaddr_utils_test
  build: test
  language: c
  src:
  - test/core/iomgr/sockaddr_utils_test.c
  deps:
  - grpc_test_util
  - grpc
  - gpr_test_util
  - gpr
- name: socket_utils_test
  build: test
  language: c
  src:
  - test/core/iomgr/socket_utils_test.c
  deps:
  - grpc_test_util
  - grpc
  - gpr_test_util
  - gpr
  platforms:
  - mac
  - linux
  - posix
- name: tag_set_test
  build: test
  language: c
  src:
  - test/core/census/tag_set_test.c
  deps:
  - grpc_test_util
  - grpc
  - gpr_test_util
  - gpr
- name: tcp_client_posix_test
  cpu_cost: 0.5
  build: test
  language: c
  src:
  - test/core/iomgr/tcp_client_posix_test.c
  deps:
  - grpc_test_util
  - grpc
  - gpr_test_util
  - gpr
  platforms:
  - mac
  - linux
  - posix
- name: tcp_posix_test
  cpu_cost: 0.5
  build: test
  language: c
  src:
  - test/core/iomgr/tcp_posix_test.c
  deps:
  - grpc_test_util
  - grpc
  - gpr_test_util
  - gpr
  platforms:
  - mac
  - linux
  - posix
- name: tcp_server_posix_test
  build: test
  language: c
  src:
  - test/core/iomgr/tcp_server_posix_test.c
  deps:
  - grpc_test_util
  - grpc
  - gpr_test_util
  - gpr
  platforms:
  - mac
  - linux
  - posix
- name: time_averaged_stats_test
  build: test
  language: c
  src:
  - test/core/iomgr/time_averaged_stats_test.c
  deps:
  - grpc_test_util
  - grpc
  - gpr_test_util
  - gpr
- name: timeout_encoding_test
  build: test
  language: c
  src:
  - test/core/transport/chttp2/timeout_encoding_test.c
  deps:
  - grpc_test_util
  - grpc
  - gpr_test_util
  - gpr
- name: timer_heap_test
  build: test
  language: c
  src:
  - test/core/iomgr/timer_heap_test.c
  deps:
  - grpc_test_util
  - grpc
  - gpr_test_util
  - gpr
- name: timer_list_test
  build: test
  language: c
  src:
  - test/core/iomgr/timer_list_test.c
  deps:
  - grpc_test_util
  - grpc
  - gpr_test_util
  - gpr
- name: timers_test
  build: test
  language: c
  src:
  - test/core/profiling/timers_test.c
  deps:
  - grpc_test_util
  - grpc
  - gpr_test_util
  - gpr
- name: transport_connectivity_state_test
  build: test
  language: c
  src:
  - test/core/transport/connectivity_state_test.c
  deps:
  - grpc_test_util
  - grpc
  - gpr_test_util
  - gpr
- name: transport_metadata_test
  build: test
  language: c
  src:
  - test/core/transport/metadata_test.c
  deps:
  - grpc_test_util
  - grpc
  - gpr_test_util
  - gpr
- name: transport_security_test
  build: test
  language: c
  src:
  - test/core/tsi/transport_security_test.c
  deps:
  - grpc_test_util
  - grpc
  - gpr_test_util
  - gpr
  platforms:
  - linux
  - posix
  - mac
- name: udp_server_test
  build: test
  language: c
  src:
  - test/core/iomgr/udp_server_test.c
  deps:
  - grpc_test_util
  - grpc
  - gpr_test_util
  - gpr
  platforms:
  - mac
  - linux
  - posix
- name: uri_parser_test
  build: test
  language: c
  src:
  - test/core/client_config/uri_parser_test.c
  deps:
  - grpc_test_util
  - grpc
  - gpr_test_util
  - gpr
- name: workqueue_test
  build: test
  language: c
  src:
  - test/core/iomgr/workqueue_test.c
  deps:
  - grpc_test_util
  - grpc
  - gpr_test_util
  - gpr
  platforms:
  - mac
  - linux
  - posix
- name: async_end2end_test
  build: test
  language: c++
  src:
  - test/cpp/end2end/async_end2end_test.cc
  deps:
  - grpc++_test_util
  - grpc_test_util
  - grpc++
  - grpc
  - gpr_test_util
  - gpr
- name: async_streaming_ping_pong_test
  build: test
  language: c++
  src:
  - test/cpp/qps/async_streaming_ping_pong_test.cc
  deps:
  - qps
  - grpc++_test_util
  - grpc_test_util
  - grpc++
  - grpc
  - gpr_test_util
  - gpr
  platforms:
  - mac
  - linux
  - posix
- name: async_unary_ping_pong_test
  build: test
  language: c++
  src:
  - test/cpp/qps/async_unary_ping_pong_test.cc
  deps:
  - qps
  - grpc++_test_util
  - grpc_test_util
  - grpc++
  - grpc
  - gpr_test_util
  - gpr
  platforms:
  - mac
  - linux
  - posix
- name: auth_property_iterator_test
  build: test
  language: c++
  src:
  - test/cpp/common/auth_property_iterator_test.cc
  deps:
  - grpc++_test_util
  - grpc_test_util
  - grpc++
  - grpc
  - gpr_test_util
  - gpr
- name: channel_arguments_test
  build: test
  language: c++
  src:
  - test/cpp/common/channel_arguments_test.cc
  deps:
  - grpc++
  - grpc
  - gpr
- name: cli_call_test
  build: test
  language: c++
  src:
  - test/cpp/util/cli_call_test.cc
  deps:
  - grpc++_test_util
  - grpc_test_util
  - grpc++
  - grpc
  - gpr_test_util
  - gpr
- name: client_crash_test
  cpu_cost: 0.1
  build: test
  language: c++
  src:
  - test/cpp/end2end/client_crash_test.cc
  deps:
  - grpc++_test_util
  - grpc_test_util
  - grpc++
  - grpc
  - gpr_test_util
  - gpr
  platforms:
  - mac
  - linux
  - posix
- name: client_crash_test_server
  build: test
  run: false
  language: c++
  src:
  - test/cpp/end2end/client_crash_test_server.cc
  deps:
  - grpc++_test_util
  - grpc_test_util
  - grpc++
  - grpc
  - gpr_test_util
  - gpr
- name: credentials_test
  build: test
  language: c++
  src:
  - test/cpp/client/credentials_test.cc
  deps:
  - grpc++
  - grpc
  - gpr
- name: cxx_byte_buffer_test
  build: test
  language: c++
  src:
  - test/cpp/util/byte_buffer_test.cc
  deps:
  - grpc_test_util
  - grpc++
  - grpc
  - gpr_test_util
  - gpr
- name: cxx_slice_test
  build: test
  language: c++
  src:
  - test/cpp/util/slice_test.cc
  deps:
  - grpc_test_util
  - grpc++
  - grpc
  - gpr_test_util
  - gpr
- name: cxx_string_ref_test
  build: test
  language: c++
  src:
  - test/cpp/util/string_ref_test.cc
  deps:
  - grpc++
- name: cxx_time_test
  build: test
  language: c++
  src:
  - test/cpp/util/time_test.cc
  deps:
  - grpc_test_util
  - grpc++
  - grpc
  - gpr_test_util
  - gpr
- name: end2end_test
  cpu_cost: 0.5
  build: test
  language: c++
  src:
  - test/cpp/end2end/end2end_test.cc
  deps:
  - grpc++_test_util
  - grpc_test_util
  - grpc++
  - grpc
  - gpr_test_util
  - gpr
- name: generic_async_streaming_ping_pong_test
  build: test
  language: c++
  src:
  - test/cpp/qps/generic_async_streaming_ping_pong_test.cc
  deps:
  - qps
  - grpc++_test_util
  - grpc_test_util
  - grpc++
  - grpc
  - gpr_test_util
  - gpr
  platforms:
  - mac
  - linux
  - posix
- name: generic_end2end_test
  build: test
  language: c++
  src:
  - test/cpp/end2end/generic_end2end_test.cc
  deps:
  - grpc++_test_util
  - grpc_test_util
  - grpc++
  - grpc
  - gpr_test_util
  - gpr
- name: grpc_cli
  build: test
  run: false
  language: c++
  src:
  - test/cpp/util/grpc_cli.cc
  deps:
  - grpc++_test_util
  - grpc_test_util
  - grpc++
  - grpc
  - gpr_test_util
  - gpr
  - grpc++_test_config
- name: grpc_cpp_plugin
  build: protoc
  language: c++
  src:
  - src/compiler/cpp_plugin.cc
  deps:
  - grpc_plugin_support
  secure: false
  vs_config_type: Application
  vs_project_guid: '{7E51A25F-AC59-488F-906C-C60FAAE706AA}'
- name: grpc_csharp_plugin
  build: protoc
  language: c++
  src:
  - src/compiler/csharp_plugin.cc
  deps:
  - grpc_plugin_support
  secure: false
  vs_config_type: Application
  vs_project_guid: '{3C813052-A49A-4662-B90A-1ADBEC7EE453}'
- name: grpc_objective_c_plugin
  build: protoc
  language: c++
  src:
  - src/compiler/objective_c_plugin.cc
  deps:
  - grpc_plugin_support
  secure: false
  vs_config_type: Application
  vs_project_guid: '{19564640-CEE6-4921-ABA5-676ED79A36F6}'
- name: grpc_python_plugin
  build: protoc
  language: c++
  src:
  - src/compiler/python_plugin.cc
  deps:
  - grpc_plugin_support
  secure: false
  vs_config_type: Application
  vs_project_guid: '{DF52D501-A6CF-4E6F-BA38-6EBE2E8DAFB2}'
- name: grpc_ruby_plugin
  build: protoc
  language: c++
  src:
  - src/compiler/ruby_plugin.cc
  deps:
  - grpc_plugin_support
  secure: false
  vs_config_type: Application
  vs_project_guid: '{069E9D05-B78B-4751-9252-D21EBAE7DE8E}'
- name: hybrid_end2end_test
  build: test
  language: c++
  src:
  - test/cpp/end2end/hybrid_end2end_test.cc
  deps:
  - grpc++_test_util
  - grpc_test_util
  - grpc++
  - grpc
  - gpr_test_util
  - gpr
- name: interop_client
  build: test
  run: false
  language: c++
  src: []
  deps:
  - interop_client_main
  - interop_client_helper
  - grpc++_test_util
  - grpc_test_util
  - grpc++
  - grpc
  - gpr_test_util
  - gpr
  - grpc++_test_config
  platforms:
  - mac
  - linux
  - posix
- name: interop_server
  build: test
  run: false
  language: c++
  src: []
  deps:
  - interop_server_main
  - interop_server_helper
  - grpc++_test_util
  - grpc_test_util
  - grpc++
  - grpc
  - gpr_test_util
  - gpr
  - grpc++_test_config
  platforms:
  - mac
  - linux
  - posix
- name: interop_test
  cpu_cost: 0.1
  build: test
  language: c++
  src:
  - test/cpp/interop/interop_test.cc
  deps:
  - grpc_test_util
  - grpc
  - gpr_test_util
  - gpr
  platforms:
  - mac
  - linux
  - posix
- name: metrics_client
  build: test
  run: false
  language: c++
  headers:
  - test/cpp/util/metrics_server.h
  src:
  - src/proto/grpc/testing/metrics.proto
  - test/cpp/interop/metrics_client.cc
  deps:
  - grpc++
  - grpc
  - gpr
  - grpc++_test_config
- name: mock_test
  build: test
  language: c++
  src:
  - test/cpp/end2end/mock_test.cc
  deps:
  - grpc++_test_util
  - grpc_test_util
  - grpc++
  - grpc
  - gpr_test_util
  - gpr
- name: qps_driver
  build: benchmark
  language: c++
  src:
  - test/cpp/qps/qps_driver.cc
  deps:
  - qps
  - grpc++_test_util
  - grpc_test_util
  - grpc++
  - grpc
  - gpr_test_util
  - gpr
  - grpc++_test_config
- name: qps_interarrival_test
  build: test
  run: false
  language: c++
  src:
  - test/cpp/qps/qps_interarrival_test.cc
  deps:
  - qps
  - grpc++_test_util
  - grpc_test_util
  - grpc++
  - grpc
  - gpr_test_util
  - gpr
  platforms:
  - mac
  - linux
  - posix
- name: qps_openloop_test
  build: test
  run: false
  language: c++
  src:
  - test/cpp/qps/qps_openloop_test.cc
  deps:
  - qps
  - grpc++_test_util
  - grpc_test_util
  - grpc++
  - grpc
  - gpr_test_util
  - gpr
  - grpc++_test_config
  platforms:
  - mac
  - linux
  - posix
- name: qps_test
  cpu_cost: 10
  build: test
  language: c++
  src:
  - test/cpp/qps/qps_test.cc
  deps:
  - qps
  - grpc++_test_util
  - grpc_test_util
  - grpc++
  - grpc
  - gpr_test_util
  - gpr
  - grpc++_test_config
  exclude_configs:
  - tsan
  platforms:
  - mac
  - linux
  - posix
- name: qps_worker
  build: benchmark
  language: c++
  headers:
  - test/cpp/qps/client.h
  - test/cpp/qps/server.h
  src:
  - test/cpp/qps/worker.cc
  deps:
  - qps
  - grpc++_test_util
  - grpc_test_util
  - grpc++
  - grpc
  - gpr_test_util
  - gpr
  - grpc++_test_config
- name: reconnect_interop_client
  build: test
  run: false
  language: c++
  src:
  - src/proto/grpc/testing/empty.proto
  - src/proto/grpc/testing/messages.proto
  - src/proto/grpc/testing/test.proto
  - test/cpp/interop/reconnect_interop_client.cc
  deps:
  - grpc++_test_util
  - grpc_test_util
  - grpc++
  - grpc
  - gpr_test_util
  - gpr
  - grpc++_test_config
- name: reconnect_interop_server
  build: test
  run: false
  language: c++
  src:
  - src/proto/grpc/testing/empty.proto
  - src/proto/grpc/testing/messages.proto
  - src/proto/grpc/testing/test.proto
  - test/cpp/interop/reconnect_interop_server.cc
  deps:
  - reconnect_server
  - test_tcp_server
  - grpc++_test_util
  - grpc_test_util
  - grpc++
  - grpc
  - gpr_test_util
  - gpr
  - grpc++_test_config
- name: secure_auth_context_test
  build: test
  language: c++
  src:
  - test/cpp/common/secure_auth_context_test.cc
  deps:
  - grpc++_test_util
  - grpc_test_util
  - grpc++
  - grpc
  - gpr_test_util
  - gpr
- name: secure_sync_unary_ping_pong_test
  build: test
  language: c++
  src:
  - test/cpp/qps/secure_sync_unary_ping_pong_test.cc
  deps:
  - qps
  - grpc++_test_util
  - grpc_test_util
  - grpc++
  - grpc
  - gpr_test_util
  - gpr
  platforms:
  - mac
  - linux
  - posix
- name: server_crash_test
  cpu_cost: 0.1
  build: test
  language: c++
  src:
  - test/cpp/end2end/server_crash_test.cc
  deps:
  - grpc++_test_util
  - grpc_test_util
  - grpc++
  - grpc
  - gpr_test_util
  - gpr
  platforms:
  - mac
  - linux
  - posix
- name: server_crash_test_client
  build: test
  run: false
  language: c++
  src:
  - test/cpp/end2end/server_crash_test_client.cc
  deps:
  - grpc++_test_util
  - grpc_test_util
  - grpc++
  - grpc
  - gpr_test_util
  - gpr
- name: shutdown_test
  build: test
  language: c++
  src:
  - test/cpp/end2end/shutdown_test.cc
  deps:
  - grpc++_test_util
  - grpc_test_util
  - grpc++
  - grpc
  - gpr_test_util
  - gpr
- name: status_test
  build: test
  language: c++
  src:
  - test/cpp/util/status_test.cc
  deps:
  - grpc_test_util
  - grpc++
  - grpc
  - gpr_test_util
  - gpr
- name: streaming_throughput_test
  build: test
  language: c++
  src:
  - test/cpp/end2end/streaming_throughput_test.cc
  deps:
  - grpc++_test_util
  - grpc_test_util
  - grpc++
  - grpc
  - gpr_test_util
  - gpr
  platforms:
  - mac
  - linux
  - posix
- name: stress_test
  build: test
  run: false
  language: c++
  headers:
  - test/cpp/interop/client_helper.h
  - test/cpp/interop/interop_client.h
  - test/cpp/interop/stress_interop_client.h
  - test/cpp/util/metrics_server.h
  src:
  - src/proto/grpc/testing/empty.proto
  - src/proto/grpc/testing/messages.proto
  - src/proto/grpc/testing/metrics.proto
  - src/proto/grpc/testing/test.proto
  - test/cpp/interop/interop_client.cc
  - test/cpp/interop/stress_interop_client.cc
  - test/cpp/interop/stress_test.cc
  - test/cpp/util/metrics_server.cc
  deps:
  - grpc++_test_util
  - grpc_test_util
  - grpc++
  - grpc
  - gpr_test_util
  - gpr
  - grpc++_test_config
- name: sync_streaming_ping_pong_test
  build: test
  language: c++
  src:
  - test/cpp/qps/sync_streaming_ping_pong_test.cc
  deps:
  - qps
  - grpc++_test_util
  - grpc_test_util
  - grpc++
  - grpc
  - gpr_test_util
  - gpr
  platforms:
  - mac
  - linux
  - posix
- name: sync_unary_ping_pong_test
  build: test
  language: c++
  src:
  - test/cpp/qps/sync_unary_ping_pong_test.cc
  deps:
  - qps
  - grpc++_test_util
  - grpc_test_util
  - grpc++
  - grpc
  - gpr_test_util
  - gpr
  platforms:
  - mac
  - linux
  - posix
- name: thread_stress_test
  cpu_cost: 100
  build: test
  language: c++
  src:
  - test/cpp/end2end/thread_stress_test.cc
  deps:
  - grpc++_test_util
  - grpc_test_util
  - grpc++
  - grpc
  - gpr_test_util
  - gpr
- name: zookeeper_test
  build: test
  run: false
  language: c++
  src:
  - src/proto/grpc/testing/echo.proto
  - test/cpp/end2end/zookeeper_test.cc
  deps:
  - grpc++_test_util
  - grpc_test_util
  - grpc++
  - grpc_zookeeper
  - grpc
  - gpr_test_util
  - gpr
  external_deps:
  - zookeeper
  platforms:
  - linux
- name: public_headers_must_be_c89
  build: test
  language: c89
  src:
  - test/core/surface/public_headers_must_be_c89.c
  deps:
  - grpc
  - gpr
vspackages:
- linkage: static
  name: grpc.dependencies.zlib
  props: false
  redist: true
  version: 1.2.8.10
- linkage: static
  name: grpc.dependencies.openssl
  props: true
  redist: true
  version: 1.0.204.1
- name: gflags
  props: false
  redist: false
  version: 2.1.2.1
- name: gtest
  props: false
  redist: false
  version: 1.7.0.1
configs:
  asan:
    CC: clang
    CPPFLAGS: -O0 -fsanitize=address -fno-omit-frame-pointer -Wno-unused-command-line-argument
    CXX: clang++
    LD: clang
    LDFLAGS: -fsanitize=address
    LDXX: clang++
    compile_the_world: true
    test_environ:
      ASAN_OPTIONS: suppressions=tools/asan_suppressions.txt:detect_leaks=1:color=always
      LSAN_OPTIONS: suppressions=tools/asan_suppressions.txt:report_objects=1
    timeout_multiplier: 1.5
  asan-noleaks:
    CC: clang
    CPPFLAGS: -O0 -fsanitize=address -fno-omit-frame-pointer -Wno-unused-command-line-argument
    CXX: clang++
    LD: clang
    LDFLAGS: -fsanitize=address
    LDXX: clang++
    compile_the_world: true
    test_environ:
      ASAN_OPTIONS: detect_leaks=0:color=always
    timeout_multiplier: 1.5
  basicprof:
    CPPFLAGS: -O2 -DGRPC_BASIC_PROFILER -DGRPC_TIMERS_RDTSC
    DEFINES: NDEBUG
  dbg:
    CPPFLAGS: -O0
    DEFINES: _DEBUG DEBUG
    LDFLAGS: -rdynamic
  gcov:
    CC: gcc
    CPPFLAGS: -O0 -fprofile-arcs -ftest-coverage -Wno-return-type
    CXX: g++
    DEFINES: _DEBUG DEBUG GPR_GCOV
    LD: gcc
    LDFLAGS: -fprofile-arcs -ftest-coverage -rdynamic
    LDXX: g++
  helgrind:
    CPPFLAGS: -O0
    DEFINES: _DEBUG DEBUG
    LDFLAGS: -rdynamic
    timeout_multiplier: 20
    valgrind: --tool=helgrind
  memcheck:
    CPPFLAGS: -O0
    DEFINES: _DEBUG DEBUG
    LDFLAGS: -rdynamic
    timeout_multiplier: 10
    valgrind: --tool=memcheck --leak-check=full
  msan:
    CC: clang
    CPPFLAGS: -O0 -fsanitize=memory -fsanitize-memory-track-origins -fno-omit-frame-pointer
      -DGTEST_HAS_TR1_TUPLE=0 -DGTEST_USE_OWN_TR1_TUPLE=1 -Wno-unused-command-line-argument
      -fPIE -pie
    CXX: clang++
    DEFINES: NDEBUG
    LD: clang
    LDFLAGS: -fsanitize=memory -DGTEST_HAS_TR1_TUPLE=0 -DGTEST_USE_OWN_TR1_TUPLE=1
      -fPIE -pie $(if $(JENKINS_BUILD),-Wl$(comma)-Ttext-segment=0x7e0000000000,)
    LDXX: clang++
    compile_the_world: true
    timeout_multiplier: 2
  mutrace:
    CPPFLAGS: -O0
    DEFINES: _DEBUG DEBUG
    LDFLAGS: -rdynamic
  opt:
    CPPFLAGS: -O2
    DEFINES: NDEBUG
    LDFLAGS: -rdynamic
  stapprof:
    CPPFLAGS: -O2 -DGRPC_STAP_PROFILER
    DEFINES: NDEBUG
  tsan:
    CC: clang
    CPPFLAGS: -O0 -fsanitize=thread -fno-omit-frame-pointer -Wno-unused-command-line-argument
      -fPIE -pie
    CXX: clang++
    LD: clang
    LDFLAGS: -fsanitize=thread -fPIE -pie $(if $(JENKINS_BUILD),-Wl$(comma)-Ttext-segment=0x7e0000000000,)
    LDXX: clang++
    compile_the_world: true
    test_environ:
      TSAN_OPTIONS: suppressions=tools/tsan_suppressions.txt:halt_on_error=1:second_deadlock_stack=1
    timeout_multiplier: 2
  ubsan:
    CC: clang
    CPPFLAGS: -O1 -fsanitize=undefined -fno-omit-frame-pointer -Wno-unused-command-line-argument
    CXX: clang++
    DEFINES: NDEBUG
    LD: clang
    LDFLAGS: -fsanitize=undefined
    LDXX: clang++
    compile_the_world: true
    timeout_multiplier: 1.5
defaults:
  boringssl:
<<<<<<< HEAD
    CFLAGS: -Wno-sign-conversion -Wno-conversion -Wno-unused-value -Wno-unknown-pragmas
      -Wno-implicit-function-declaration -Wno-unused-variable -Wno-sign-compare
    CPPFLAGS: -Ithird_party/boringssl/include -fvisibility=hidden -DOPENSSL_NO_ASM
      -D_GNU_SOURCE -DWIN32_LEAN_AND_MEAN -D_HAS_EXCEPTIONS=0 -DNOMINMAX
=======
    CFLAGS: -Wno-sign-conversion -Wno-conversion -Wno-unused-value
    CPPFLAGS: -Ithird_party/boringssl/include -fvisibility=hidden -DOPENSSL_NO_ASM
      -D_GNU_SOURCE
>>>>>>> 86d8f5ca
  global:
    CPPFLAGS: -g -Wall -Wextra -Werror -Wno-long-long -Wno-unused-parameter
    LDFLAGS: -g
  zlib:
    CFLAGS: -Wno-sign-conversion -Wno-conversion -Wno-unused-value -Wno-implicit-function-declaration
      $(W_NO_SHIFT_NEGATIVE_VALUE) -fvisibility=hidden
node_modules:
- deps:
  - grpc
  - gpr
  - boringssl
  - z
  headers:
  - src/node/ext/byte_buffer.h
  - src/node/ext/call.h
  - src/node/ext/call_credentials.h
  - src/node/ext/channel.h
  - src/node/ext/channel_credentials.h
  - src/node/ext/completion_queue_async_worker.h
  - src/node/ext/server.h
  - src/node/ext/server_credentials.h
  - src/node/ext/timeval.h
  js:
  - src/node/index.js
  - src/node/src/client.js
  - src/node/src/common.js
  - src/node/src/credentials.js
  - src/node/src/metadata.js
  - src/node/src/server.js
  name: grpc_node
  src:
  - src/node/ext/byte_buffer.cc
  - src/node/ext/call.cc
  - src/node/ext/call_credentials.cc
  - src/node/ext/channel.cc
  - src/node/ext/channel_credentials.cc
  - src/node/ext/completion_queue_async_worker.cc
  - src/node/ext/node_grpc.cc
  - src/node/ext/server.cc
  - src/node/ext/server_credentials.cc
  - src/node/ext/timeval.cc
python_dependencies:
  deps:
  - grpc
  - gpr
  - boringssl
  - z
ruby_gem:
  deps:
  - grpc
  - gpr
  - boringssl
  - z<|MERGE_RESOLUTION|>--- conflicted
+++ resolved
@@ -2671,16 +2671,10 @@
     timeout_multiplier: 1.5
 defaults:
   boringssl:
-<<<<<<< HEAD
     CFLAGS: -Wno-sign-conversion -Wno-conversion -Wno-unused-value -Wno-unknown-pragmas
       -Wno-implicit-function-declaration -Wno-unused-variable -Wno-sign-compare
     CPPFLAGS: -Ithird_party/boringssl/include -fvisibility=hidden -DOPENSSL_NO_ASM
       -D_GNU_SOURCE -DWIN32_LEAN_AND_MEAN -D_HAS_EXCEPTIONS=0 -DNOMINMAX
-=======
-    CFLAGS: -Wno-sign-conversion -Wno-conversion -Wno-unused-value
-    CPPFLAGS: -Ithird_party/boringssl/include -fvisibility=hidden -DOPENSSL_NO_ASM
-      -D_GNU_SOURCE
->>>>>>> 86d8f5ca
   global:
     CPPFLAGS: -g -Wall -Wextra -Werror -Wno-long-long -Wno-unused-parameter
     LDFLAGS: -g
