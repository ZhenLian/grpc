/*
 *
 * Copyright 2015, Google Inc.
 * All rights reserved.
 *
 * Redistribution and use in source and binary forms, with or without
 * modification, are permitted provided that the following conditions are
 * met:
 *
 *     * Redistributions of source code must retain the above copyright
 * notice, this list of conditions and the following disclaimer.
 *     * Redistributions in binary form must reproduce the above
 * copyright notice, this list of conditions and the following disclaimer
 * in the documentation and/or other materials provided with the
 * distribution.
 *     * Neither the name of Google Inc. nor the names of its
 * contributors may be used to endorse or promote products derived from
 * this software without specific prior written permission.
 *
 * THIS SOFTWARE IS PROVIDED BY THE COPYRIGHT HOLDERS AND CONTRIBUTORS
 * "AS IS" AND ANY EXPRESS OR IMPLIED WARRANTIES, INCLUDING, BUT NOT
 * LIMITED TO, THE IMPLIED WARRANTIES OF MERCHANTABILITY AND FITNESS FOR
 * A PARTICULAR PURPOSE ARE DISCLAIMED. IN NO EVENT SHALL THE COPYRIGHT
 * OWNER OR CONTRIBUTORS BE LIABLE FOR ANY DIRECT, INDIRECT, INCIDENTAL,
 * SPECIAL, EXEMPLARY, OR CONSEQUENTIAL DAMAGES (INCLUDING, BUT NOT
 * LIMITED TO, PROCUREMENT OF SUBSTITUTE GOODS OR SERVICES; LOSS OF USE,
 * DATA, OR PROFITS; OR BUSINESS INTERRUPTION) HOWEVER CAUSED AND ON ANY
 * THEORY OF LIABILITY, WHETHER IN CONTRACT, STRICT LIABILITY, OR TORT
 * (INCLUDING NEGLIGENCE OR OTHERWISE) ARISING IN ANY WAY OUT OF THE USE
 * OF THIS SOFTWARE, EVEN IF ADVISED OF THE POSSIBILITY OF SUCH DAMAGE.
 *
 */

#include "src/core/client_config/subchannel.h"

#include <string.h>

#include <grpc/support/alloc.h>

#include "src/core/channel/channel_args.h"
#include "src/core/channel/client_channel.h"
#include "src/core/channel/connected_channel.h"
#include "src/core/iomgr/alarm.h"
#include "src/core/transport/connectivity_state.h"
#include "src/core/surface/channel.h"

#define GRPC_SUBCHANNEL_MIN_CONNECT_TIMEOUT_SECONDS 20
#define GRPC_SUBCHANNEL_INITIAL_CONNECT_BACKOFF_SECONDS 1
#define GRPC_SUBCHANNEL_RECONNECT_BACKOFF_MULTIPLIER 1.6
#define GRPC_SUBCHANNEL_RECONNECT_MAX_BACKOFF_SECONDS 120
#define GRPC_SUBCHANNEL_RECONNECT_JITTER 0.2

typedef struct {
  /* all fields protected by subchannel->mu */
  /** refcount */
  int refs;
  /** parent subchannel */
  grpc_subchannel *subchannel;
} connection;

typedef struct {
  grpc_iomgr_closure closure;
  size_t version;
  grpc_subchannel *subchannel;
  grpc_connectivity_state connectivity_state;
} state_watcher;

typedef struct waiting_for_connect {
  struct waiting_for_connect *next;
  grpc_iomgr_closure *notify;
  grpc_pollset *pollset;
  grpc_subchannel_call **target;
  grpc_subchannel *subchannel;
  grpc_iomgr_closure continuation;
} waiting_for_connect;

struct grpc_subchannel {
  grpc_connector *connector;

  /** non-transport related channel filters */
  const grpc_channel_filter **filters;
  size_t num_filters;
  /** channel arguments */
  grpc_channel_args *args;
  /** address to connect to */
  struct sockaddr *addr;
  size_t addr_len;
  /** metadata context */
  grpc_mdctx *mdctx;
  /** master channel - the grpc_channel instance that ultimately owns
      this channel_data via its channel stack.
      We occasionally use this to bump the refcount on the master channel
      to keep ourselves alive through an asynchronous operation. */
  grpc_channel *master;
  /** have we seen a disconnection? */
  int disconnected;

  /** set during connection */
  grpc_connect_out_args connecting_result;

  /** callback for connection finishing */
  grpc_iomgr_closure connected;

  /** pollset_set tracking who's interested in a connection
      being setup - owned by the master channel (in particular the
     client_channel
      filter there-in) */
  grpc_pollset_set *pollset_set;

  /** mutex protecting remaining elements */
  gpr_mu mu;

  /** active connection */
  connection *active;
  /** version number for the active connection */
  size_t active_version;
  /** refcount */
  int refs;
  /** are we connecting */
  int connecting;
  /** things waiting for a connection */
  waiting_for_connect *waiting;
  /** connectivity state tracking */
  grpc_connectivity_state_tracker state_tracker;

  /** next connect attempt time */
  gpr_timespec next_attempt;
  /** amount to backoff each failure */
  gpr_timespec backoff_delta;
  /** do we have an active alarm? */
  int have_alarm;
  /** our alarm */
  grpc_alarm alarm;
  /** current random value */
<<<<<<< HEAD
  gpr_int32 random;
=======
  gpr_uint32 random;
>>>>>>> 772fb1e9
};

struct grpc_subchannel_call {
  connection *connection;
  gpr_refcount refs;
};

#define SUBCHANNEL_CALL_TO_CALL_STACK(call) ((grpc_call_stack *)((call) + 1))
#define CHANNEL_STACK_FROM_CONNECTION(con) ((grpc_channel_stack *)((con) + 1))

static grpc_subchannel_call *create_call(connection *con);
static void connectivity_state_changed_locked(grpc_subchannel *c,
                                              const char *reason);
static grpc_connectivity_state compute_connectivity_locked(grpc_subchannel *c);
static gpr_timespec compute_connect_deadline(grpc_subchannel *c);
static void subchannel_connected(void *subchannel, int iomgr_success);

static void subchannel_ref_locked(
    grpc_subchannel *c GRPC_SUBCHANNEL_REF_EXTRA_ARGS);
static int subchannel_unref_locked(
    grpc_subchannel *c GRPC_SUBCHANNEL_REF_EXTRA_ARGS) GRPC_MUST_USE_RESULT;
static void connection_ref_locked(connection *c GRPC_SUBCHANNEL_REF_EXTRA_ARGS);
static grpc_subchannel *connection_unref_locked(
    connection *c GRPC_SUBCHANNEL_REF_EXTRA_ARGS) GRPC_MUST_USE_RESULT;
static void subchannel_destroy(grpc_subchannel *c);

#ifdef GRPC_SUBCHANNEL_REFCOUNT_DEBUG
#define SUBCHANNEL_REF_LOCKED(p, r) \
  subchannel_ref_locked((p), __FILE__, __LINE__, (r))
#define SUBCHANNEL_UNREF_LOCKED(p, r) \
  subchannel_unref_locked((p), __FILE__, __LINE__, (r))
#define CONNECTION_REF_LOCKED(p, r) \
  connection_ref_locked((p), __FILE__, __LINE__, (r))
#define CONNECTION_UNREF_LOCKED(p, r) \
  connection_unref_locked((p), __FILE__, __LINE__, (r))
#define REF_PASS_ARGS , file, line, reason
#define REF_LOG(name, p)                                                  \
  gpr_log(file, line, GPR_LOG_SEVERITY_DEBUG, "%s: %p   ref %d -> %d %s", \
          (name), (p), (p)->refs, (p)->refs + 1, reason)
#define UNREF_LOG(name, p)                                                \
  gpr_log(file, line, GPR_LOG_SEVERITY_DEBUG, "%s: %p unref %d -> %d %s", \
          (name), (p), (p)->refs, (p)->refs - 1, reason)
#else
#define SUBCHANNEL_REF_LOCKED(p, r) subchannel_ref_locked((p))
#define SUBCHANNEL_UNREF_LOCKED(p, r) subchannel_unref_locked((p))
#define CONNECTION_REF_LOCKED(p, r) connection_ref_locked((p))
#define CONNECTION_UNREF_LOCKED(p, r) connection_unref_locked((p))
#define REF_PASS_ARGS
#define REF_LOG(name, p) \
  do {                   \
  } while (0)
#define UNREF_LOG(name, p) \
  do {                     \
  } while (0)
#endif

/*
 * connection implementation
 */

static void connection_destroy(connection *c) {
  GPR_ASSERT(c->refs == 0);
  grpc_channel_stack_destroy(CHANNEL_STACK_FROM_CONNECTION(c));
  gpr_free(c);
}

static void connection_ref_locked(
    connection *c GRPC_SUBCHANNEL_REF_EXTRA_ARGS) {
  REF_LOG("CONNECTION", c);
  subchannel_ref_locked(c->subchannel REF_PASS_ARGS);
  ++c->refs;
}

static grpc_subchannel *connection_unref_locked(
    connection *c GRPC_SUBCHANNEL_REF_EXTRA_ARGS) {
  grpc_subchannel *destroy = NULL;
  UNREF_LOG("CONNECTION", c);
  if (subchannel_unref_locked(c->subchannel REF_PASS_ARGS)) {
    destroy = c->subchannel;
  }
  if (--c->refs == 0 && c->subchannel->active != c) {
    connection_destroy(c);
  }
  return destroy;
}

/*
 * grpc_subchannel implementation
 */

static void subchannel_ref_locked(
    grpc_subchannel *c GRPC_SUBCHANNEL_REF_EXTRA_ARGS) {
  REF_LOG("SUBCHANNEL", c);
  ++c->refs;
}

static int subchannel_unref_locked(
    grpc_subchannel *c GRPC_SUBCHANNEL_REF_EXTRA_ARGS) {
  UNREF_LOG("SUBCHANNEL", c);
  return --c->refs == 0;
}

void grpc_subchannel_ref(grpc_subchannel *c GRPC_SUBCHANNEL_REF_EXTRA_ARGS) {
  gpr_mu_lock(&c->mu);
  subchannel_ref_locked(c REF_PASS_ARGS);
  gpr_mu_unlock(&c->mu);
}

void grpc_subchannel_unref(grpc_subchannel *c GRPC_SUBCHANNEL_REF_EXTRA_ARGS) {
  int destroy;
  gpr_mu_lock(&c->mu);
  destroy = subchannel_unref_locked(c REF_PASS_ARGS);
  gpr_mu_unlock(&c->mu);
  if (destroy) subchannel_destroy(c);
}

static void subchannel_destroy(grpc_subchannel *c) {
  if (c->active != NULL) {
    connection_destroy(c->active);
  }
  gpr_free(c->filters);
  grpc_channel_args_destroy(c->args);
  gpr_free(c->addr);
  grpc_mdctx_unref(c->mdctx);
  grpc_connectivity_state_destroy(&c->state_tracker);
  grpc_connector_unref(c->connector);
  gpr_free(c);
}

void grpc_subchannel_add_interested_party(grpc_subchannel *c,
                                          grpc_pollset *pollset) {
  grpc_pollset_set_add_pollset(c->pollset_set, pollset);
}

void grpc_subchannel_del_interested_party(grpc_subchannel *c,
                                          grpc_pollset *pollset) {
  grpc_pollset_set_del_pollset(c->pollset_set, pollset);
}

<<<<<<< HEAD
static gpr_int32 random_seed() {
  return gpr_time_to_millis(gpr_now(GPR_CLOCK_MONOTONIC));
=======
static gpr_uint32 random_seed() {
  return (gpr_uint32)(gpr_time_to_millis(gpr_now(GPR_CLOCK_MONOTONIC)));
>>>>>>> 772fb1e9
}

grpc_subchannel *grpc_subchannel_create(grpc_connector *connector,
                                        grpc_subchannel_args *args) {
  grpc_subchannel *c = gpr_malloc(sizeof(*c));
  grpc_channel_element *parent_elem = grpc_channel_stack_last_element(
      grpc_channel_get_channel_stack(args->master));
  memset(c, 0, sizeof(*c));
  c->refs = 1;
  c->connector = connector;
  grpc_connector_ref(c->connector);
  c->num_filters = args->filter_count;
  c->filters = gpr_malloc(sizeof(grpc_channel_filter *) * c->num_filters);
  memcpy(c->filters, args->filters,
         sizeof(grpc_channel_filter *) * c->num_filters);
  c->addr = gpr_malloc(args->addr_len);
  memcpy(c->addr, args->addr, args->addr_len);
  c->addr_len = args->addr_len;
  c->args = grpc_channel_args_copy(args->args);
  c->mdctx = args->mdctx;
  c->master = args->master;
  c->pollset_set = grpc_client_channel_get_connecting_pollset_set(parent_elem);
  c->random = random_seed();
  grpc_mdctx_ref(c->mdctx);
  grpc_iomgr_closure_init(&c->connected, subchannel_connected, c);
  grpc_connectivity_state_init(&c->state_tracker, GRPC_CHANNEL_IDLE,
                               "subchannel");
  gpr_mu_init(&c->mu);
  return c;
}

static void continue_connect(grpc_subchannel *c) {
  grpc_connect_in_args args;

  args.interested_parties = c->pollset_set;
  args.addr = c->addr;
  args.addr_len = c->addr_len;
  args.deadline = compute_connect_deadline(c);
  args.channel_args = c->args;
  args.metadata_context = c->mdctx;

  grpc_connector_connect(c->connector, &args, &c->connecting_result,
                         &c->connected);
}

static void start_connect(grpc_subchannel *c) {
  c->backoff_delta = gpr_time_from_seconds(
      GRPC_SUBCHANNEL_INITIAL_CONNECT_BACKOFF_SECONDS, GPR_TIMESPAN);
<<<<<<< HEAD
  c->next_attempt =
      gpr_time_add(gpr_now(GPR_CLOCK_MONOTONIC), c->backoff_delta);
=======
  c->next_attempt = gpr_time_add(
      gpr_now(GPR_CLOCK_MONOTONIC), c->backoff_delta);
>>>>>>> 772fb1e9
  continue_connect(c);
}

static void continue_creating_call(void *arg, int iomgr_success) {
  waiting_for_connect *w4c = arg;
  grpc_subchannel_del_interested_party(w4c->subchannel, w4c->pollset);
  grpc_subchannel_create_call(w4c->subchannel, w4c->pollset, w4c->target,
                              w4c->notify);
  GRPC_SUBCHANNEL_UNREF(w4c->subchannel, "waiting_for_connect");
  gpr_free(w4c);
}

void grpc_subchannel_create_call(grpc_subchannel *c, grpc_pollset *pollset,
                                 grpc_subchannel_call **target,
                                 grpc_iomgr_closure *notify) {
  connection *con;
  gpr_mu_lock(&c->mu);
  if (c->active != NULL) {
    con = c->active;
    CONNECTION_REF_LOCKED(con, "call");
    gpr_mu_unlock(&c->mu);

    *target = create_call(con);
    notify->cb(notify->cb_arg, 1);
  } else {
    waiting_for_connect *w4c = gpr_malloc(sizeof(*w4c));
    w4c->next = c->waiting;
    w4c->notify = notify;
    w4c->pollset = pollset;
    w4c->target = target;
    w4c->subchannel = c;
    /* released when clearing w4c */
    SUBCHANNEL_REF_LOCKED(c, "waiting_for_connect");
    grpc_iomgr_closure_init(&w4c->continuation, continue_creating_call, w4c);
    c->waiting = w4c;
    grpc_subchannel_add_interested_party(c, pollset);
    if (!c->connecting) {
      c->connecting = 1;
      connectivity_state_changed_locked(c, "create_call");
      /* released by connection */
      SUBCHANNEL_REF_LOCKED(c, "connecting");
      GRPC_CHANNEL_INTERNAL_REF(c->master, "connecting");
      gpr_mu_unlock(&c->mu);

      start_connect(c);
    } else {
      gpr_mu_unlock(&c->mu);
    }
  }
}

grpc_connectivity_state grpc_subchannel_check_connectivity(grpc_subchannel *c) {
  grpc_connectivity_state state;
  gpr_mu_lock(&c->mu);
  state = grpc_connectivity_state_check(&c->state_tracker);
  gpr_mu_unlock(&c->mu);
  return state;
}

void grpc_subchannel_notify_on_state_change(grpc_subchannel *c,
                                            grpc_connectivity_state *state,
                                            grpc_iomgr_closure *notify) {
  int do_connect = 0;
  gpr_mu_lock(&c->mu);
  if (grpc_connectivity_state_notify_on_state_change(&c->state_tracker, state,
                                                     notify)) {
    do_connect = 1;
    c->connecting = 1;
    /* released by connection */
    SUBCHANNEL_REF_LOCKED(c, "connecting");
    GRPC_CHANNEL_INTERNAL_REF(c->master, "connecting");
    connectivity_state_changed_locked(c, "state_change");
  }
  gpr_mu_unlock(&c->mu);
  if (do_connect) {
    start_connect(c);
  }
}

void grpc_subchannel_process_transport_op(grpc_subchannel *c,
                                          grpc_transport_op *op) {
  connection *con = NULL;
  grpc_subchannel *destroy;
  int cancel_alarm = 0;
  gpr_mu_lock(&c->mu);
  if (op->disconnect) {
    c->disconnected = 1;
    connectivity_state_changed_locked(c, "disconnect");
    if (c->have_alarm) {
      cancel_alarm = 1;
    }
  }
  if (c->active != NULL) {
    con = c->active;
    CONNECTION_REF_LOCKED(con, "transport-op");
  }
  gpr_mu_unlock(&c->mu);

  if (con != NULL) {
    grpc_channel_stack *channel_stack = CHANNEL_STACK_FROM_CONNECTION(con);
    grpc_channel_element *top_elem =
        grpc_channel_stack_element(channel_stack, 0);
    top_elem->filter->start_transport_op(top_elem, op);

    gpr_mu_lock(&c->mu);
    destroy = CONNECTION_UNREF_LOCKED(con, "transport-op");
    gpr_mu_unlock(&c->mu);
    if (destroy) {
      subchannel_destroy(destroy);
    }
  }

  if (cancel_alarm) {
    grpc_alarm_cancel(&c->alarm);
  }
}

static void on_state_changed(void *p, int iomgr_success) {
  state_watcher *sw = p;
  grpc_subchannel *c = sw->subchannel;
  gpr_mu *mu = &c->mu;
  int destroy;
  grpc_transport_op op;
  grpc_channel_element *elem;
  connection *destroy_connection = NULL;

  gpr_mu_lock(mu);

  /* if we failed or there is a version number mismatch, just leave
     this closure */
  if (!iomgr_success || sw->subchannel->active_version != sw->version) {
    goto done;
  }

  switch (sw->connectivity_state) {
    case GRPC_CHANNEL_CONNECTING:
    case GRPC_CHANNEL_READY:
    case GRPC_CHANNEL_IDLE:
      /* all is still good: keep watching */
      memset(&op, 0, sizeof(op));
      op.connectivity_state = &sw->connectivity_state;
      op.on_connectivity_state_change = &sw->closure;
      elem = grpc_channel_stack_element(
          CHANNEL_STACK_FROM_CONNECTION(c->active), 0);
      elem->filter->start_transport_op(elem, &op);
      /* early out */
      gpr_mu_unlock(mu);
      return;
    case GRPC_CHANNEL_FATAL_FAILURE:
    case GRPC_CHANNEL_TRANSIENT_FAILURE:
      /* things have gone wrong, deactivate and enter idle */
      if (sw->subchannel->active->refs == 0) {
        destroy_connection = sw->subchannel->active;
      }
      sw->subchannel->active = NULL;
      grpc_connectivity_state_set(
          &c->state_tracker, c->disconnected ? GRPC_CHANNEL_FATAL_FAILURE
                                             : GRPC_CHANNEL_TRANSIENT_FAILURE,
          "connection_failed");
      break;
  }

done:
  connectivity_state_changed_locked(c, "transport_state_changed");
  destroy = SUBCHANNEL_UNREF_LOCKED(c, "state_watcher");
  gpr_free(sw);
  gpr_mu_unlock(mu);
  if (destroy) {
    subchannel_destroy(c);
  }
  if (destroy_connection != NULL) {
    connection_destroy(destroy_connection);
  }
}

static void publish_transport(grpc_subchannel *c) {
  size_t channel_stack_size;
  connection *con;
  grpc_channel_stack *stk;
  size_t num_filters;
  const grpc_channel_filter **filters;
  waiting_for_connect *w4c;
  grpc_transport_op op;
  state_watcher *sw;
  connection *destroy_connection = NULL;
  grpc_channel_element *elem;

  gpr_log(GPR_DEBUG, "publish_transport: %p", c->master);

  /* build final filter list */
  num_filters = c->num_filters + c->connecting_result.num_filters + 1;
  filters = gpr_malloc(sizeof(*filters) * num_filters);
  memcpy(filters, c->filters, sizeof(*filters) * c->num_filters);
  memcpy(filters + c->num_filters, c->connecting_result.filters,
         sizeof(*filters) * c->connecting_result.num_filters);
  filters[num_filters - 1] = &grpc_connected_channel_filter;

  /* construct channel stack */
  channel_stack_size = grpc_channel_stack_size(filters, num_filters);
  con = gpr_malloc(sizeof(connection) + channel_stack_size);
  stk = (grpc_channel_stack *)(con + 1);
  con->refs = 0;
  con->subchannel = c;
  grpc_channel_stack_init(filters, num_filters, c->master, c->args, c->mdctx,
                          stk);
  grpc_connected_channel_bind_transport(stk, c->connecting_result.transport);
  gpr_free(c->connecting_result.filters);
  memset(&c->connecting_result, 0, sizeof(c->connecting_result));

  /* initialize state watcher */
  sw = gpr_malloc(sizeof(*sw));
  grpc_iomgr_closure_init(&sw->closure, on_state_changed, sw);
  sw->subchannel = c;
  sw->connectivity_state = GRPC_CHANNEL_READY;

  gpr_mu_lock(&c->mu);

  if (c->disconnected) {
    gpr_mu_unlock(&c->mu);
    gpr_free(sw);
    gpr_free(filters);
    grpc_channel_stack_destroy(stk);
    GRPC_CHANNEL_INTERNAL_UNREF(c->master, "connecting");
    GRPC_SUBCHANNEL_UNREF(c, "connecting");
    return;
  }

  /* publish */
  if (c->active != NULL && c->active->refs == 0) {
    destroy_connection = c->active;
  }
  c->active = con;
  c->active_version++;
  sw->version = c->active_version;
  c->connecting = 0;

  /* watch for changes; subchannel ref for connecting is donated
     to the state watcher */
  memset(&op, 0, sizeof(op));
  op.connectivity_state = &sw->connectivity_state;
  op.on_connectivity_state_change = &sw->closure;
  op.bind_pollset_set = c->pollset_set;
  SUBCHANNEL_REF_LOCKED(c, "state_watcher");
  GRPC_CHANNEL_INTERNAL_UNREF(c->master, "connecting");
  GPR_ASSERT(!SUBCHANNEL_UNREF_LOCKED(c, "connecting"));
  elem =
      grpc_channel_stack_element(CHANNEL_STACK_FROM_CONNECTION(c->active), 0);
  elem->filter->start_transport_op(elem, &op);

  /* signal completion */
  connectivity_state_changed_locked(c, "connected");
  while ((w4c = c->waiting)) {
    c->waiting = w4c->next;
    grpc_iomgr_add_callback(&w4c->continuation);
  }

  gpr_mu_unlock(&c->mu);

  gpr_free(filters);

  if (destroy_connection != NULL) {
    connection_destroy(destroy_connection);
  }
}

/* Generate a random number between 0 and 1. */
static double generate_uniform_random_number(grpc_subchannel *c) {
  c->random = (1103515245 * c->random + 12345) % ((gpr_uint32)1 << 31);
  return c->random / (double)((gpr_uint32)1 << 31);
}

/* Update backoff_delta and next_attempt in subchannel */
static void update_reconnect_parameters(grpc_subchannel *c) {
  gpr_int32 backoff_delta_millis, jitter;
  gpr_int32 max_backoff_millis =
      GRPC_SUBCHANNEL_RECONNECT_MAX_BACKOFF_SECONDS * 1000;
  double jitter_range;
  backoff_delta_millis =
      (gpr_int32)(gpr_time_to_millis(c->backoff_delta) *
                  GRPC_SUBCHANNEL_RECONNECT_BACKOFF_MULTIPLIER);
  if (backoff_delta_millis > max_backoff_millis) {
    backoff_delta_millis = max_backoff_millis;
  }
  c->backoff_delta = gpr_time_from_millis(backoff_delta_millis, GPR_TIMESPAN);
  c->next_attempt =
      gpr_time_add(gpr_now(GPR_CLOCK_MONOTONIC), c->backoff_delta);

  jitter_range = GRPC_SUBCHANNEL_RECONNECT_JITTER * backoff_delta_millis;
  jitter =
      (gpr_int32)((2 * generate_uniform_random_number(c) - 1) * jitter_range);
  c->next_attempt =
      gpr_time_add(c->next_attempt, gpr_time_from_millis(jitter, GPR_TIMESPAN));
}

static void on_alarm(void *arg, int iomgr_success) {
  grpc_subchannel *c = arg;
  gpr_mu_lock(&c->mu);
  c->have_alarm = 0;
  if (c->disconnected) {
    iomgr_success = 0;
  }
  connectivity_state_changed_locked(c, "alarm");
  gpr_mu_unlock(&c->mu);
  if (iomgr_success) {
    update_reconnect_parameters(c);
    continue_connect(c);
  } else {
    GRPC_CHANNEL_INTERNAL_UNREF(c->master, "connecting");
    GRPC_SUBCHANNEL_UNREF(c, "connecting");
  }
}

static void subchannel_connected(void *arg, int iomgr_success) {
  grpc_subchannel *c = arg;
  if (c->connecting_result.transport != NULL) {
    publish_transport(c);
  } else {
    gpr_timespec now = gpr_now(GPR_CLOCK_MONOTONIC);
    gpr_mu_lock(&c->mu);
    GPR_ASSERT(!c->have_alarm);
    c->have_alarm = 1;
    connectivity_state_changed_locked(c, "connect_failed");
    grpc_alarm_init(&c->alarm, c->next_attempt, on_alarm, c, now);
    gpr_mu_unlock(&c->mu);
  }
}

static gpr_timespec compute_connect_deadline(grpc_subchannel *c) {
  gpr_timespec current_deadline =
      gpr_time_add(c->next_attempt, c->backoff_delta);
  gpr_timespec min_deadline = gpr_time_add(
      gpr_now(GPR_CLOCK_MONOTONIC),
      gpr_time_from_seconds(GRPC_SUBCHANNEL_MIN_CONNECT_TIMEOUT_SECONDS,
                            GPR_TIMESPAN));
  return gpr_time_cmp(current_deadline, min_deadline) > 0 ? current_deadline
                                                          : min_deadline;
}

static grpc_connectivity_state compute_connectivity_locked(grpc_subchannel *c) {
  if (c->disconnected) {
    return GRPC_CHANNEL_FATAL_FAILURE;
  }
  if (c->connecting) {
    if (c->have_alarm) {
      return GRPC_CHANNEL_TRANSIENT_FAILURE;
    }
    return GRPC_CHANNEL_CONNECTING;
  }
  if (c->active) {
    return GRPC_CHANNEL_READY;
  }
  return GRPC_CHANNEL_IDLE;
}

static void connectivity_state_changed_locked(grpc_subchannel *c,
                                              const char *reason) {
  grpc_connectivity_state current = compute_connectivity_locked(c);
  grpc_connectivity_state_set(&c->state_tracker, current, reason);
}

/*
 * grpc_subchannel_call implementation
 */

void grpc_subchannel_call_ref(
    grpc_subchannel_call *c GRPC_SUBCHANNEL_REF_EXTRA_ARGS) {
  gpr_ref(&c->refs);
}

void grpc_subchannel_call_unref(
    grpc_subchannel_call *c GRPC_SUBCHANNEL_REF_EXTRA_ARGS) {
  if (gpr_unref(&c->refs)) {
    gpr_mu *mu = &c->connection->subchannel->mu;
    grpc_subchannel *destroy;
    grpc_call_stack_destroy(SUBCHANNEL_CALL_TO_CALL_STACK(c));
    gpr_mu_lock(mu);
    destroy = CONNECTION_UNREF_LOCKED(c->connection, "call");
    gpr_mu_unlock(mu);
    gpr_free(c);
    if (destroy != NULL) {
      subchannel_destroy(destroy);
    }
  }
}

char *grpc_subchannel_call_get_peer(grpc_subchannel_call *call) {
  grpc_call_stack *call_stack = SUBCHANNEL_CALL_TO_CALL_STACK(call);
  grpc_call_element *top_elem = grpc_call_stack_element(call_stack, 0);
  return top_elem->filter->get_peer(top_elem);
}

void grpc_subchannel_call_process_op(grpc_subchannel_call *call,
                                     grpc_transport_stream_op *op) {
  grpc_call_stack *call_stack = SUBCHANNEL_CALL_TO_CALL_STACK(call);
  grpc_call_element *top_elem = grpc_call_stack_element(call_stack, 0);
  top_elem->filter->start_transport_stream_op(top_elem, op);
}

grpc_subchannel_call *create_call(connection *con) {
  grpc_channel_stack *chanstk = CHANNEL_STACK_FROM_CONNECTION(con);
  grpc_subchannel_call *call =
      gpr_malloc(sizeof(grpc_subchannel_call) + chanstk->call_stack_size);
  grpc_call_stack *callstk = SUBCHANNEL_CALL_TO_CALL_STACK(call);
  call->connection = con;
  gpr_ref_init(&call->refs, 1);
  grpc_call_stack_init(chanstk, NULL, NULL, callstk);
  return call;
}<|MERGE_RESOLUTION|>--- conflicted
+++ resolved
@@ -132,11 +132,7 @@
   /** our alarm */
   grpc_alarm alarm;
   /** current random value */
-<<<<<<< HEAD
-  gpr_int32 random;
-=======
   gpr_uint32 random;
->>>>>>> 772fb1e9
 };
 
 struct grpc_subchannel_call {
@@ -276,13 +272,8 @@
   grpc_pollset_set_del_pollset(c->pollset_set, pollset);
 }
 
-<<<<<<< HEAD
-static gpr_int32 random_seed() {
-  return gpr_time_to_millis(gpr_now(GPR_CLOCK_MONOTONIC));
-=======
 static gpr_uint32 random_seed() {
   return (gpr_uint32)(gpr_time_to_millis(gpr_now(GPR_CLOCK_MONOTONIC)));
->>>>>>> 772fb1e9
 }
 
 grpc_subchannel *grpc_subchannel_create(grpc_connector *connector,
@@ -331,13 +322,8 @@
 static void start_connect(grpc_subchannel *c) {
   c->backoff_delta = gpr_time_from_seconds(
       GRPC_SUBCHANNEL_INITIAL_CONNECT_BACKOFF_SECONDS, GPR_TIMESPAN);
-<<<<<<< HEAD
   c->next_attempt =
       gpr_time_add(gpr_now(GPR_CLOCK_MONOTONIC), c->backoff_delta);
-=======
-  c->next_attempt = gpr_time_add(
-      gpr_now(GPR_CLOCK_MONOTONIC), c->backoff_delta);
->>>>>>> 772fb1e9
   continue_connect(c);
 }
 
