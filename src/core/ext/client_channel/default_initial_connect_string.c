--- conflicted
+++ resolved
@@ -31,17 +31,8 @@
  *
  */
 
-<<<<<<< HEAD
 #include <grpc/slice.h>
-#include "src/core/lib/iomgr/sockaddr.h"
-
-void grpc_set_default_initial_connect_string(struct sockaddr **addr,
-                                             size_t *addr_len,
-                                             grpc_slice *initial_str) {}
-=======
-#include <grpc/support/slice.h>
 #include "src/core/lib/iomgr/resolve_address.h"
 
 void grpc_set_default_initial_connect_string(grpc_resolved_address **addr,
-                                             gpr_slice *initial_str) {}
->>>>>>> 3d357d90
+                                             grpc_slice *initial_str) {}