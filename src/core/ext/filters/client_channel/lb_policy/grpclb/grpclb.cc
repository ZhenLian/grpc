--- conflicted
+++ resolved
@@ -1420,11 +1420,7 @@
     gpr_log(GPR_INFO, "[grpclb %p] Connection to LB server lost...", this);
     grpc_millis timeout = next_try - ExecCtx::Get()->Now();
     if (timeout > 0) {
-<<<<<<< HEAD
-      gpr_log(GPR_DEBUG, "[grpclb %p] ... retry_timer_active in %" PRId64 "ms.",
-=======
-      gpr_log(GPR_INFO, "[grpclb %p] ... retry_timer_active in %" PRIuPTR "ms.",
->>>>>>> 978b9b17
+      gpr_log(GPR_INFO, "[grpclb %p] ... retry_timer_active in %" PRId64 "ms.",
               this, timeout);
     } else {
       gpr_log(GPR_INFO, "[grpclb %p] ... retry_timer_active immediately.",
