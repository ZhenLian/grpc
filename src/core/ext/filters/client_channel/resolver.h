--- conflicted
+++ resolved
@@ -41,73 +41,40 @@
 };
 
 struct grpc_resolver_vtable {
-<<<<<<< HEAD
-  void (*destroy)(grpc_resolver *resolver);
-  void (*shutdown_locked)(grpc_resolver *resolver);
-  void (*channel_saw_error_locked)(grpc_resolver *resolver);
-  void (*next_locked)(grpc_resolver *resolver, grpc_channel_args **result,
-                      grpc_closure *on_complete);
-=======
-  void (*destroy)(grpc_exec_ctx* exec_ctx, grpc_resolver* resolver);
-  void (*shutdown_locked)(grpc_exec_ctx* exec_ctx, grpc_resolver* resolver);
-  void (*channel_saw_error_locked)(grpc_exec_ctx* exec_ctx,
-                                   grpc_resolver* resolver);
-  void (*next_locked)(grpc_exec_ctx* exec_ctx, grpc_resolver* resolver,
-                      grpc_channel_args** result, grpc_closure* on_complete);
->>>>>>> d9da7387
+  void (*destroy)(grpc_resolver* resolver);
+  void (*shutdown_locked)(grpc_resolver* resolver);
+  void (*channel_saw_error_locked)(grpc_resolver* resolver);
+  void (*next_locked)(grpc_resolver* resolver, grpc_channel_args** result,
+                      grpc_closure* on_complete);
 };
 
 #ifndef NDEBUG
 #define GRPC_RESOLVER_REF(p, r) grpc_resolver_ref((p), __FILE__, __LINE__, (r))
-<<<<<<< HEAD
 #define GRPC_RESOLVER_UNREF(p, r) \
   grpc_resolver_unref((p), __FILE__, __LINE__, (r))
-void grpc_resolver_ref(grpc_resolver *policy, const char *file, int line,
-                       const char *reason);
-void grpc_resolver_unref(grpc_resolver *policy, const char *file, int line,
-                         const char *reason);
+void grpc_resolver_ref(grpc_resolver* policy, const char* file, int line,
+                       const char* reason);
+void grpc_resolver_unref(grpc_resolver* policy, const char* file, int line,
+                         const char* reason);
 #else
 #define GRPC_RESOLVER_REF(p, r) grpc_resolver_ref((p))
 #define GRPC_RESOLVER_UNREF(p, r) grpc_resolver_unref((p))
-void grpc_resolver_ref(grpc_resolver *policy);
-void grpc_resolver_unref(grpc_resolver *policy);
-=======
-#define GRPC_RESOLVER_UNREF(e, p, r) \
-  grpc_resolver_unref((e), (p), __FILE__, __LINE__, (r))
-void grpc_resolver_ref(grpc_resolver* policy, const char* file, int line,
-                       const char* reason);
-void grpc_resolver_unref(grpc_exec_ctx* exec_ctx, grpc_resolver* policy,
-                         const char* file, int line, const char* reason);
-#else
-#define GRPC_RESOLVER_REF(p, r) grpc_resolver_ref((p))
-#define GRPC_RESOLVER_UNREF(e, p, r) grpc_resolver_unref((e), (p))
 void grpc_resolver_ref(grpc_resolver* policy);
-void grpc_resolver_unref(grpc_exec_ctx* exec_ctx, grpc_resolver* policy);
->>>>>>> d9da7387
+void grpc_resolver_unref(grpc_resolver* policy);
 #endif
 
 void grpc_resolver_init(grpc_resolver* resolver,
                         const grpc_resolver_vtable* vtable,
                         grpc_combiner* combiner);
 
-<<<<<<< HEAD
-void grpc_resolver_shutdown_locked(grpc_resolver *resolver);
-=======
-void grpc_resolver_shutdown_locked(grpc_exec_ctx* exec_ctx,
-                                   grpc_resolver* resolver);
->>>>>>> d9da7387
+void grpc_resolver_shutdown_locked(grpc_resolver* resolver);
 
 /** Notification that the channel has seen an error on some address.
     Can be used as a hint that re-resolution is desirable soon.
 
     Must be called from the combiner passed as a resolver_arg at construction
     time.*/
-<<<<<<< HEAD
-void grpc_resolver_channel_saw_error_locked(grpc_resolver *resolver);
-=======
-void grpc_resolver_channel_saw_error_locked(grpc_exec_ctx* exec_ctx,
-                                            grpc_resolver* resolver);
->>>>>>> d9da7387
+void grpc_resolver_channel_saw_error_locked(grpc_resolver* resolver);
 
 /** Get the next result from the resolver.  Expected to set \a *result with
     new channel args and then schedule \a on_complete for execution.
@@ -117,15 +84,9 @@
 
     Must be called from the combiner passed as a resolver_arg at construction
     time.*/
-<<<<<<< HEAD
-void grpc_resolver_next_locked(grpc_resolver *resolver,
-                               grpc_channel_args **result,
-                               grpc_closure *on_complete);
-=======
-void grpc_resolver_next_locked(grpc_exec_ctx* exec_ctx, grpc_resolver* resolver,
+void grpc_resolver_next_locked(grpc_resolver* resolver,
                                grpc_channel_args** result,
                                grpc_closure* on_complete);
->>>>>>> d9da7387
 
 #ifdef __cplusplus
 }
