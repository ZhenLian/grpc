--- conflicted
+++ resolved
@@ -77,49 +77,24 @@
 #define GRPC_SUBCHANNEL_REF_EXTRA_ARGS
 #endif
 
-<<<<<<< HEAD
-grpc_subchannel *grpc_subchannel_ref(
-    grpc_subchannel *channel GRPC_SUBCHANNEL_REF_EXTRA_ARGS);
-grpc_subchannel *grpc_subchannel_ref_from_weak_ref(
-    grpc_subchannel *channel GRPC_SUBCHANNEL_REF_EXTRA_ARGS);
-void grpc_subchannel_unref(
-    grpc_subchannel *channel GRPC_SUBCHANNEL_REF_EXTRA_ARGS);
-grpc_subchannel *grpc_subchannel_weak_ref(
-    grpc_subchannel *channel GRPC_SUBCHANNEL_REF_EXTRA_ARGS);
-void grpc_subchannel_weak_unref(
-    grpc_subchannel *channel GRPC_SUBCHANNEL_REF_EXTRA_ARGS);
-grpc_connected_subchannel *grpc_connected_subchannel_ref(
-    grpc_connected_subchannel *channel GRPC_SUBCHANNEL_REF_EXTRA_ARGS);
-void grpc_connected_subchannel_unref(
-    grpc_connected_subchannel *channel GRPC_SUBCHANNEL_REF_EXTRA_ARGS);
-void grpc_subchannel_call_ref(
-    grpc_subchannel_call *call GRPC_SUBCHANNEL_REF_EXTRA_ARGS);
-void grpc_subchannel_call_unref(
-    grpc_subchannel_call *call GRPC_SUBCHANNEL_REF_EXTRA_ARGS);
-=======
 grpc_subchannel* grpc_subchannel_ref(
     grpc_subchannel* channel GRPC_SUBCHANNEL_REF_EXTRA_ARGS);
 grpc_subchannel* grpc_subchannel_ref_from_weak_ref(
     grpc_subchannel* channel GRPC_SUBCHANNEL_REF_EXTRA_ARGS);
-void grpc_subchannel_unref(grpc_exec_ctx* exec_ctx,
-                           grpc_subchannel* channel
-                               GRPC_SUBCHANNEL_REF_EXTRA_ARGS);
+void grpc_subchannel_unref(
+    grpc_subchannel* channel GRPC_SUBCHANNEL_REF_EXTRA_ARGS);
 grpc_subchannel* grpc_subchannel_weak_ref(
     grpc_subchannel* channel GRPC_SUBCHANNEL_REF_EXTRA_ARGS);
-void grpc_subchannel_weak_unref(grpc_exec_ctx* exec_ctx,
-                                grpc_subchannel* channel
-                                    GRPC_SUBCHANNEL_REF_EXTRA_ARGS);
+void grpc_subchannel_weak_unref(
+    grpc_subchannel* channel GRPC_SUBCHANNEL_REF_EXTRA_ARGS);
 grpc_connected_subchannel* grpc_connected_subchannel_ref(
     grpc_connected_subchannel* channel GRPC_SUBCHANNEL_REF_EXTRA_ARGS);
-void grpc_connected_subchannel_unref(grpc_exec_ctx* exec_ctx,
-                                     grpc_connected_subchannel* channel
-                                         GRPC_SUBCHANNEL_REF_EXTRA_ARGS);
+void grpc_connected_subchannel_unref(
+    grpc_connected_subchannel* channel GRPC_SUBCHANNEL_REF_EXTRA_ARGS);
 void grpc_subchannel_call_ref(
     grpc_subchannel_call* call GRPC_SUBCHANNEL_REF_EXTRA_ARGS);
-void grpc_subchannel_call_unref(grpc_exec_ctx* exec_ctx,
-                                grpc_subchannel_call* call
-                                    GRPC_SUBCHANNEL_REF_EXTRA_ARGS);
->>>>>>> d9da7387
+void grpc_subchannel_call_unref(
+    grpc_subchannel_call* call GRPC_SUBCHANNEL_REF_EXTRA_ARGS);
 
 /** construct a subchannel call */
 typedef struct {
@@ -132,26 +107,14 @@
   grpc_call_combiner* call_combiner;
 } grpc_connected_subchannel_call_args;
 
-<<<<<<< HEAD
-grpc_error *grpc_connected_subchannel_create_call(
-    grpc_connected_subchannel *connected_subchannel,
-    const grpc_connected_subchannel_call_args *args,
-    grpc_subchannel_call **subchannel_call);
-
-/** process a transport level op */
-void grpc_connected_subchannel_process_transport_op(
-    grpc_connected_subchannel *subchannel, grpc_transport_op *op);
-=======
 grpc_error* grpc_connected_subchannel_create_call(
-    grpc_exec_ctx* exec_ctx, grpc_connected_subchannel* connected_subchannel,
+    grpc_connected_subchannel* connected_subchannel,
     const grpc_connected_subchannel_call_args* args,
     grpc_subchannel_call** subchannel_call);
 
 /** process a transport level op */
 void grpc_connected_subchannel_process_transport_op(
-    grpc_exec_ctx* exec_ctx, grpc_connected_subchannel* subchannel,
-    grpc_transport_op* op);
->>>>>>> d9da7387
+    grpc_connected_subchannel* subchannel, grpc_transport_op* op);
 
 /** poll the current connectivity state of a channel */
 grpc_connectivity_state grpc_subchannel_check_connectivity(
@@ -160,26 +123,13 @@
 /** Calls notify when the connectivity state of a channel becomes different
     from *state.  Updates *state with the new state of the channel. */
 void grpc_subchannel_notify_on_state_change(
-<<<<<<< HEAD
-    grpc_subchannel *channel, grpc_pollset_set *interested_parties,
-    grpc_connectivity_state *state, grpc_closure *notify);
+    grpc_subchannel* channel, grpc_pollset_set* interested_parties,
+    grpc_connectivity_state* state, grpc_closure* notify);
 void grpc_connected_subchannel_notify_on_state_change(
-    grpc_connected_subchannel *channel, grpc_pollset_set *interested_parties,
-    grpc_connectivity_state *state, grpc_closure *notify);
-void grpc_connected_subchannel_ping(grpc_connected_subchannel *channel,
-                                    grpc_closure *notify);
-=======
-    grpc_exec_ctx* exec_ctx, grpc_subchannel* channel,
-    grpc_pollset_set* interested_parties, grpc_connectivity_state* state,
-    grpc_closure* notify);
-void grpc_connected_subchannel_notify_on_state_change(
-    grpc_exec_ctx* exec_ctx, grpc_connected_subchannel* channel,
-    grpc_pollset_set* interested_parties, grpc_connectivity_state* state,
-    grpc_closure* notify);
-void grpc_connected_subchannel_ping(grpc_exec_ctx* exec_ctx,
-                                    grpc_connected_subchannel* channel,
+    grpc_connected_subchannel* channel, grpc_pollset_set* interested_parties,
+    grpc_connectivity_state* state, grpc_closure* notify);
+void grpc_connected_subchannel_ping(grpc_connected_subchannel* channel,
                                     grpc_closure* notify);
->>>>>>> d9da7387
 
 /** retrieve the grpc_connected_subchannel - or NULL if called before
     the subchannel becomes connected */
@@ -191,14 +141,8 @@
     const grpc_subchannel* subchannel);
 
 /** continue processing a transport op */
-<<<<<<< HEAD
-void grpc_subchannel_call_process_op(grpc_subchannel_call *subchannel_call,
-                                     grpc_transport_stream_op_batch *op);
-=======
-void grpc_subchannel_call_process_op(grpc_exec_ctx* exec_ctx,
-                                     grpc_subchannel_call* subchannel_call,
+void grpc_subchannel_call_process_op(grpc_subchannel_call* subchannel_call,
                                      grpc_transport_stream_op_batch* op);
->>>>>>> d9da7387
 
 /** Must be called once per call. Sets the 'then_schedule_closure' argument for
     call stack destruction. */
@@ -221,23 +165,12 @@
 };
 
 /** create a subchannel given a connector */
-<<<<<<< HEAD
-grpc_subchannel *grpc_subchannel_create(grpc_connector *connector,
-                                        const grpc_subchannel_args *args);
-
-/// Sets \a addr from \a args.
-void grpc_get_subchannel_address_arg(const grpc_channel_args *args,
-                                     grpc_resolved_address *addr);
-=======
-grpc_subchannel* grpc_subchannel_create(grpc_exec_ctx* exec_ctx,
-                                        grpc_connector* connector,
+grpc_subchannel* grpc_subchannel_create(grpc_connector* connector,
                                         const grpc_subchannel_args* args);
 
 /// Sets \a addr from \a args.
-void grpc_get_subchannel_address_arg(grpc_exec_ctx* exec_ctx,
-                                     const grpc_channel_args* args,
+void grpc_get_subchannel_address_arg(const grpc_channel_args* args,
                                      grpc_resolved_address* addr);
->>>>>>> d9da7387
 
 /// Returns the URI string for the address to connect to.
 const char* grpc_get_subchannel_address_uri_arg(const grpc_channel_args* args);
