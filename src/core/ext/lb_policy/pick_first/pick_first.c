/*
 *
 * Copyright 2015, Google Inc.
 * All rights reserved.
 *
 * Redistribution and use in source and binary forms, with or without
 * modification, are permitted provided that the following conditions are
 * met:
 *
 *     * Redistributions of source code must retain the above copyright
 * notice, this list of conditions and the following disclaimer.
 *     * Redistributions in binary form must reproduce the above
 * copyright notice, this list of conditions and the following disclaimer
 * in the documentation and/or other materials provided with the
 * distribution.
 *     * Neither the name of Google Inc. nor the names of its
 * contributors may be used to endorse or promote products derived from
 * this software without specific prior written permission.
 *
 * THIS SOFTWARE IS PROVIDED BY THE COPYRIGHT HOLDERS AND CONTRIBUTORS
 * "AS IS" AND ANY EXPRESS OR IMPLIED WARRANTIES, INCLUDING, BUT NOT
 * LIMITED TO, THE IMPLIED WARRANTIES OF MERCHANTABILITY AND FITNESS FOR
 * A PARTICULAR PURPOSE ARE DISCLAIMED. IN NO EVENT SHALL THE COPYRIGHT
 * OWNER OR CONTRIBUTORS BE LIABLE FOR ANY DIRECT, INDIRECT, INCIDENTAL,
 * SPECIAL, EXEMPLARY, OR CONSEQUENTIAL DAMAGES (INCLUDING, BUT NOT
 * LIMITED TO, PROCUREMENT OF SUBSTITUTE GOODS OR SERVICES; LOSS OF USE,
 * DATA, OR PROFITS; OR BUSINESS INTERRUPTION) HOWEVER CAUSED AND ON ANY
 * THEORY OF LIABILITY, WHETHER IN CONTRACT, STRICT LIABILITY, OR TORT
 * (INCLUDING NEGLIGENCE OR OTHERWISE) ARISING IN ANY WAY OUT OF THE USE
 * OF THIS SOFTWARE, EVEN IF ADVISED OF THE POSSIBILITY OF SUCH DAMAGE.
 *
 */

#include <string.h>

#include <grpc/support/alloc.h>
#include "src/core/ext/client_config/lb_policy_registry.h"
#include "src/core/lib/transport/connectivity_state.h"

typedef struct pending_pick {
  struct pending_pick *next;
  grpc_polling_entity *pollent;
  uint32_t initial_metadata_flags;
  grpc_connected_subchannel **target;
  grpc_closure *on_complete;
} pending_pick;

typedef struct {
  /** base policy: must be first */
  grpc_lb_policy base;
  /** all our subchannels */
  grpc_subchannel **subchannels;
  size_t num_subchannels;

  grpc_closure connectivity_changed;

  /** the selected channel (a grpc_connected_subchannel) */
  gpr_atm selected;

  /** mutex protecting remaining members */
  gpr_mu mu;
  /** have we started picking? */
  int started_picking;
  /** are we shut down? */
  int shutdown;
  /** which subchannel are we watching? */
  size_t checking_subchannel;
  /** what is the connectivity of that channel? */
  grpc_connectivity_state checking_connectivity;
  /** list of picks that are waiting on connectivity */
  pending_pick *pending_picks;

  /** our connectivity state tracker */
  grpc_connectivity_state_tracker state_tracker;
} pick_first_lb_policy;

#define GET_SELECTED(p) \
  ((grpc_connected_subchannel *)gpr_atm_acq_load(&(p)->selected))

static void pf_destroy(grpc_exec_ctx *exec_ctx, grpc_lb_policy *pol) {
  pick_first_lb_policy *p = (pick_first_lb_policy *)pol;
  grpc_connected_subchannel *selected = GET_SELECTED(p);
  size_t i;
  GPR_ASSERT(p->pending_picks == NULL);
  for (i = 0; i < p->num_subchannels; i++) {
    GRPC_SUBCHANNEL_UNREF(exec_ctx, p->subchannels[i], "pick_first");
  }
  if (selected != NULL) {
    GRPC_CONNECTED_SUBCHANNEL_UNREF(exec_ctx, selected, "picked_first");
  }
  grpc_connectivity_state_destroy(exec_ctx, &p->state_tracker);
  gpr_free(p->subchannels);
  gpr_mu_destroy(&p->mu);
  gpr_free(p);
}

static void pf_shutdown(grpc_exec_ctx *exec_ctx, grpc_lb_policy *pol) {
  pick_first_lb_policy *p = (pick_first_lb_policy *)pol;
  pending_pick *pp;
  grpc_connected_subchannel *selected;
  gpr_mu_lock(&p->mu);
  selected = GET_SELECTED(p);
  p->shutdown = 1;
  pp = p->pending_picks;
  p->pending_picks = NULL;
  grpc_connectivity_state_set(
      exec_ctx, &p->state_tracker, GRPC_CHANNEL_SHUTDOWN,
      GRPC_ERROR_CREATE("Channel shutdown"), "shutdown");
  /* cancel subscription */
  if (selected != NULL) {
    grpc_connected_subchannel_notify_on_state_change(
        exec_ctx, selected, NULL, NULL, &p->connectivity_changed);
  } else if (p->num_subchannels > 0) {
    grpc_subchannel_notify_on_state_change(
        exec_ctx, p->subchannels[p->checking_subchannel], NULL, NULL,
        &p->connectivity_changed);
  }
  gpr_mu_unlock(&p->mu);
  while (pp != NULL) {
    pending_pick *next = pp->next;
    *pp->target = NULL;
    grpc_polling_entity_del_from_pollset_set(exec_ctx, pp->pollent,
                                             p->base.interested_parties);
    grpc_exec_ctx_sched(exec_ctx, pp->on_complete, GRPC_ERROR_NONE, NULL);
    gpr_free(pp);
    pp = next;
  }
}

static void pf_cancel_pick(grpc_exec_ctx *exec_ctx, grpc_lb_policy *pol,
                           grpc_connected_subchannel **target) {
  pick_first_lb_policy *p = (pick_first_lb_policy *)pol;
  pending_pick *pp;
  gpr_mu_lock(&p->mu);
  pp = p->pending_picks;
  p->pending_picks = NULL;
  while (pp != NULL) {
    pending_pick *next = pp->next;
    if (pp->target == target) {
      grpc_polling_entity_del_from_pollset_set(exec_ctx, pp->pollent,
                                               p->base.interested_parties);
      *target = NULL;
      grpc_exec_ctx_sched(exec_ctx, pp->on_complete,
                          GRPC_ERROR_CREATE("Pick Cancelled"), NULL);
      gpr_free(pp);
    } else {
      pp->next = p->pending_picks;
      p->pending_picks = pp;
    }
    pp = next;
  }
  gpr_mu_unlock(&p->mu);
}

static void pf_cancel_picks(grpc_exec_ctx *exec_ctx, grpc_lb_policy *pol,
                            uint32_t initial_metadata_flags_mask,
                            uint32_t initial_metadata_flags_eq) {
  pick_first_lb_policy *p = (pick_first_lb_policy *)pol;
  pending_pick *pp;
  gpr_mu_lock(&p->mu);
  pp = p->pending_picks;
  p->pending_picks = NULL;
  while (pp != NULL) {
    pending_pick *next = pp->next;
    if ((pp->initial_metadata_flags & initial_metadata_flags_mask) ==
        initial_metadata_flags_eq) {
      grpc_polling_entity_del_from_pollset_set(exec_ctx, pp->pollent,
                                               p->base.interested_parties);
      grpc_exec_ctx_sched(exec_ctx, pp->on_complete,
                          GRPC_ERROR_CREATE("Pick Cancelled"), NULL);
      gpr_free(pp);
    } else {
      pp->next = p->pending_picks;
      p->pending_picks = pp;
    }
    pp = next;
  }
  gpr_mu_unlock(&p->mu);
}

static void start_picking(grpc_exec_ctx *exec_ctx, pick_first_lb_policy *p) {
  p->started_picking = 1;
  p->checking_subchannel = 0;
  p->checking_connectivity = GRPC_CHANNEL_IDLE;
  GRPC_LB_POLICY_WEAK_REF(&p->base, "pick_first_connectivity");
  grpc_subchannel_notify_on_state_change(
      exec_ctx, p->subchannels[p->checking_subchannel],
      p->base.interested_parties, &p->checking_connectivity,
      &p->connectivity_changed);
}

static void pf_exit_idle(grpc_exec_ctx *exec_ctx, grpc_lb_policy *pol) {
  pick_first_lb_policy *p = (pick_first_lb_policy *)pol;
  gpr_mu_lock(&p->mu);
  if (!p->started_picking) {
    start_picking(exec_ctx, p);
  }
  gpr_mu_unlock(&p->mu);
}

static int pf_pick(grpc_exec_ctx *exec_ctx, grpc_lb_policy *pol,
                   const grpc_lb_policy_pick_args *pick_args,
                   grpc_connected_subchannel **target, void **user_data,
                   grpc_closure *on_complete) {
  pick_first_lb_policy *p = (pick_first_lb_policy *)pol;
  pending_pick *pp;

  /* Check atomically for a selected channel */
  grpc_connected_subchannel *selected = GET_SELECTED(p);
  if (selected != NULL) {
    *target = selected;
    return 1;
  }

  /* No subchannel selected yet, so acquire lock and then attempt again */
  gpr_mu_lock(&p->mu);
  selected = GET_SELECTED(p);
  if (selected) {
    gpr_mu_unlock(&p->mu);
    *target = selected;
    return 1;
  } else {
    if (!p->started_picking) {
      start_picking(exec_ctx, p);
    }
    grpc_polling_entity_add_to_pollset_set(exec_ctx, pick_args->pollent,
                                           p->base.interested_parties);
    pp = gpr_malloc(sizeof(*pp));
    pp->next = p->pending_picks;
    pp->pollent = pick_args->pollent;
    pp->target = target;
    pp->initial_metadata_flags = pick_args->initial_metadata_flags;
    pp->on_complete = on_complete;
    p->pending_picks = pp;
    gpr_mu_unlock(&p->mu);
    return 0;
  }
}

static void destroy_subchannels(grpc_exec_ctx *exec_ctx, void *arg,
                                grpc_error *error) {
  pick_first_lb_policy *p = arg;
  size_t i;
  size_t num_subchannels = p->num_subchannels;
  grpc_subchannel **subchannels;

  gpr_mu_lock(&p->mu);
  subchannels = p->subchannels;
  p->num_subchannels = 0;
  p->subchannels = NULL;
  gpr_mu_unlock(&p->mu);
  GRPC_LB_POLICY_WEAK_UNREF(exec_ctx, &p->base, "destroy_subchannels");

  for (i = 0; i < num_subchannels; i++) {
    GRPC_SUBCHANNEL_UNREF(exec_ctx, subchannels[i], "pick_first");
  }

  gpr_free(subchannels);
}

static void pf_connectivity_changed(grpc_exec_ctx *exec_ctx, void *arg,
                                    grpc_error *error) {
  pick_first_lb_policy *p = arg;
  grpc_subchannel *selected_subchannel;
  pending_pick *pp;
  grpc_connected_subchannel *selected;

  GRPC_ERROR_REF(error);

  gpr_mu_lock(&p->mu);

  selected = GET_SELECTED(p);

  if (p->shutdown) {
    gpr_mu_unlock(&p->mu);
    GRPC_LB_POLICY_WEAK_UNREF(exec_ctx, &p->base, "pick_first_connectivity");
    GRPC_ERROR_UNREF(error);
    return;
  } else if (selected != NULL) {
    if (p->checking_connectivity == GRPC_CHANNEL_TRANSIENT_FAILURE) {
      /* if the selected channel goes bad, we're done */
      p->checking_connectivity = GRPC_CHANNEL_SHUTDOWN;
    }
    grpc_connectivity_state_set(exec_ctx, &p->state_tracker,
                                p->checking_connectivity, GRPC_ERROR_REF(error),
                                "selected_changed");
    if (p->checking_connectivity != GRPC_CHANNEL_SHUTDOWN) {
      grpc_connected_subchannel_notify_on_state_change(
          exec_ctx, selected, p->base.interested_parties,
          &p->checking_connectivity, &p->connectivity_changed);
    } else {
      GRPC_LB_POLICY_WEAK_UNREF(exec_ctx, &p->base, "pick_first_connectivity");
    }
  } else {
  loop:
    switch (p->checking_connectivity) {
      case GRPC_CHANNEL_READY:
        grpc_connectivity_state_set(exec_ctx, &p->state_tracker,
                                    GRPC_CHANNEL_READY, GRPC_ERROR_NONE,
                                    "connecting_ready");
        selected_subchannel = p->subchannels[p->checking_subchannel];
        selected =
            grpc_subchannel_get_connected_subchannel(selected_subchannel);
        GPR_ASSERT(selected != NULL);
        GRPC_CONNECTED_SUBCHANNEL_REF(selected, "picked_first");
        /* drop the pick list: we are connected now */
        GRPC_LB_POLICY_WEAK_REF(&p->base, "destroy_subchannels");
        gpr_atm_rel_store(&p->selected, (gpr_atm)selected);
        grpc_exec_ctx_sched(exec_ctx,
                            grpc_closure_create(destroy_subchannels, p),
                            GRPC_ERROR_NONE, NULL);
        /* update any calls that were waiting for a pick */
        while ((pp = p->pending_picks)) {
          p->pending_picks = pp->next;
          *pp->target = selected;
          grpc_polling_entity_del_from_pollset_set(exec_ctx, pp->pollent,
                                                   p->base.interested_parties);
          grpc_exec_ctx_sched(exec_ctx, pp->on_complete, GRPC_ERROR_NONE, NULL);
          gpr_free(pp);
        }
        grpc_connected_subchannel_notify_on_state_change(
            exec_ctx, selected, p->base.interested_parties,
            &p->checking_connectivity, &p->connectivity_changed);
        break;
      case GRPC_CHANNEL_TRANSIENT_FAILURE:
        p->checking_subchannel =
            (p->checking_subchannel + 1) % p->num_subchannels;
        if (p->checking_subchannel == 0) {
          /* only trigger transient failure when we've tried all alternatives */
          grpc_connectivity_state_set(
              exec_ctx, &p->state_tracker, GRPC_CHANNEL_TRANSIENT_FAILURE,
              GRPC_ERROR_REF(error), "connecting_transient_failure");
        }
        GRPC_ERROR_UNREF(error);
        p->checking_connectivity = grpc_subchannel_check_connectivity(
            p->subchannels[p->checking_subchannel], &error);
        if (p->checking_connectivity == GRPC_CHANNEL_TRANSIENT_FAILURE) {
          grpc_subchannel_notify_on_state_change(
              exec_ctx, p->subchannels[p->checking_subchannel],
              p->base.interested_parties, &p->checking_connectivity,
              &p->connectivity_changed);
        } else {
          goto loop;
        }
        break;
      case GRPC_CHANNEL_CONNECTING:
      case GRPC_CHANNEL_IDLE:
        grpc_connectivity_state_set(
            exec_ctx, &p->state_tracker, GRPC_CHANNEL_CONNECTING,
            GRPC_ERROR_REF(error), "connecting_changed");
        grpc_subchannel_notify_on_state_change(
            exec_ctx, p->subchannels[p->checking_subchannel],
            p->base.interested_parties, &p->checking_connectivity,
            &p->connectivity_changed);
        break;
      case GRPC_CHANNEL_SHUTDOWN:
        p->num_subchannels--;
        GPR_SWAP(grpc_subchannel *, p->subchannels[p->checking_subchannel],
                 p->subchannels[p->num_subchannels]);
        GRPC_SUBCHANNEL_UNREF(exec_ctx, p->subchannels[p->num_subchannels],
                              "pick_first");
        if (p->num_subchannels == 0) {
          grpc_connectivity_state_set(
              exec_ctx, &p->state_tracker, GRPC_CHANNEL_SHUTDOWN,
              GRPC_ERROR_CREATE_REFERENCING("Pick first exhausted channels",
                                            &error, 1),
              "no_more_channels");
          while ((pp = p->pending_picks)) {
            p->pending_picks = pp->next;
            *pp->target = NULL;
            grpc_exec_ctx_sched(exec_ctx, pp->on_complete, GRPC_ERROR_NONE,
                                NULL);
            gpr_free(pp);
          }
          GRPC_LB_POLICY_WEAK_UNREF(exec_ctx, &p->base,
                                    "pick_first_connectivity");
        } else {
          grpc_connectivity_state_set(
              exec_ctx, &p->state_tracker, GRPC_CHANNEL_TRANSIENT_FAILURE,
              GRPC_ERROR_REF(error), "subchannel_failed");
          p->checking_subchannel %= p->num_subchannels;
          GRPC_ERROR_UNREF(error);
          p->checking_connectivity = grpc_subchannel_check_connectivity(
              p->subchannels[p->checking_subchannel], &error);
          goto loop;
        }
    }
  }

  gpr_mu_unlock(&p->mu);

  GRPC_ERROR_UNREF(error);
}

static grpc_connectivity_state pf_check_connectivity(grpc_exec_ctx *exec_ctx,
                                                     grpc_lb_policy *pol,
                                                     grpc_error **error) {
  pick_first_lb_policy *p = (pick_first_lb_policy *)pol;
  grpc_connectivity_state st;
  gpr_mu_lock(&p->mu);
  st = grpc_connectivity_state_check(&p->state_tracker, error);
  gpr_mu_unlock(&p->mu);
  return st;
}

static void pf_notify_on_state_change(grpc_exec_ctx *exec_ctx,
                                      grpc_lb_policy *pol,
                                      grpc_connectivity_state *current,
                                      grpc_closure *notify) {
  pick_first_lb_policy *p = (pick_first_lb_policy *)pol;
  gpr_mu_lock(&p->mu);
  grpc_connectivity_state_notify_on_state_change(exec_ctx, &p->state_tracker,
                                                 current, notify);
  gpr_mu_unlock(&p->mu);
}

static void pf_ping_one(grpc_exec_ctx *exec_ctx, grpc_lb_policy *pol,
                        grpc_closure *closure) {
  pick_first_lb_policy *p = (pick_first_lb_policy *)pol;
  grpc_connected_subchannel *selected = GET_SELECTED(p);
  if (selected) {
    grpc_connected_subchannel_ping(exec_ctx, selected, closure);
  } else {
    grpc_exec_ctx_sched(exec_ctx, closure, GRPC_ERROR_CREATE("Not connected"),
                        NULL);
  }
}

static const grpc_lb_policy_vtable pick_first_lb_policy_vtable = {
    pf_destroy,     pf_shutdown,           pf_pick,
    pf_cancel_pick, pf_cancel_picks,       pf_ping_one,
    pf_exit_idle,   pf_check_connectivity, pf_notify_on_state_change};

static void pick_first_factory_ref(grpc_lb_policy_factory *factory) {}

static void pick_first_factory_unref(grpc_lb_policy_factory *factory) {}

static grpc_lb_policy *create_pick_first(grpc_exec_ctx *exec_ctx,
                                         grpc_lb_policy_factory *factory,
                                         grpc_lb_policy_args *args) {
  GPR_ASSERT(args->addresses != NULL);
  GPR_ASSERT(args->client_channel_factory != NULL);

  /* Find the number of backend addresses. We ignore balancer
   * addresses, since we don't know how to handle them. */
  size_t num_addrs = 0;
  for (size_t i = 0; i < args->addresses->num_addresses; i++) {
    if (!args->addresses->addresses[i].is_balancer) ++num_addrs;
  }
  if (num_addrs == 0) return NULL;

  pick_first_lb_policy *p = gpr_malloc(sizeof(*p));
  memset(p, 0, sizeof(*p));

  p->subchannels = gpr_malloc(sizeof(grpc_subchannel *) * num_addrs);
  memset(p->subchannels, 0, sizeof(*p->subchannels) * num_addrs);
  grpc_subchannel_args sc_args;
  size_t subchannel_idx = 0;
  for (size_t i = 0; i < args->addresses->num_addresses; i++) {
    /* Skip balancer addresses, since we only know how to handle backends. */
    if (args->addresses->addresses[i].is_balancer) continue;

    if (args->addresses->addresses[i].user_data != NULL) {
      gpr_log(GPR_ERROR,
              "This LB policy doesn't support user data. It will be ignored");
    }

    memset(&sc_args, 0, sizeof(grpc_subchannel_args));
<<<<<<< HEAD
    sc_args.addr = args->addresses[i].resolved_address;
=======
    sc_args.server_name = args->server_name;
    sc_args.addr =
        (struct sockaddr *)(&args->addresses->addresses[i].address.addr);
    sc_args.addr_len = args->addresses->addresses[i].address.len;
>>>>>>> 942c2648

    grpc_subchannel *subchannel = grpc_client_channel_factory_create_subchannel(
        exec_ctx, args->client_channel_factory, &sc_args);

    if (subchannel != NULL) {
      p->subchannels[subchannel_idx++] = subchannel;
    }
  }
  if (subchannel_idx == 0) {
    gpr_free(p->subchannels);
    gpr_free(p);
    return NULL;
  }
  p->num_subchannels = subchannel_idx;

  grpc_lb_policy_init(&p->base, &pick_first_lb_policy_vtable);
  grpc_closure_init(&p->connectivity_changed, pf_connectivity_changed, p);
  gpr_mu_init(&p->mu);
  return &p->base;
}

static const grpc_lb_policy_factory_vtable pick_first_factory_vtable = {
    pick_first_factory_ref, pick_first_factory_unref, create_pick_first,
    "pick_first"};

static grpc_lb_policy_factory pick_first_lb_policy_factory = {
    &pick_first_factory_vtable};

static grpc_lb_policy_factory *pick_first_lb_factory_create() {
  return &pick_first_lb_policy_factory;
}

/* Plugin registration */

void grpc_lb_policy_pick_first_init() {
  grpc_register_lb_policy(pick_first_lb_factory_create());
}

void grpc_lb_policy_pick_first_shutdown() {}<|MERGE_RESOLUTION|>--- conflicted
+++ resolved
@@ -466,14 +466,8 @@
     }
 
     memset(&sc_args, 0, sizeof(grpc_subchannel_args));
-<<<<<<< HEAD
-    sc_args.addr = args->addresses[i].resolved_address;
-=======
     sc_args.server_name = args->server_name;
-    sc_args.addr =
-        (struct sockaddr *)(&args->addresses->addresses[i].address.addr);
-    sc_args.addr_len = args->addresses->addresses[i].address.len;
->>>>>>> 942c2648
+    sc_args.addr = &args->addresses->addresses[i].address;
 
     grpc_subchannel *subchannel = grpc_client_channel_factory_create_subchannel(
         exec_ctx, args->client_channel_factory, &sc_args);
