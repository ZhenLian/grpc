--- conflicted
+++ resolved
@@ -1084,18 +1084,11 @@
     gpr_log(GPR_INFO, "%s: Got goaway [%d] err=%s", t->peer_string.c_str(),
             goaway_error, grpc_error_string(t->goaway_error));
   }
-<<<<<<< HEAD
   absl::Status status = grpc_error_to_absl_status(t->goaway_error);
-  /* When a client receives a GOAWAY with error code ENHANCE_YOUR_CALM and debug
-   * data equal to "too_many_pings", it should log the occurrence at a log level
-   * that is enabled by default and double the configured KEEPALIVE_TIME used
-   * for new connections on that channel. */
-=======
   // When a client receives a GOAWAY with error code ENHANCE_YOUR_CALM and debug
   // data equal to "too_many_pings", it should log the occurrence at a log level
   // that is enabled by default and double the configured KEEPALIVE_TIME used
   // for new connections on that channel.
->>>>>>> 6c3ec446
   if (GPR_UNLIKELY(t->is_client &&
                    goaway_error == GRPC_HTTP2_ENHANCE_YOUR_CALM &&
                    grpc_slice_str_cmp(goaway_text, "too_many_pings") == 0)) {
@@ -1113,14 +1106,8 @@
     status.SetPayload(grpc_core::keepalive_throttling_key,
                       absl::Cord(std::to_string(t->keepalive_time)));
   }
-<<<<<<< HEAD
-  /* lie: use transient failure from the transport to indicate goaway has been
-   * received */
-=======
-  absl::Status status = grpc_error_to_absl_status(t->goaway_error);
   // lie: use transient failure from the transport to indicate goaway has been
   // received.
->>>>>>> 6c3ec446
   connectivity_state_set(t, GRPC_CHANNEL_TRANSIENT_FAILURE, status,
                          "got_goaway");
 }
