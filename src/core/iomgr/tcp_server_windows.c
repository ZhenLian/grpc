--- conflicted
+++ resolved
@@ -78,8 +78,6 @@
 
   /* active port count: how many ports are actually still listening */
   int active_ports;
-  /* number of iomgr callbacks that have been explicitly scheduled during shutdown */
-  int iomgr_callbacks_pending;
 
   /* all listening ports */
   server_port *ports;
@@ -97,7 +95,6 @@
   grpc_tcp_server *s = gpr_malloc(sizeof(grpc_tcp_server));
   gpr_mu_init(&s->mu);
   s->active_ports = 0;
-  s->iomgr_callbacks_pending = 0;
   s->cb = NULL;
   s->cb_arg = NULL;
   s->ports = gpr_malloc(sizeof(server_port) * INIT_PORT_CAP);
@@ -140,17 +137,6 @@
 
   /* First, shutdown all fd's. This will queue abortion calls for all
      of the pending accepts due to the normal operation mechanism. */
-<<<<<<< HEAD
-  for (i = 0; i < s->nports; i++) {
-    server_port *sp = &s->ports[i];
-    sp->shutting_down = 1;
-    s->iomgr_callbacks_pending += grpc_winsocket_shutdown(sp->socket);
-  }
-  /* This happens asynchronously. Wait while that happens. */
-  while (s->active_ports || s->iomgr_callbacks_pending) {
-    gpr_cv_wait(&s->cv, &s->mu, gpr_inf_future);
-  }
-=======
   if (s->active_ports == 0) {
     immediately_done = 1;
   }
@@ -159,7 +145,6 @@
     sp->shutting_down = 1;
     grpc_winsocket_shutdown(sp->socket);
   }
->>>>>>> 68fed665
   gpr_mu_unlock(&s->mu);
 
   if (immediately_done) {
@@ -294,15 +279,10 @@
 
 /* Event manager callback when reads are ready. */
 static void on_accept(void *arg, int from_iocp) {
-  DWORD transfered_bytes = 0;
-  DWORD flags;
-  BOOL wsa_success;
   server_port *sp = arg;
   SOCKET sock = sp->new_socket;
   grpc_winsocket_callback_info *info = &sp->socket->read_info;
   grpc_endpoint *ep = NULL;
-<<<<<<< HEAD
-=======
   struct sockaddr_storage peer_name;
   char *peer_name_string;
   char *fd_name;
@@ -311,21 +291,11 @@
   DWORD flags;
   BOOL wsa_success;
   int err;
->>>>>>> 68fed665
 
   /* The general mechanism for shutting down is to queue abortion calls. While
      this is necessary in the read/write case, it's useless for the accept
      case. We only need to adjust the pending callback count */
   if (!from_iocp) {
-<<<<<<< HEAD
-    gpr_mu_lock(&sp->server->mu);
-    GPR_ASSERT(sp->server->iomgr_callbacks_pending > 0);
-    if (0 == --sp->server->iomgr_callbacks_pending) {
-      gpr_cv_broadcast(&sp->server->cv);
-    }
-    gpr_mu_unlock(&sp->server->mu);
-=======
->>>>>>> 68fed665
     return;
   }
 
@@ -333,27 +303,12 @@
       and act accordingly. */
   transfered_bytes = 0;
   wsa_success = WSAGetOverlappedResult(sock, &info->overlapped,
-<<<<<<< HEAD
-                                            &transfered_bytes, FALSE, &flags);
-=======
                                        &transfered_bytes, FALSE, &flags);
->>>>>>> 68fed665
   if (!wsa_success) {
     if (sp->shutting_down) {
       /* During the shutdown case, we ARE expecting an error. So that's well,
          and we can wake up the shutdown thread. */
-<<<<<<< HEAD
-      sp->shutting_down = 0;
-      sp->socket->read_info.outstanding = 0;
-      gpr_mu_lock(&sp->server->mu);
-      GPR_ASSERT(sp->server->active_ports > 0);
-      if (0 == --sp->server->active_ports) {
-        gpr_cv_broadcast(&sp->server->cv);
-      }
-      gpr_mu_unlock(&sp->server->mu);
-=======
       decrement_active_ports_and_notify(sp);
->>>>>>> 68fed665
       return;
     } else {
       char *utf8_message = gpr_format_message(WSAGetLastError());
@@ -363,10 +318,6 @@
     }
   } else {
     if (!sp->shutting_down) {
-<<<<<<< HEAD
-      /* TODO(ctiller): add sockaddr address to label */
-      ep = grpc_tcp_create(grpc_winsocket_create(sock, "server"));
-=======
       peer_name_string = NULL;
       err = setsockopt(sock, SOL_SOCKET, SO_UPDATE_ACCEPT_CONTEXT,
                        (char *)&sp->socket->socket, sizeof(sp->socket->socket));
@@ -388,7 +339,6 @@
                            peer_name_string);
       gpr_free(fd_name);
       gpr_free(peer_name_string);
->>>>>>> 68fed665
     }
   }
 
