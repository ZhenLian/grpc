--- conflicted
+++ resolved
@@ -57,17 +57,6 @@
 } grpc_backoff_result;
 
 /// Initialize backoff machinery - does not need to be destroyed
-<<<<<<< HEAD
-void grpc_backoff_init(grpc_backoff *backoff,
-                       grpc_millis initial_connect_timeout, double multiplier,
-                       double jitter, grpc_millis min_timeout_millis,
-                       grpc_millis max_timeout_millis);
-
-/// Begin retry loop: returns a timespec for the NEXT retry
-grpc_millis grpc_backoff_begin(grpc_backoff *backoff);
-/// Step a retry loop: returns a timespec for the NEXT retry
-grpc_millis grpc_backoff_step(grpc_backoff *backoff);
-=======
 void grpc_backoff_init(grpc_backoff* backoff, grpc_millis initial_backoff,
                        double multiplier, double jitter,
                        grpc_millis min_connect_timeout,
@@ -75,15 +64,12 @@
 
 /// Begin retry loop: returns the deadlines to be used for the current attempt
 /// and the subsequent retry, if any.
-grpc_backoff_result grpc_backoff_begin(grpc_exec_ctx* exec_ctx,
-                                       grpc_backoff* backoff);
+grpc_backoff_result grpc_backoff_begin(grpc_backoff* backoff);
 
 /// Step a retry loop: returns the deadlines to be used for the current attempt
 /// and the subsequent retry, if any.
-grpc_backoff_result grpc_backoff_step(grpc_exec_ctx* exec_ctx,
-                                      grpc_backoff* backoff);
+grpc_backoff_result grpc_backoff_step(grpc_backoff* backoff);
 
->>>>>>> d9da7387
 /// Reset the backoff, so the next grpc_backoff_step will be a
 /// grpc_backoff_begin.
 void grpc_backoff_reset(grpc_backoff* backoff);
