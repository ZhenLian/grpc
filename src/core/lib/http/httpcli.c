--- conflicted
+++ resolved
@@ -280,17 +280,11 @@
   GPR_ASSERT(pollent);
   grpc_polling_entity_add_to_pollset_set(exec_ctx, req->pollent,
                                          req->context->pollset_set);
-<<<<<<< HEAD
-  grpc_resolve_address(exec_ctx, request->host, req->handshaker->default_port,
-                       req->context->pollset_set,
-                       grpc_closure_create(on_resolved, req), &req->addresses);
-=======
   grpc_resolve_address(
       exec_ctx, request->host, req->handshaker->default_port,
       req->context->pollset_set,
       grpc_closure_create(on_resolved, req, grpc_schedule_on_exec_ctx),
       &req->addresses);
->>>>>>> 6da1dc87
 }
 
 void grpc_httpcli_get(grpc_exec_ctx *exec_ctx, grpc_httpcli_context *context,
