--- conflicted
+++ resolved
@@ -349,7 +349,7 @@
   new_fd->fd = fd;
   new_fd->read_closure.Init();
   new_fd->write_closure.Init();
-  gpr_atm_no_barrier_store(&new_fd->read_notifier_pollset, (gpr_atm)NULL);
+  gpr_atm_no_barrier_store(&new_fd->read_notifier_pollset, (gpr_atm) nullptr);
 
   new_fd->freelist_next = nullptr;
   new_fd->on_done_closure = nullptr;
@@ -560,13 +560,8 @@
   }
   if (pollset->shutdown_closure != nullptr && pollset->root_worker == nullptr &&
       pollset->containing_pollset_set_count == 0) {
-<<<<<<< HEAD
     GRPC_CLOSURE_SCHED(pollset->shutdown_closure, GRPC_ERROR_NONE);
-    pollset->shutdown_closure = NULL;
-=======
-    GRPC_CLOSURE_SCHED(exec_ctx, pollset->shutdown_closure, GRPC_ERROR_NONE);
     pollset->shutdown_closure = nullptr;
->>>>>>> 82c8f945
   }
 }
 
@@ -737,14 +732,8 @@
 }
 
 /* pollset->po.mu lock must be held by the caller before calling this */
-<<<<<<< HEAD
 static void pollset_shutdown(grpc_pollset* pollset, grpc_closure* closure) {
-  GPR_ASSERT(pollset->shutdown_closure == NULL);
-=======
-static void pollset_shutdown(grpc_exec_ctx* exec_ctx, grpc_pollset* pollset,
-                             grpc_closure* closure) {
   GPR_ASSERT(pollset->shutdown_closure == nullptr);
->>>>>>> 82c8f945
   pollset->shutdown_closure = closure;
   GRPC_LOG_IF_ERROR("pollset_shutdown", pollset_kick_all(pollset));
   pollset_maybe_finish_shutdown(pollset);
@@ -1111,13 +1100,8 @@
         POLLABLE_UNREF(pollset->active_pollable, "pollset");
         error = pollable_create(PO_MULTI, &pollset->active_pollable);
       } else {
-<<<<<<< HEAD
-        error =
-            pollset_transition_pollable_from_fd_to_multi_locked(pollset, NULL);
-=======
-        error = pollset_transition_pollable_from_fd_to_multi_locked(
-            exec_ctx, pollset, nullptr);
->>>>>>> 82c8f945
+        error = pollset_transition_pollable_from_fd_to_multi_locked(pollset,
+                                                                    nullptr);
       }
       gpr_mu_unlock(&po_at_start->owner_fd->orphan_mu);
       break;
@@ -1163,13 +1147,8 @@
   return pss;
 }
 
-<<<<<<< HEAD
 static void pollset_set_unref(grpc_pollset_set* pss) {
-  if (pss == NULL) return;
-=======
-static void pollset_set_unref(grpc_exec_ctx* exec_ctx, grpc_pollset_set* pss) {
   if (pss == nullptr) return;
->>>>>>> 82c8f945
   if (!gpr_unref(&pss->refs)) return;
   pollset_set_unref(pss->parent);
   gpr_mu_destroy(&pss->mu);
@@ -1289,15 +1268,9 @@
   static const char* err_desc = "pollset_set_add_pollset";
   pollable* pollable_obj = nullptr;
   gpr_mu_lock(&ps->mu);
-<<<<<<< HEAD
   if (!GRPC_LOG_IF_ERROR(err_desc,
                          pollset_as_multipollable_locked(ps, &pollable_obj))) {
-    GPR_ASSERT(pollable_obj == NULL);
-=======
-  if (!GRPC_LOG_IF_ERROR(err_desc, pollset_as_multipollable_locked(
-                                       exec_ctx, ps, &pollable_obj))) {
     GPR_ASSERT(pollable_obj == nullptr);
->>>>>>> 82c8f945
     gpr_mu_unlock(&ps->mu);
     return;
   }
@@ -1482,7 +1455,7 @@
     bool explicitly_requested) {
   gpr_log(GPR_ERROR,
           "Skipping epollex becuase GRPC_LINUX_EPOLL is not defined.");
-  return NULL;
+  return nullptr;
 }
 #endif /* defined(GRPC_POSIX_SOCKET) */
 
