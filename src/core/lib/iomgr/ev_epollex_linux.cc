--- conflicted
+++ resolved
@@ -411,49 +411,27 @@
   return (grpc_pollset*)notifier;
 }
 
-<<<<<<< HEAD
-static bool fd_is_shutdown(grpc_fd *fd) {
+static bool fd_is_shutdown(grpc_fd* fd) {
   return fd->read_closure->IsShutdown();
-}
-
-/* Might be called multiple times */
-static void fd_shutdown(grpc_exec_ctx *exec_ctx, grpc_fd *fd, grpc_error *why) {
-  if (fd->read_closure->SetShutdown(exec_ctx, GRPC_ERROR_REF(why))) {
-=======
-static bool fd_is_shutdown(grpc_fd* fd) {
-  return grpc_lfev_is_shutdown(&fd->read_closure);
 }
 
 /* Might be called multiple times */
 static void fd_shutdown(grpc_exec_ctx* exec_ctx, grpc_fd* fd, grpc_error* why) {
-  if (grpc_lfev_set_shutdown(exec_ctx, &fd->read_closure,
-                             GRPC_ERROR_REF(why))) {
->>>>>>> e759d2ad
+  if (fd->read_closure->SetShutdown(exec_ctx, GRPC_ERROR_REF(why))) {
     shutdown(fd->fd, SHUT_RDWR);
     fd->write_closure->SetShutdown(exec_ctx, GRPC_ERROR_REF(why));
   }
   GRPC_ERROR_UNREF(why);
 }
 
-<<<<<<< HEAD
-static void fd_notify_on_read(grpc_exec_ctx *exec_ctx, grpc_fd *fd,
-                              grpc_closure *closure) {
-  fd->read_closure->NotifyOn(exec_ctx, closure);
-}
-
-static void fd_notify_on_write(grpc_exec_ctx *exec_ctx, grpc_fd *fd,
-                               grpc_closure *closure) {
-  fd->write_closure->NotifyOn(exec_ctx, closure);
-=======
 static void fd_notify_on_read(grpc_exec_ctx* exec_ctx, grpc_fd* fd,
                               grpc_closure* closure) {
-  grpc_lfev_notify_on(exec_ctx, &fd->read_closure, closure, "read");
+  fd->read_closure->NotifyOn(exec_ctx, closure);
 }
 
 static void fd_notify_on_write(grpc_exec_ctx* exec_ctx, grpc_fd* fd,
                                grpc_closure* closure) {
-  grpc_lfev_notify_on(exec_ctx, &fd->write_closure, closure, "write");
->>>>>>> e759d2ad
+  fd->write_closure->NotifyOn(exec_ctx, closure);
 }
 
 /*******************************************************************************
@@ -722,15 +700,9 @@
     return (int)delta;
 }
 
-<<<<<<< HEAD
-static void fd_become_readable(grpc_exec_ctx *exec_ctx, grpc_fd *fd,
-                               grpc_pollset *notifier) {
-  fd->read_closure->SetReady(exec_ctx);
-=======
 static void fd_become_readable(grpc_exec_ctx* exec_ctx, grpc_fd* fd,
                                grpc_pollset* notifier) {
-  grpc_lfev_set_ready(exec_ctx, &fd->read_closure, "read");
->>>>>>> e759d2ad
+  fd->read_closure->SetReady(exec_ctx);
 
   /* Note, it is possible that fd_become_readable might be called twice with
      different 'notifier's when an fd becomes readable and it is in two epoll
@@ -741,13 +713,8 @@
   gpr_atm_rel_store(&fd->read_notifier_pollset, (gpr_atm)notifier);
 }
 
-<<<<<<< HEAD
-static void fd_become_writable(grpc_exec_ctx *exec_ctx, grpc_fd *fd) {
+static void fd_become_writable(grpc_exec_ctx* exec_ctx, grpc_fd* fd) {
   fd->write_closure->SetReady(exec_ctx);
-=======
-static void fd_become_writable(grpc_exec_ctx* exec_ctx, grpc_fd* fd) {
-  grpc_lfev_set_ready(exec_ctx, &fd->write_closure, "write");
->>>>>>> e759d2ad
 }
 
 static grpc_error* fd_get_or_become_pollable(grpc_fd* fd, pollable** p) {
