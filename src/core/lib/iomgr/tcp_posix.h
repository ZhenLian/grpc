/*
 *
 * Copyright 2015 gRPC authors.
 *
 * Licensed under the Apache License, Version 2.0 (the "License");
 * you may not use this file except in compliance with the License.
 * You may obtain a copy of the License at
 *
 *     http://www.apache.org/licenses/LICENSE-2.0
 *
 * Unless required by applicable law or agreed to in writing, software
 * distributed under the License is distributed on an "AS IS" BASIS,
 * WITHOUT WARRANTIES OR CONDITIONS OF ANY KIND, either express or implied.
 * See the License for the specific language governing permissions and
 * limitations under the License.
 *
 */

#ifndef GRPC_CORE_LIB_IOMGR_TCP_POSIX_H
#define GRPC_CORE_LIB_IOMGR_TCP_POSIX_H
/*
   Low level TCP "bottom half" implementation, for use by transports built on
   top of a TCP connection.

   Note that this file does not (yet) include APIs for creating the socket in
   the first place.

   All calls passing slice transfer ownership of a slice refcount unless
   otherwise specified.
*/

#include "src/core/lib/debug/trace.h"
#include "src/core/lib/iomgr/endpoint.h"
#include "src/core/lib/iomgr/ev_posix.h"

<<<<<<< HEAD
extern grpc_tracer_flag grpc_tcp_trace;
=======
#ifdef __cplusplus
extern "C" {
#endif

extern grpc_core::TraceFlag grpc_tcp_trace;
>>>>>>> 9addd2ee

/* Create a tcp endpoint given a file desciptor and a read slice size.
   Takes ownership of fd. */
grpc_endpoint* grpc_tcp_create(grpc_exec_ctx* exec_ctx, grpc_fd* fd,
                               const grpc_channel_args* args,
                               const char* peer_string);

/* Return the tcp endpoint's fd, or -1 if this is not available. Does not
   release the fd.
   Requires: ep must be a tcp endpoint.
 */
int grpc_tcp_fd(grpc_endpoint* ep);

/* Destroy the tcp endpoint without closing its fd. *fd will be set and done
 * will be called when the endpoint is destroyed.
 * Requires: ep must be a tcp endpoint and fd must not be NULL. */
void grpc_tcp_destroy_and_release_fd(grpc_exec_ctx* exec_ctx, grpc_endpoint* ep,
                                     int* fd, grpc_closure* done);

#endif /* GRPC_CORE_LIB_IOMGR_TCP_POSIX_H */<|MERGE_RESOLUTION|>--- conflicted
+++ resolved
@@ -33,15 +33,7 @@
 #include "src/core/lib/iomgr/endpoint.h"
 #include "src/core/lib/iomgr/ev_posix.h"
 
-<<<<<<< HEAD
-extern grpc_tracer_flag grpc_tcp_trace;
-=======
-#ifdef __cplusplus
-extern "C" {
-#endif
-
 extern grpc_core::TraceFlag grpc_tcp_trace;
->>>>>>> 9addd2ee
 
 /* Create a tcp endpoint given a file desciptor and a read slice size.
    Takes ownership of fd. */
