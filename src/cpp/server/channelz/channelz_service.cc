/*
 *
 * Copyright 2018 gRPC authors.
 *
 * Licensed under the Apache License, Version 2.0 (the "License");
 * you may not use this file except in compliance with the License.
 * You may obtain a copy of the License at
 *
 *     http://www.apache.org/licenses/LICENSE-2.0
 *
 * Unless required by applicable law or agreed to in writing, software
 * distributed under the License is distributed on an "AS IS" BASIS,
 * WITHOUT WARRANTIES OR CONDITIONS OF ANY KIND, either express or implied.
 * See the License for the specific language governing permissions and
 * limitations under the License.
 *
 */

#include <grpc/support/port_platform.h>

#include "src/cpp/server/channelz/channelz_service.h"

#include <google/protobuf/text_format.h>
#include <google/protobuf/util/json_util.h>

#include <grpc/grpc.h>
#include <grpc/support/alloc.h>

namespace grpc {

Status ChannelzService::GetTopChannels(
    ServerContext* unused, const channelz::v1::GetTopChannelsRequest* request,
    channelz::v1::GetTopChannelsResponse* response) {
  char* json_str = grpc_channelz_get_top_channels(request->start_channel_id());
<<<<<<< HEAD
  // gpr_log(GPR_ERROR, "%s", json_str);
=======
  if (json_str == nullptr) {
    return Status(INTERNAL, "grpc_channelz_get_top_channels returned null");
  }
>>>>>>> f3c600f3
  google::protobuf::util::Status s =
      google::protobuf::util::JsonStringToMessage(json_str, response);
  gpr_free(json_str);
  if (s != google::protobuf::util::Status::OK) {
    return Status(INTERNAL, s.ToString());
  }
  return Status::OK;
}

Status ChannelzService::GetChannel(
    ServerContext* unused, const channelz::v1::GetChannelRequest* request,
    channelz::v1::GetChannelResponse* response) {
  char* json_str = grpc_channelz_get_channel(request->channel_id());
<<<<<<< HEAD
  // gpr_log(GPR_ERROR, "%s", json_str);
  google::protobuf::util::Status s =
      google::protobuf::util::JsonStringToMessage(json_str, response);
  gpr_free(json_str);
  if (s != google::protobuf::util::Status::OK) {
    return Status(INTERNAL, s.ToString());
  }
  return Status::OK;
}

Status ChannelzService::GetSubchannel(
    ServerContext* unused, const channelz::v1::GetSubchannelRequest* request,
    channelz::v1::GetSubchannelResponse* response) {
  char* json_str = grpc_channelz_get_subchannel(request->subchannel_id());
  // gpr_log(GPR_ERROR, "%s", json_str);
=======
  if (json_str == nullptr) {
    return Status(NOT_FOUND, "No object found for that ChannelId");
  }
>>>>>>> f3c600f3
  google::protobuf::util::Status s =
      google::protobuf::util::JsonStringToMessage(json_str, response);
  gpr_free(json_str);
  if (s != google::protobuf::util::Status::OK) {
    return Status(INTERNAL, s.ToString());
  }
  return Status::OK;
}

}  // namespace grpc<|MERGE_RESOLUTION|>--- conflicted
+++ resolved
@@ -32,13 +32,9 @@
     ServerContext* unused, const channelz::v1::GetTopChannelsRequest* request,
     channelz::v1::GetTopChannelsResponse* response) {
   char* json_str = grpc_channelz_get_top_channels(request->start_channel_id());
-<<<<<<< HEAD
-  // gpr_log(GPR_ERROR, "%s", json_str);
-=======
   if (json_str == nullptr) {
     return Status(INTERNAL, "grpc_channelz_get_top_channels returned null");
   }
->>>>>>> f3c600f3
   google::protobuf::util::Status s =
       google::protobuf::util::JsonStringToMessage(json_str, response);
   gpr_free(json_str);
@@ -52,8 +48,9 @@
     ServerContext* unused, const channelz::v1::GetChannelRequest* request,
     channelz::v1::GetChannelResponse* response) {
   char* json_str = grpc_channelz_get_channel(request->channel_id());
-<<<<<<< HEAD
-  // gpr_log(GPR_ERROR, "%s", json_str);
+  if (json_str == nullptr) {
+    return Status(NOT_FOUND, "No object found for that ChannelId");
+  }
   google::protobuf::util::Status s =
       google::protobuf::util::JsonStringToMessage(json_str, response);
   gpr_free(json_str);
@@ -67,12 +64,9 @@
     ServerContext* unused, const channelz::v1::GetSubchannelRequest* request,
     channelz::v1::GetSubchannelResponse* response) {
   char* json_str = grpc_channelz_get_subchannel(request->subchannel_id());
-  // gpr_log(GPR_ERROR, "%s", json_str);
-=======
   if (json_str == nullptr) {
-    return Status(NOT_FOUND, "No object found for that ChannelId");
+    return Status(NOT_FOUND, "No object found for that SubchannelId");
   }
->>>>>>> f3c600f3
   google::protobuf::util::Status s =
       google::protobuf::util::JsonStringToMessage(json_str, response);
   gpr_free(json_str);
