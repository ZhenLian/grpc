/*
 * Copyright 2015 gRPC authors.
 *
 * Licensed under the Apache License, Version 2.0 (the "License");
 * you may not use this file except in compliance with the License.
 * You may obtain a copy of the License at
 *
 *     http://www.apache.org/licenses/LICENSE-2.0
 *
 * Unless required by applicable law or agreed to in writing, software
 * distributed under the License is distributed on an "AS IS" BASIS,
 * WITHOUT WARRANTIES OR CONDITIONS OF ANY KIND, either express or implied.
 * See the License for the specific language governing permissions and
 * limitations under the License.
 *
 */

#include <grpcpp/server.h>

#include <cstdlib>
#include <sstream>
#include <utility>

#include <grpc/grpc.h>
#include <grpc/support/alloc.h>
#include <grpc/support/log.h>
#include <grpcpp/alarm.h>
#include <grpcpp/completion_queue.h>
#include <grpcpp/generic/async_generic_service.h>
#include <grpcpp/impl/codegen/async_unary_call.h>
#include <grpcpp/impl/codegen/call.h>
#include <grpcpp/impl/codegen/completion_queue_tag.h>
#include <grpcpp/impl/codegen/server_interceptor.h>
#include <grpcpp/impl/grpc_library.h>
#include <grpcpp/impl/method_handler_impl.h>
#include <grpcpp/impl/rpc_service_method.h>
#include <grpcpp/impl/server_initializer.h>
#include <grpcpp/impl/service_type.h>
#include <grpcpp/security/server_credentials.h>
#include <grpcpp/server_context.h>
#include <grpcpp/support/time.h>

#include "src/core/ext/transport/inproc/inproc_transport.h"
#include "src/core/lib/profiling/timers.h"
#include "src/core/lib/surface/call.h"
#include "src/cpp/client/create_channel_internal.h"
#include "src/cpp/server/health/default_health_check_service.h"
#include "src/cpp/thread_manager/thread_manager.h"

namespace grpc {
namespace {

// The default value for maximum number of threads that can be created in the
// sync server. This value of INT_MAX is chosen to match the default behavior if
// no ResourceQuota is set. To modify the max number of threads in a sync
// server, pass a custom ResourceQuota object  (with the desired number of
// max-threads set) to the server builder.
#define DEFAULT_MAX_SYNC_SERVER_THREADS INT_MAX

class DefaultGlobalCallbacks final : public Server::GlobalCallbacks {
 public:
  ~DefaultGlobalCallbacks() override {}
  void PreSynchronousRequest(ServerContext* context) override {}
  void PostSynchronousRequest(ServerContext* context) override {}
};

std::shared_ptr<Server::GlobalCallbacks> g_callbacks = nullptr;
gpr_once g_once_init_callbacks = GPR_ONCE_INIT;

void InitGlobalCallbacks() {
  if (!g_callbacks) {
    g_callbacks.reset(new DefaultGlobalCallbacks());
  }
}

class ShutdownTag : public internal::CompletionQueueTag {
 public:
  bool FinalizeResult(void** tag, bool* status) { return false; }
};

class DummyTag : public internal::CompletionQueueTag {
 public:
  bool FinalizeResult(void** tag, bool* status) {
    *status = true;
    return true;
  }
};

class UnimplementedAsyncRequestContext {
 protected:
  UnimplementedAsyncRequestContext() : generic_stream_(&server_context_) {}

  GenericServerContext server_context_;
  GenericServerAsyncReaderWriter generic_stream_;
};

}  // namespace

/// Use private inheritance rather than composition only to establish order
/// of construction, since the public base class should be constructed after the
/// elements belonging to the private base class are constructed. This is not
/// possible using true composition.
class Server::UnimplementedAsyncRequest final
    : private UnimplementedAsyncRequestContext,
      public GenericAsyncRequest {
 public:
  UnimplementedAsyncRequest(Server* server, ServerCompletionQueue* cq)
      : GenericAsyncRequest(server, &server_context_, &generic_stream_, cq, cq,
                            nullptr, false),
        server_(server),
        cq_(cq) {}

  bool FinalizeResult(void** tag, bool* status) override;

  ServerContext* context() { return &server_context_; }
  GenericServerAsyncReaderWriter* stream() { return &generic_stream_; }

 private:
  Server* const server_;
  ServerCompletionQueue* const cq_;
};

/// UnimplementedAsyncResponse should not post user-visible completions to the
/// C++ completion queue, but is generated as a CQ event by the core
class Server::UnimplementedAsyncResponse final
    : public internal::CallOpSet<internal::CallOpSendInitialMetadata,
                                 internal::CallOpServerSendStatus> {
 public:
  UnimplementedAsyncResponse(UnimplementedAsyncRequest* request);
  ~UnimplementedAsyncResponse() { delete request_; }

  bool FinalizeResult(void** tag, bool* status) override {
    internal::CallOpSet<
        internal::CallOpSendInitialMetadata,
        internal::CallOpServerSendStatus>::FinalizeResult(tag, status);
    delete this;
    return false;
  }

 private:
  UnimplementedAsyncRequest* const request_;
};

class Server::SyncRequest final : public internal::CompletionQueueTag {
 public:
  SyncRequest(internal::RpcServiceMethod* method, void* tag)
      : method_(method),
        tag_(tag),
        in_flight_(false),
        has_request_payload_(
            method->method_type() == internal::RpcMethod::NORMAL_RPC ||
            method->method_type() == internal::RpcMethod::SERVER_STREAMING),
        call_details_(nullptr),
        cq_(nullptr) {
    grpc_metadata_array_init(&request_metadata_);
  }

  ~SyncRequest() {
    if (call_details_) {
      delete call_details_;
    }
    grpc_metadata_array_destroy(&request_metadata_);
  }

  void SetupRequest() { cq_ = grpc_completion_queue_create_for_pluck(nullptr); }

  void TeardownRequest() {
    grpc_completion_queue_destroy(cq_);
    cq_ = nullptr;
  }

  void Request(grpc_server* server, grpc_completion_queue* notify_cq) {
    GPR_ASSERT(cq_ && !in_flight_);
    in_flight_ = true;
    if (tag_) {
      if (GRPC_CALL_OK !=
          grpc_server_request_registered_call(
              server, tag_, &call_, &deadline_, &request_metadata_,
              has_request_payload_ ? &request_payload_ : nullptr, cq_,
              notify_cq, this)) {
        TeardownRequest();
        return;
      }
    } else {
      if (!call_details_) {
        call_details_ = new grpc_call_details;
        grpc_call_details_init(call_details_);
      }
      if (grpc_server_request_call(server, &call_, call_details_,
                                   &request_metadata_, cq_, notify_cq,
                                   this) != GRPC_CALL_OK) {
        TeardownRequest();
        return;
      }
    }
  }

  bool FinalizeResult(void** tag, bool* status) override {
    if (!*status) {
      grpc_completion_queue_destroy(cq_);
    }
    if (call_details_) {
      deadline_ = call_details_->deadline;
      grpc_call_details_destroy(call_details_);
      grpc_call_details_init(call_details_);
    }
    return true;
  }

  class CallData final {
   public:
    explicit CallData(Server* server, SyncRequest* mrd)
        : cq_(mrd->cq_),
          ctx_(mrd->deadline_, &mrd->request_metadata_),
          has_request_payload_(mrd->has_request_payload_),
          request_payload_(has_request_payload_ ? mrd->request_payload_
                                                : nullptr),
          request_(nullptr),
          method_(mrd->method_),
          call_(mrd->call_, server, &cq_, server->max_receive_message_size(),
                ctx_.set_server_rpc_info(method_->name(),
                                         server->interceptor_creators_)),
          server_(server),
          global_callbacks_(nullptr),
          resources_(false) {
      ctx_.set_call(mrd->call_);
      ctx_.cq_ = &cq_;
      GPR_ASSERT(mrd->in_flight_);
      mrd->in_flight_ = false;
      mrd->request_metadata_.count = 0;
    }

    ~CallData() {
      if (has_request_payload_ && request_payload_) {
        grpc_byte_buffer_destroy(request_payload_);
      }
    }

    void Run(const std::shared_ptr<GlobalCallbacks>& global_callbacks,
             bool resources) {
      global_callbacks_ = global_callbacks;
      resources_ = resources;

      interceptor_methods_.SetCall(&call_);
      interceptor_methods_.SetReverse();
      // Set interception point for RECV INITIAL METADATA
      interceptor_methods_.AddInterceptionHookPoint(
          experimental::InterceptionHookPoints::POST_RECV_INITIAL_METADATA);
      interceptor_methods_.SetRecvInitialMetadata(&ctx_.client_metadata_);

      if (has_request_payload_) {
        // Set interception point for RECV MESSAGE
        auto* handler = resources_ ? method_->handler()
                                   : server_->resource_exhausted_handler_.get();
        request_ = handler->Deserialize(request_payload_, &request_status_);

        request_payload_ = nullptr;
        interceptor_methods_.AddInterceptionHookPoint(
            experimental::InterceptionHookPoints::POST_RECV_MESSAGE);
        interceptor_methods_.SetRecvMessage(request_);
      }

      auto f = std::bind(&CallData::ContinueRunAfterInterception, this);
      if (interceptor_methods_.RunInterceptors(f)) {
        ContinueRunAfterInterception();
      } else {
        // There were interceptors to be run, so ContinueRunAfterInterception
        // will be run when interceptors are done.
      }
    }

    void ContinueRunAfterInterception() {
      {
        ctx_.BeginCompletionOp(&call_);
        global_callbacks_->PreSynchronousRequest(&ctx_);
        auto* handler = resources_ ? method_->handler()
                                   : server_->resource_exhausted_handler_.get();
        handler->RunHandler(internal::MethodHandler::HandlerParameter(
            &call_, &ctx_, request_, request_status_));
        request_ = nullptr;
        global_callbacks_->PostSynchronousRequest(&ctx_);

        cq_.Shutdown();

        internal::CompletionQueueTag* op_tag = ctx_.GetCompletionOpTag();
        cq_.TryPluck(op_tag, gpr_inf_future(GPR_CLOCK_REALTIME));

        /* Ensure the cq_ is shutdown */
        DummyTag ignored_tag;
        GPR_ASSERT(cq_.Pluck(&ignored_tag) == false);
      }
      delete this;
    }

   private:
    CompletionQueue cq_;
    ServerContext ctx_;
    const bool has_request_payload_;
    grpc_byte_buffer* request_payload_;
    void* request_;
    Status request_status_;
    internal::RpcServiceMethod* const method_;
    internal::Call call_;
    Server* server_;
    std::shared_ptr<GlobalCallbacks> global_callbacks_;
    bool resources_;
    internal::InterceptorBatchMethodsImpl interceptor_methods_;
  };

 private:
  internal::RpcServiceMethod* const method_;
  void* const tag_;
  bool in_flight_;
  const bool has_request_payload_;
  grpc_call* call_;
  grpc_call_details* call_details_;
  gpr_timespec deadline_;
  grpc_metadata_array request_metadata_;
  grpc_byte_buffer* request_payload_;
  grpc_completion_queue* cq_;
};

// Implementation of ThreadManager. Each instance of SyncRequestThreadManager
// manages a pool of threads that poll for incoming Sync RPCs and call the
// appropriate RPC handlers
class Server::SyncRequestThreadManager : public ThreadManager {
 public:
  SyncRequestThreadManager(Server* server, CompletionQueue* server_cq,
                           std::shared_ptr<GlobalCallbacks> global_callbacks,
                           grpc_resource_quota* rq, int min_pollers,
                           int max_pollers, int cq_timeout_msec)
      : ThreadManager("SyncServer", rq, min_pollers, max_pollers),
        server_(server),
        server_cq_(server_cq),
        cq_timeout_msec_(cq_timeout_msec),
        global_callbacks_(std::move(global_callbacks)) {}

  WorkStatus PollForWork(void** tag, bool* ok) override {
    *tag = nullptr;
    // TODO(ctiller): workaround for GPR_TIMESPAN based deadlines not working
    // right now
    gpr_timespec deadline =
        gpr_time_add(gpr_now(GPR_CLOCK_MONOTONIC),
                     gpr_time_from_millis(cq_timeout_msec_, GPR_TIMESPAN));

    switch (server_cq_->AsyncNext(tag, ok, deadline)) {
      case CompletionQueue::TIMEOUT:
        return TIMEOUT;
      case CompletionQueue::SHUTDOWN:
        return SHUTDOWN;
      case CompletionQueue::GOT_EVENT:
        return WORK_FOUND;
    }

    GPR_UNREACHABLE_CODE(return TIMEOUT);
  }

  void DoWork(void* tag, bool ok, bool resources) override {
    SyncRequest* sync_req = static_cast<SyncRequest*>(tag);

    if (!sync_req) {
      // No tag. Nothing to work on. This is an unlikley scenario and possibly a
      // bug in RPC Manager implementation.
      gpr_log(GPR_ERROR, "Sync server. DoWork() was called with NULL tag");
      return;
    }

    if (ok) {
      // Calldata takes ownership of the completion queue and interceptors
      // inside sync_req
      auto* cd = new SyncRequest::CallData(server_, sync_req);
      // Prepare for the next request
      if (!IsShutdown()) {
        sync_req->SetupRequest();  // Create new completion queue for sync_req
        sync_req->Request(server_->c_server(), server_cq_->cq());
      }

      GPR_TIMER_SCOPE("cd.Run()", 0);
      cd->Run(global_callbacks_, resources);
    }
    // TODO (sreek) If ok is false here (which it isn't in case of
    // grpc_request_registered_call), we should still re-queue the request
    // object
  }

  void AddSyncMethod(internal::RpcServiceMethod* method, void* tag) {
    sync_requests_.emplace_back(new SyncRequest(method, tag));
  }

  void AddUnknownSyncMethod() {
    if (!sync_requests_.empty()) {
      unknown_method_.reset(new internal::RpcServiceMethod(
          "unknown", internal::RpcMethod::BIDI_STREAMING,
          new internal::UnknownMethodHandler));
      sync_requests_.emplace_back(
          new SyncRequest(unknown_method_.get(), nullptr));
    }
  }

  void Shutdown() override {
    ThreadManager::Shutdown();
    server_cq_->Shutdown();
  }

  void Wait() override {
    ThreadManager::Wait();
    // Drain any pending items from the queue
    void* tag;
    bool ok;
    while (server_cq_->Next(&tag, &ok)) {
      // Do nothing
    }
  }

  void Start() {
    if (!sync_requests_.empty()) {
      for (auto m = sync_requests_.begin(); m != sync_requests_.end(); m++) {
        (*m)->SetupRequest();
        (*m)->Request(server_->c_server(), server_cq_->cq());
      }

      Initialize();  // ThreadManager's Initialize()
    }
  }

 private:
  Server* server_;
  CompletionQueue* server_cq_;
  int cq_timeout_msec_;
  std::vector<std::unique_ptr<SyncRequest>> sync_requests_;
  std::unique_ptr<internal::RpcServiceMethod> unknown_method_;
  std::shared_ptr<Server::GlobalCallbacks> global_callbacks_;
};

static internal::GrpcLibraryInitializer g_gli_initializer;
Server::Server(
    int max_receive_message_size, ChannelArguments* args,
    std::shared_ptr<std::vector<std::unique_ptr<ServerCompletionQueue>>>
        sync_server_cqs,
    int min_pollers, int max_pollers, int sync_cq_timeout_msec,
    grpc_resource_quota* server_rq,
    std::vector<
        std::unique_ptr<experimental::ServerInterceptorFactoryInterface>>
        interceptor_creators)
    : max_receive_message_size_(max_receive_message_size),
      sync_server_cqs_(std::move(sync_server_cqs)),
      started_(false),
      shutdown_(false),
      shutdown_notified_(false),
      has_generic_service_(false),
      server_(nullptr),
      server_initializer_(new ServerInitializer(this)),
      health_check_service_disabled_(false),
      interceptor_creators_(std::move(interceptor_creators)) {
  g_gli_initializer.summon();
  gpr_once_init(&g_once_init_callbacks, InitGlobalCallbacks);
  global_callbacks_ = g_callbacks;
  global_callbacks_->UpdateArguments(args);

  if (sync_server_cqs_ != nullptr) {
    bool default_rq_created = false;
    if (server_rq == nullptr) {
      server_rq = grpc_resource_quota_create("SyncServer-default-rq");
      grpc_resource_quota_set_max_threads(server_rq,
                                          DEFAULT_MAX_SYNC_SERVER_THREADS);
      default_rq_created = true;
    }

    for (const auto& it : *sync_server_cqs_) {
      sync_req_mgrs_.emplace_back(new SyncRequestThreadManager(
          this, it.get(), global_callbacks_, server_rq, min_pollers,
          max_pollers, sync_cq_timeout_msec));
    }

    if (default_rq_created) {
      grpc_resource_quota_unref(server_rq);
    }
  }

  grpc_channel_args channel_args;
  args->SetChannelArgs(&channel_args);

  for (size_t i = 0; i < channel_args.num_args; i++) {
    if (0 ==
        strcmp(channel_args.args[i].key, kHealthCheckServiceInterfaceArg)) {
      if (channel_args.args[i].value.pointer.p == nullptr) {
        health_check_service_disabled_ = true;
      } else {
        health_check_service_.reset(static_cast<HealthCheckServiceInterface*>(
            channel_args.args[i].value.pointer.p));
      }
      break;
    }
  }

  server_ = grpc_server_create(&channel_args, nullptr);
}

Server::~Server() {
  {
    std::unique_lock<std::mutex> lock(mu_);
    if (started_ && !shutdown_) {
      lock.unlock();
      Shutdown();
    } else if (!started_) {
      // Shutdown the completion queues
      for (auto it = sync_req_mgrs_.begin(); it != sync_req_mgrs_.end(); it++) {
        (*it)->Shutdown();
      }
    }
  }

  grpc_server_destroy(server_);
}

void Server::SetGlobalCallbacks(GlobalCallbacks* callbacks) {
  GPR_ASSERT(!g_callbacks);
  GPR_ASSERT(callbacks);
  g_callbacks.reset(callbacks);
}

grpc_server* Server::c_server() { return server_; }

std::shared_ptr<Channel> Server::InProcessChannel(
    const ChannelArguments& args) {
  grpc_channel_args channel_args = args.c_channel_args();
  return CreateChannelInternal(
      "inproc", grpc_inproc_channel_create(server_, &channel_args, nullptr),
      nullptr);
}

std::shared_ptr<Channel>
Server::experimental_type::InProcessChannelWithInterceptors(
    const ChannelArguments& args,
    std::unique_ptr<std::vector<
        std::unique_ptr<experimental::ClientInterceptorFactoryInterface>>>
        interceptor_creators) {
  grpc_channel_args channel_args = args.c_channel_args();
  return CreateChannelInternal(
      "inproc",
      grpc_inproc_channel_create(server_->server_, &channel_args, nullptr),
      std::move(interceptor_creators));
}

static grpc_server_register_method_payload_handling PayloadHandlingForMethod(
    internal::RpcServiceMethod* method) {
  switch (method->method_type()) {
    case internal::RpcMethod::NORMAL_RPC:
    case internal::RpcMethod::SERVER_STREAMING:
      return GRPC_SRM_PAYLOAD_READ_INITIAL_BYTE_BUFFER;
    case internal::RpcMethod::CLIENT_STREAMING:
    case internal::RpcMethod::BIDI_STREAMING:
      return GRPC_SRM_PAYLOAD_NONE;
  }
  GPR_UNREACHABLE_CODE(return GRPC_SRM_PAYLOAD_NONE;);
}

bool Server::RegisterService(const grpc::string* host, Service* service) {
  bool has_async_methods = service->has_async_methods();
  if (has_async_methods) {
    GPR_ASSERT(service->server_ == nullptr &&
               "Can only register an asynchronous service against one server.");
    service->server_ = this;
  }

  const char* method_name = nullptr;
  for (auto it = service->methods_.begin(); it != service->methods_.end();
       ++it) {
    if (it->get() == nullptr) {  // Handled by generic service if any.
      continue;
    }

    internal::RpcServiceMethod* method = it->get();
    void* tag = grpc_server_register_method(
        server_, method->name(), host ? host->c_str() : nullptr,
        PayloadHandlingForMethod(method), 0);
    if (tag == nullptr) {
      gpr_log(GPR_DEBUG, "Attempt to register %s multiple times",
              method->name());
      return false;
    }

    if (method->handler() == nullptr) {  // Async method
      method->set_server_tag(tag);
    } else {
      for (auto it = sync_req_mgrs_.begin(); it != sync_req_mgrs_.end(); it++) {
        (*it)->AddSyncMethod(method, tag);
      }
    }

    method_name = method->name();
  }

  // Parse service name.
  if (method_name != nullptr) {
    std::stringstream ss(method_name);
    grpc::string service_name;
    if (std::getline(ss, service_name, '/') &&
        std::getline(ss, service_name, '/')) {
      services_.push_back(service_name);
    }
  }
  return true;
}

void Server::RegisterAsyncGenericService(AsyncGenericService* service) {
  GPR_ASSERT(service->server_ == nullptr &&
             "Can only register an async generic service against one server.");
  service->server_ = this;
  has_generic_service_ = true;
}

int Server::AddListeningPort(const grpc::string& addr,
                             ServerCredentials* creds) {
  GPR_ASSERT(!started_);
  int port = creds->AddPortToServer(addr, server_);
  global_callbacks_->AddPort(this, addr, creds, port);
  return port;
}

void Server::Start(ServerCompletionQueue** cqs, size_t num_cqs) {
  GPR_ASSERT(!started_);
  global_callbacks_->PreServerStart(this);
  started_ = true;

  // Only create default health check service when user did not provide an
  // explicit one.
  ServerCompletionQueue* health_check_cq = nullptr;
  DefaultHealthCheckService::HealthCheckServiceImpl*
      default_health_check_service_impl = nullptr;
  if (health_check_service_ == nullptr && !health_check_service_disabled_ &&
      DefaultHealthCheckServiceEnabled()) {
    auto* default_hc_service = new DefaultHealthCheckService;
    health_check_service_.reset(default_hc_service);
    // We create a non-polling CQ to avoid impacting application
    // performance.  This ensures that we don't introduce thread hops
    // for application requests that wind up on this CQ, which is polled
    // in its own thread.
    health_check_cq = new ServerCompletionQueue(GRPC_CQ_NON_POLLING);
    grpc_server_register_completion_queue(server_, health_check_cq->cq(),
                                          nullptr);
    default_health_check_service_impl =
        default_hc_service->GetHealthCheckService(
            std::unique_ptr<ServerCompletionQueue>(health_check_cq));
    RegisterService(nullptr, default_health_check_service_impl);
  }

  grpc_server_start(server_);

  if (!has_generic_service_) {
    for (auto it = sync_req_mgrs_.begin(); it != sync_req_mgrs_.end(); it++) {
      (*it)->AddUnknownSyncMethod();
    }

    for (size_t i = 0; i < num_cqs; i++) {
      if (cqs[i]->IsFrequentlyPolled()) {
        new UnimplementedAsyncRequest(this, cqs[i]);
      }
    }
    if (health_check_cq != nullptr) {
      new UnimplementedAsyncRequest(this, health_check_cq);
    }
  }

  // If this server has any support for synchronous methods (has any sync
  // server CQs), make sure that we have a ResourceExhausted handler
  // to deal with the case of thread exhaustion
  if (sync_server_cqs_ != nullptr && !sync_server_cqs_->empty()) {
    resource_exhausted_handler_.reset(new internal::ResourceExhaustedHandler);
  }

  for (auto it = sync_req_mgrs_.begin(); it != sync_req_mgrs_.end(); it++) {
    (*it)->Start();
  }

  if (default_health_check_service_impl != nullptr) {
    default_health_check_service_impl->StartServingThread();
  }
}

void Server::ShutdownInternal(gpr_timespec deadline) {
  std::unique_lock<std::mutex> lock(mu_);
  if (!shutdown_) {
    shutdown_ = true;

    /// The completion queue to use for server shutdown completion notification
    CompletionQueue shutdown_cq;
    ShutdownTag shutdown_tag;  // Dummy shutdown tag
    grpc_server_shutdown_and_notify(server_, shutdown_cq.cq(), &shutdown_tag);

    shutdown_cq.Shutdown();

    void* tag;
    bool ok;
    CompletionQueue::NextStatus status =
        shutdown_cq.AsyncNext(&tag, &ok, deadline);

    // If this timed out, it means we are done with the grace period for a clean
    // shutdown. We should force a shutdown now by cancelling all inflight calls
    if (status == CompletionQueue::NextStatus::TIMEOUT) {
      grpc_server_cancel_all_calls(server_);
    }
    // Else in case of SHUTDOWN or GOT_EVENT, it means that the server has
    // successfully shutdown

    // Shutdown all ThreadManagers. This will try to gracefully stop all the
    // threads in the ThreadManagers (once they process any inflight requests)
    for (auto it = sync_req_mgrs_.begin(); it != sync_req_mgrs_.end(); it++) {
      (*it)->Shutdown();  // ThreadManager's Shutdown()
    }

    // Wait for threads in all ThreadManagers to terminate
    for (auto it = sync_req_mgrs_.begin(); it != sync_req_mgrs_.end(); it++) {
      (*it)->Wait();
    }

    // Drain the shutdown queue (if the previous call to AsyncNext() timed out
    // and we didn't remove the tag from the queue yet)
    while (shutdown_cq.Next(&tag, &ok)) {
      // Nothing to be done here. Just ignore ok and tag values
    }

    shutdown_notified_ = true;
    shutdown_cv_.notify_all();
  }
}

void Server::Wait() {
  std::unique_lock<std::mutex> lock(mu_);
  while (started_ && !shutdown_notified_) {
    shutdown_cv_.wait(lock);
  }
}

void Server::PerformOpsOnCall(internal::CallOpSetInterface* ops,
                              internal::Call* call) {
<<<<<<< HEAD
  ops->FillOps(call);
=======
  static const size_t MAX_OPS = 8;
  size_t nops = 0;
  grpc_op cops[MAX_OPS];
  ops->FillOps(call->call(), cops, &nops);
  auto result =
      grpc_call_start_batch(call->call(), cops, nops, ops->cq_tag(), nullptr);
  if (result != GRPC_CALL_OK) {
    gpr_log(GPR_ERROR, "Fatal: grpc_call_start_batch returned %d", result);
    grpc_call_log_batch(__FILE__, __LINE__, GPR_LOG_SEVERITY_ERROR,
                        call->call(), cops, nops, ops);
    abort();
  }
>>>>>>> 340bffa5
}

ServerInterface::BaseAsyncRequest::BaseAsyncRequest(
    ServerInterface* server, ServerContext* context,
    internal::ServerAsyncStreamingInterface* stream, CompletionQueue* call_cq,
    ServerCompletionQueue* notification_cq, void* tag, bool delete_on_finalize)
    : server_(server),
      context_(context),
      stream_(stream),
      call_cq_(call_cq),
      notification_cq_(notification_cq),
      tag_(tag),
      delete_on_finalize_(delete_on_finalize),
      call_(nullptr),
      done_intercepting_(false) {
  /* Set up interception state partially for the receive ops. call_wrapper_ is
   * not filled at this point, but it will be filled before the interceptors are
   * run. */
  interceptor_methods_.SetCall(&call_wrapper_);
  interceptor_methods_.SetReverse();
  call_cq_->RegisterAvalanching();  // This op will trigger more ops
}

ServerInterface::BaseAsyncRequest::~BaseAsyncRequest() {
  call_cq_->CompleteAvalanching();
}

bool ServerInterface::BaseAsyncRequest::FinalizeResult(void** tag,
                                                       bool* status) {
  if (done_intercepting_) {
    delete static_cast<Alarm*>(dummy_alarm_);
    dummy_alarm_ = nullptr;
    *tag = tag_;
    if (delete_on_finalize_) {
      delete this;
    }
    return true;
  }
  context_->set_call(call_);
  context_->cq_ = call_cq_;
  if (call_wrapper_.call() == nullptr) {
    // Fill it since it is empty.
    call_wrapper_ = internal::Call(
        call_, server_, call_cq_, server_->max_receive_message_size(), nullptr);
  }

  // just the pointers inside call are copied here
  stream_->BindCall(&call_wrapper_);

  if (*status && call_ && call_wrapper_.server_rpc_info()) {
    done_intercepting_ = true;
    // Set interception point for RECV INITIAL METADATA
    interceptor_methods_.AddInterceptionHookPoint(
        experimental::InterceptionHookPoints::POST_RECV_INITIAL_METADATA);
    interceptor_methods_.SetRecvInitialMetadata(&context_->client_metadata_);
    auto f = std::bind(&ServerInterface::BaseAsyncRequest::
                           ContinueFinalizeResultAfterInterception,
                       this);
    if (interceptor_methods_.RunInterceptors(f)) {
      // There are no interceptors to run. Continue
    } else {
      // There were interceptors to be run, so
      // ContinueFinalizeResultAfterInterception will be run when interceptors
      // are done.
      return false;
    }
  }
  if (*status && call_) {
    context_->BeginCompletionOp(&call_wrapper_);
  }
  *tag = tag_;
  if (delete_on_finalize_) {
    delete this;
  }
  return true;
}

void ServerInterface::BaseAsyncRequest::
    ContinueFinalizeResultAfterInterception() {
  context_->BeginCompletionOp(&call_wrapper_);
  // Queue a tag which will be returned immediately
  dummy_alarm_ = new Alarm();
  static_cast<Alarm*>(dummy_alarm_)
      ->Set(notification_cq_,
            g_core_codegen_interface->gpr_time_0(GPR_CLOCK_MONOTONIC), this);
}

ServerInterface::RegisteredAsyncRequest::RegisteredAsyncRequest(
    ServerInterface* server, ServerContext* context,
    internal::ServerAsyncStreamingInterface* stream, CompletionQueue* call_cq,
    ServerCompletionQueue* notification_cq, void* tag, const char* name)
    : BaseAsyncRequest(server, context, stream, call_cq, notification_cq, tag,
                       true),
      name_(name) {}

void ServerInterface::RegisteredAsyncRequest::IssueRequest(
    void* registered_method, grpc_byte_buffer** payload,
    ServerCompletionQueue* notification_cq) {
  GPR_ASSERT(GRPC_CALL_OK == grpc_server_request_registered_call(
                                 server_->server(), registered_method, &call_,
                                 &context_->deadline_,
                                 context_->client_metadata_.arr(), payload,
                                 call_cq_->cq(), notification_cq->cq(), this));
}

ServerInterface::GenericAsyncRequest::GenericAsyncRequest(
    ServerInterface* server, GenericServerContext* context,
    internal::ServerAsyncStreamingInterface* stream, CompletionQueue* call_cq,
    ServerCompletionQueue* notification_cq, void* tag, bool delete_on_finalize)
    : BaseAsyncRequest(server, context, stream, call_cq, notification_cq, tag,
                       delete_on_finalize) {
  grpc_call_details_init(&call_details_);
  GPR_ASSERT(notification_cq);
  GPR_ASSERT(call_cq);
  GPR_ASSERT(GRPC_CALL_OK == grpc_server_request_call(
                                 server->server(), &call_, &call_details_,
                                 context->client_metadata_.arr(), call_cq->cq(),
                                 notification_cq->cq(), this));
}

bool ServerInterface::GenericAsyncRequest::FinalizeResult(void** tag,
                                                          bool* status) {
  // If we are done intercepting, there is nothing more for us to do
  if (done_intercepting_) {
    return BaseAsyncRequest::FinalizeResult(tag, status);
  }
  // TODO(yangg) remove the copy here.
  if (*status) {
    static_cast<GenericServerContext*>(context_)->method_ =
        StringFromCopiedSlice(call_details_.method);
    static_cast<GenericServerContext*>(context_)->host_ =
        StringFromCopiedSlice(call_details_.host);
    context_->deadline_ = call_details_.deadline;
  }
  grpc_slice_unref(call_details_.method);
  grpc_slice_unref(call_details_.host);
  call_wrapper_ = internal::Call(
      call_, server_, call_cq_, server_->max_receive_message_size(),
      context_->set_server_rpc_info(
          static_cast<GenericServerContext*>(context_)->method_.c_str(),
          *server_->interceptor_creators()));
  return BaseAsyncRequest::FinalizeResult(tag, status);
}

bool Server::UnimplementedAsyncRequest::FinalizeResult(void** tag,
                                                       bool* status) {
  if (GenericAsyncRequest::FinalizeResult(tag, status)) {
    // We either had no interceptors run or we are done intercepting
    if (*status) {
      new UnimplementedAsyncRequest(server_, cq_);
      new UnimplementedAsyncResponse(this);
    } else {
      delete this;
    }
  } else {
    // The tag was swallowed due to interception. We will see it again.
  }
  return false;
}

Server::UnimplementedAsyncResponse::UnimplementedAsyncResponse(
    UnimplementedAsyncRequest* request)
    : request_(request) {
  Status status(StatusCode::UNIMPLEMENTED, "");
  internal::UnknownMethodHandler::FillOps(request_->context(), this);
  request_->stream()->call_.PerformOps(this);
}

ServerInitializer* Server::initializer() { return server_initializer_.get(); }

}  // namespace grpc<|MERGE_RESOLUTION|>--- conflicted
+++ resolved
@@ -734,22 +734,7 @@
 
 void Server::PerformOpsOnCall(internal::CallOpSetInterface* ops,
                               internal::Call* call) {
-<<<<<<< HEAD
   ops->FillOps(call);
-=======
-  static const size_t MAX_OPS = 8;
-  size_t nops = 0;
-  grpc_op cops[MAX_OPS];
-  ops->FillOps(call->call(), cops, &nops);
-  auto result =
-      grpc_call_start_batch(call->call(), cops, nops, ops->cq_tag(), nullptr);
-  if (result != GRPC_CALL_OK) {
-    gpr_log(GPR_ERROR, "Fatal: grpc_call_start_batch returned %d", result);
-    grpc_call_log_batch(__FILE__, __LINE__, GPR_LOG_SEVERITY_ERROR,
-                        call->call(), cops, nops, ops);
-    abort();
-  }
->>>>>>> 340bffa5
 }
 
 ServerInterface::BaseAsyncRequest::BaseAsyncRequest(
