--- conflicted
+++ resolved
@@ -144,11 +144,7 @@
                 shutdownRequested = true;
             }
 
-<<<<<<< HEAD
-            handle.ShutdownAndNotify(GetCompletionQueue(), serverShutdownHandler);
-=======
             handle.ShutdownAndNotify(GetCompletionQueue(), HandleServerShutdown);
->>>>>>> 67e5da0b
             await shutdownTcs.Task;
             handle.Dispose();
         }
@@ -177,11 +173,7 @@
                 shutdownRequested = true;
             }
 
-<<<<<<< HEAD
-            handle.ShutdownAndNotify(GetCompletionQueue(), serverShutdownHandler);
-=======
             handle.ShutdownAndNotify(GetCompletionQueue(), HandleServerShutdown);
->>>>>>> 67e5da0b
             handle.CancelAllCalls();
             await shutdownTcs.Task;
             handle.Dispose();
