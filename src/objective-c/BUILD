# gRPC Bazel BUILD file.
#
# Copyright 2019 gRPC authors.
#
# Licensed under the Apache License, Version 2.0 (the "License");
# you may not use this file except in compliance with the License.
# You may obtain a copy of the License at
#
#     http://www.apache.org/licenses/LICENSE-2.0
#
# Unless required by applicable law or agreed to in writing, software
# distributed under the License is distributed on an "AS IS" BASIS,
# WITHOUT WARRANTIES OR CONDITIONS OF ANY KIND, either express or implied.
# See the License for the specific language governing permissions and
# limitations under the License.

licenses(["notice"])  # Apache v2

package(default_visibility = ["//visibility:public"])

load("//bazel:grpc_build_system.bzl", "grpc_objc_library", "grpc_generate_objc_one_off_targets")

exports_files(["LICENSE"])

grpc_generate_objc_one_off_targets()

grpc_objc_library(
    name = "rx_library_headers",
    hdrs = glob([
        "RxLibrary/*.h",
    ]),
    includes = ["."],
)

grpc_objc_library(
    name = "rx_library",
    srcs = glob([
        "RxLibrary/*.m",
    ]),
    includes = ["."],
    deps = [
        ":rx_library_headers",
        ":rx_library_private",
    ],
)

grpc_objc_library(
    name = "rx_library_private",
    srcs = glob([
        "RxLibrary/private/*.m",
    ]),
    textual_hdrs = glob([
        "RxLibrary/private/*.h",
    ]),
    visibility = ["//visibility:private"],
)

grpc_objc_library(
    name = "grpc_objc_interface_legacy",
    hdrs = [
        "GRPCClient/GRPCCall+ChannelArg.h",
        "GRPCClient/GRPCCall+ChannelCredentials.h",
        "GRPCClient/GRPCCall+Cronet.h",
        "GRPCClient/GRPCCall+OAuth2.h",
        "GRPCClient/GRPCCall+Tests.h",
        "GRPCClient/GRPCCallLegacy.h",
        "GRPCClient/GRPCTypes.h",
    ],
    deps = [
        "rx_library_headers",
    ],
)

grpc_objc_library(
    name = "grpc_objc_interface",
    hdrs = [
        "GRPCClient/GRPCCall.h",
        "GRPCClient/GRPCCall+Interceptor.h",
        "GRPCClient/GRPCCallOptions.h",
        "GRPCClient/GRPCInterceptor.h",
        "GRPCClient/GRPCTransport.h",
        "GRPCClient/GRPCDispatchable.h",
        "GRPCClient/internal/GRPCCallOptions+Internal.h",
        "GRPCClient/version.h",
    ],
    srcs = [
        "GRPCClient/GRPCCall.m",
        "GRPCClient/GRPCCall+Interceptor.m",
        "GRPCClient/GRPCCallOptions.m",
        "GRPCClient/GRPCInterceptor.m",
        "GRPCClient/GRPCTransport.m",
        "GRPCClient/private/GRPCTransport+Private.m",
    ],
    includes = ["."],
    textual_hdrs = [
        "GRPCClient/private/GRPCTransport+Private.h",
    ],
    deps = [
        ":grpc_objc_interface_legacy",
    ],
)

grpc_objc_library(
    name = "grpc_objc_client_core",
    hdrs = [
        "GRPCClient/GRPCCall+ChannelCredentials.h",
        "GRPCClient/GRPCCall+Cronet.h",
        "GRPCClient/GRPCCall+OAuth2.h",
        "GRPCClient/GRPCCall+Tests.h",
        "GRPCClient/GRPCCall+ChannelArg.h",
    ],
    textual_hdrs = glob(["GRPCClient/private/GRPCCore/*.h"]),
    srcs = [
        "GRPCClient/GRPCCall+ChannelArg.m",
        "GRPCClient/GRPCCall+ChannelCredentials.m",
        "GRPCClient/GRPCCall+Cronet.m",
        "GRPCClient/GRPCCall+OAuth2.m",
        "GRPCClient/GRPCCall+Tests.m",
        "GRPCClient/GRPCCallLegacy.m",
    ] + glob(["GRPCClient/private/GRPCCore/*.m"]),
    data = [":gRPCCertificates"],
    includes = ["."],
    deps = [
        ":grpc_objc_interface",
        ":grpc_objc_interface_legacy",
        ":rx_library",
        "//:grpc_objc",
    ],
)

alias(
    name = "grpc_objc_client",
    actual = "grpc_objc_client_core",
)

grpc_objc_library(
    name = "proto_objc_rpc_legacy_header",
    hdrs = [
        "ProtoRPC/ProtoRPCLegacy.h",
    ],
    includes = ["."],
)

grpc_objc_library(
    name = "proto_objc_rpc_v2",
    srcs = [
        "ProtoRPC/ProtoMethod.m",
        "ProtoRPC/ProtoRPC.m",
        "ProtoRPC/ProtoService.m",
    ],
    hdrs = [
        "ProtoRPC/ProtoMethod.h",
        "ProtoRPC/ProtoRPC.h",
        "ProtoRPC/ProtoService.h",
    ],
    includes = ["."],
    deps = [
        ":grpc_objc_interface",
        ":proto_objc_rpc_legacy_header",
        "@com_google_protobuf//:protobuf_objc",
    ],
)

grpc_objc_library(
    name = "proto_objc_rpc",
<<<<<<< HEAD
    srcs = [
        "ProtoRPC/ProtoRPCLegacy.m",
        "ProtoRPC/ProtoServiceLegacy.m",
    ],
    hdrs = [
        "ProtoRPC/ProtoMethod.h",
        "ProtoRPC/ProtoRPCLegacy.h",
        "ProtoRPC/ProtoService.h",
    ],
=======
    srcs = glob(
        ["ProtoRPC/*.m"],
    ),
    hdrs = glob(
        ["ProtoRPC/*.h"],
    ),
    # Different from Cocoapods, do not import as if @com_google_protobuf//:protobuf_objc is a framework,
    # use the real paths of @com_google_protobuf//:protobuf_objc instead
    defines = ["GPB_USE_PROTOBUF_FRAMEWORK_IMPORTS=0"],
>>>>>>> e36dade2
    deps = [
        ":rx_library",
        ":proto_objc_rpc_v2",
        ":proto_objc_rpc_legacy_header",
        ":grpc_objc_client_core",
        "@com_google_protobuf//:protobuf_objc",
    ],
)

<<<<<<< HEAD
load("@build_bazel_rules_apple//apple:resources.bzl", "apple_resource_bundle")

apple_resource_bundle(
    # The choice of name is signicant here, since it determines the bundle name.
    name = "gRPCCertificates",
    resources = ["//:etc/roots.pem"],
)
=======
grpc_objc_library(
    name = "grpc_objc_client_internal_testing",
    srcs = glob(
        [
            "GRPCClient/*.m",
            "GRPCClient/private/*.m",
            "GRPCClient/internal_testing/*.m",
            "ProtoRPC/*.m",
        ],
        exclude = ["GRPCClient/GRPCCall+GID.m"],
    ),
    hdrs = glob(
        [
            "GRPCClient/*.h",
            "GRPCClient/internal/*.h",
            "GRPCClient/internal_testing/*.h",
            "ProtoRPC/*.h",
        ],
        exclude = ["GRPCClient/GRPCCall+GID.h"],
    ),
    includes = ["."],
    data = ["//:gRPCCertificates"],
    defines = [
        "GRPC_TEST_OBJC=1",
        "GPB_USE_PROTOBUF_FRAMEWORK_IMPORTS=0",
    ],
    textual_hdrs = glob(
        [
            "GRPCClient/private/*.h",
        ],
    ),
    deps = [
        ":rx_library",
        "//:grpc_objc",
        "@com_google_protobuf//:protobuf_objc",
    ],
)
>>>>>>> e36dade2
<|MERGE_RESOLUTION|>--- conflicted
+++ resolved
@@ -154,6 +154,7 @@
         "ProtoRPC/ProtoService.h",
     ],
     includes = ["."],
+    defines = ["GPB_USE_PROTOBUF_FRAMEWORK_IMPORTS=0"],
     deps = [
         ":grpc_objc_interface",
         ":proto_objc_rpc_legacy_header",
@@ -163,7 +164,6 @@
 
 grpc_objc_library(
     name = "proto_objc_rpc",
-<<<<<<< HEAD
     srcs = [
         "ProtoRPC/ProtoRPCLegacy.m",
         "ProtoRPC/ProtoServiceLegacy.m",
@@ -173,17 +173,6 @@
         "ProtoRPC/ProtoRPCLegacy.h",
         "ProtoRPC/ProtoService.h",
     ],
-=======
-    srcs = glob(
-        ["ProtoRPC/*.m"],
-    ),
-    hdrs = glob(
-        ["ProtoRPC/*.h"],
-    ),
-    # Different from Cocoapods, do not import as if @com_google_protobuf//:protobuf_objc is a framework,
-    # use the real paths of @com_google_protobuf//:protobuf_objc instead
-    defines = ["GPB_USE_PROTOBUF_FRAMEWORK_IMPORTS=0"],
->>>>>>> e36dade2
     deps = [
         ":rx_library",
         ":proto_objc_rpc_v2",
@@ -193,7 +182,6 @@
     ],
 )
 
-<<<<<<< HEAD
 load("@build_bazel_rules_apple//apple:resources.bzl", "apple_resource_bundle")
 
 apple_resource_bundle(
@@ -201,42 +189,62 @@
     name = "gRPCCertificates",
     resources = ["//:etc/roots.pem"],
 )
-=======
-grpc_objc_library(
-    name = "grpc_objc_client_internal_testing",
-    srcs = glob(
-        [
-            "GRPCClient/*.m",
-            "GRPCClient/private/*.m",
-            "GRPCClient/internal_testing/*.m",
-            "ProtoRPC/*.m",
-        ],
-        exclude = ["GRPCClient/GRPCCall+GID.m"],
-    ),
-    hdrs = glob(
-        [
-            "GRPCClient/*.h",
-            "GRPCClient/internal/*.h",
-            "GRPCClient/internal_testing/*.h",
-            "ProtoRPC/*.h",
-        ],
-        exclude = ["GRPCClient/GRPCCall+GID.h"],
-    ),
-    includes = ["."],
-    data = ["//:gRPCCertificates"],
+
+# Internal target combining grpc_objc_client_core and proto_objc_rpc for testing
+grpc_objc_library(
+    name = "grpc_objc_client_core_internal_testing",
+    hdrs = [
+        "GRPCClient/GRPCCall+ChannelCredentials.h",
+        "GRPCClient/GRPCCall+Cronet.h",
+        "GRPCClient/GRPCCall+OAuth2.h",
+        "GRPCClient/GRPCCall+Tests.h",
+        "GRPCClient/GRPCCall+ChannelArg.h",
+        "GRPCClient/internal_testing/GRPCCall+InternalTests.h",
+    ],
+    textual_hdrs = glob(["GRPCClient/private/GRPCCore/*.h"]),
+    srcs = [
+        "GRPCClient/GRPCCall+ChannelArg.m",
+        "GRPCClient/GRPCCall+ChannelCredentials.m",
+        "GRPCClient/GRPCCall+Cronet.m",
+        "GRPCClient/GRPCCall+OAuth2.m",
+        "GRPCClient/GRPCCall+Tests.m",
+        "GRPCClient/GRPCCallLegacy.m",
+        "GRPCClient/internal_testing/GRPCCall+InternalTests.m",
+    ] + glob(["GRPCClient/private/GRPCCore/*.m"]),
+    data = [":gRPCCertificates"],
+    includes = ["."],
     defines = [
         "GRPC_TEST_OBJC=1",
-        "GPB_USE_PROTOBUF_FRAMEWORK_IMPORTS=0",
-    ],
-    textual_hdrs = glob(
-        [
-            "GRPCClient/private/*.h",
-        ],
-    ),
-    deps = [
+    ],
+    deps = [
+        ":grpc_objc_interface",
+        ":grpc_objc_interface_legacy",
         ":rx_library",
         "//:grpc_objc",
+    ],
+)
+
+grpc_objc_library(
+    name = "proto_objc_rpc_internal_testing",
+    srcs = [
+        "ProtoRPC/ProtoRPCLegacy.m",
+        "ProtoRPC/ProtoServiceLegacy.m",
+    ],
+    hdrs = [
+        "ProtoRPC/ProtoMethod.h",
+        "ProtoRPC/ProtoRPCLegacy.h",
+        "ProtoRPC/ProtoService.h",
+    ],
+    deps = [
+        ":rx_library",
+        ":proto_objc_rpc_v2",
+        ":proto_objc_rpc_legacy_header",
+        ":grpc_objc_client_core_internal_testing",
         "@com_google_protobuf//:protobuf_objc",
     ],
 )
->>>>>>> e36dade2
+
+alias(
+    name = "grpc_objc_client_internal_testing",
+    actual = "proto_objc_rpc_internal_testing",
+)