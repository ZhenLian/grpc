/*
 *
 * Copyright 2015, Google Inc.
 * All rights reserved.
 *
 * Redistribution and use in source and binary forms, with or without
 * modification, are permitted provided that the following conditions are
 * met:
 *
 *     * Redistributions of source code must retain the above copyright
 * notice, this list of conditions and the following disclaimer.
 *     * Redistributions in binary form must reproduce the above
 * copyright notice, this list of conditions and the following disclaimer
 * in the documentation and/or other materials provided with the
 * distribution.
 *     * Neither the name of Google Inc. nor the names of its
 * contributors may be used to endorse or promote products derived from
 * this software without specific prior written permission.
 *
 * THIS SOFTWARE IS PROVIDED BY THE COPYRIGHT HOLDERS AND CONTRIBUTORS
 * "AS IS" AND ANY EXPRESS OR IMPLIED WARRANTIES, INCLUDING, BUT NOT
 * LIMITED TO, THE IMPLIED WARRANTIES OF MERCHANTABILITY AND FITNESS FOR
 * A PARTICULAR PURPOSE ARE DISCLAIMED. IN NO EVENT SHALL THE COPYRIGHT
 * OWNER OR CONTRIBUTORS BE LIABLE FOR ANY DIRECT, INDIRECT, INCIDENTAL,
 * SPECIAL, EXEMPLARY, OR CONSEQUENTIAL DAMAGES (INCLUDING, BUT NOT
 * LIMITED TO, PROCUREMENT OF SUBSTITUTE GOODS OR SERVICES; LOSS OF USE,
 * DATA, OR PROFITS; OR BUSINESS INTERRUPTION) HOWEVER CAUSED AND ON ANY
 * THEORY OF LIABILITY, WHETHER IN CONTRACT, STRICT LIABILITY, OR TORT
 * (INCLUDING NEGLIGENCE OR OTHERWISE) ARISING IN ANY WAY OUT OF THE USE
 * OF THIS SOFTWARE, EVEN IF ADVISED OF THE POSSIBILITY OF SUCH DAMAGE.
 *
 */

#include "rb_channel.h"

#include <ruby.h>

#include <grpc/grpc.h>
#include <grpc/grpc_security.h>
#include "rb_grpc.h"
#include "rb_call.h"
#include "rb_channel_args.h"
#include "rb_completion_queue.h"
#include "rb_credentials.h"
#include "rb_server.h"

/* id_channel is the name of the hidden ivar that preserves a reference to the
 * channel on a call, so that calls are not GCed before their channel.  */
static ID id_channel;

/* id_target is the name of the hidden ivar that preserves a reference to the
 * target string used to create the call, preserved so that it does not get
 * GCed before the channel */
static ID id_target;

/* id_cqueue is the name of the hidden ivar that preserves a reference to the
 * completion queue used to create the call, preserved so that it does not get
 * GCed before the channel */
static ID id_cqueue;


/* Used during the conversion of a hash to channel args during channel setup */
static VALUE grpc_cChannelArgs;

/* grpc_rb_channel wraps a grpc_channel.  It provides a peer ruby object,
 * 'mark' to minimize copying when a channel is created from ruby. */
typedef struct grpc_rb_channel {
  /* Holder of ruby objects involved in constructing the channel */
  VALUE mark;
  /* The actual channel */
  grpc_channel *wrapped;
} grpc_rb_channel;

/* Destroys Channel instances. */
static void grpc_rb_channel_free(void *p) {
  grpc_rb_channel *ch = NULL;
  if (p == NULL) {
    return;
  };
  ch = (grpc_rb_channel *)p;

  /* Deletes the wrapped object if the mark object is Qnil, which indicates
   * that no other object is the actual owner. */
  if (ch->wrapped != NULL && ch->mark == Qnil) {
    grpc_channel_destroy(ch->wrapped);
    rb_warning("channel gc: destroyed the c channel");
  } else {
    rb_warning("channel gc: did not destroy the c channel");
  }

  xfree(p);
}

/* Protects the mark object from GC */
static void grpc_rb_channel_mark(void *p) {
  grpc_rb_channel *channel = NULL;
  if (p == NULL) {
    return;
  }
  channel = (grpc_rb_channel *)p;
  if (channel->mark != Qnil) {
    rb_gc_mark(channel->mark);
  }
}

/* Allocates grpc_rb_channel instances. */
static VALUE grpc_rb_channel_alloc(VALUE cls) {
  grpc_rb_channel *wrapper = ALLOC(grpc_rb_channel);
  wrapper->wrapped = NULL;
  wrapper->mark = Qnil;
  return Data_Wrap_Struct(cls, grpc_rb_channel_mark, grpc_rb_channel_free,
                          wrapper);
}

/*
  call-seq:
    insecure_channel = Channel:new("myhost:8080", {'arg1': 'value1'})
    creds = ...
    secure_channel = Channel:new("myhost:443", {'arg1': 'value1'}, creds)

  Creates channel instances. */
static VALUE grpc_rb_channel_init(int argc, VALUE *argv, VALUE self) {
  VALUE channel_args = Qnil;
  VALUE credentials = Qnil;
  VALUE target = Qnil;
  grpc_rb_channel *wrapper = NULL;
  grpc_credentials *creds = NULL;
  grpc_channel *ch = NULL;
  char *target_chars = NULL;
  grpc_channel_args args;
  MEMZERO(&args, grpc_channel_args, 1);

  /* "21" == 2 mandatory args, 1 (credentials) is optional */
  rb_scan_args(argc, argv, "21", &target, &channel_args, &credentials);

  Data_Get_Struct(self, grpc_rb_channel, wrapper);
  target_chars = StringValueCStr(target);
  grpc_rb_hash_convert_to_channel_args(channel_args, &args);
  if (credentials == Qnil) {
    ch = grpc_channel_create(target_chars, &args);
  } else {
    creds = grpc_rb_get_wrapped_credentials(credentials);
    ch = grpc_secure_channel_create(creds, target_chars, &args);
  }
  if (args.args != NULL) {
    xfree(args.args); /* Allocated by grpc_rb_hash_convert_to_channel_args */
  }
  if (ch == NULL) {
    rb_raise(rb_eRuntimeError, "could not create an rpc channel to target:%s",
             target_chars);
    return Qnil;
  }
  rb_ivar_set(self, id_target, target);
  wrapper->wrapped = ch;
  return self;
}

/* Clones Channel instances.

   Gives Channel a consistent implementation of Ruby's object copy/dup
   protocol. */
static VALUE grpc_rb_channel_init_copy(VALUE copy, VALUE orig) {
  grpc_rb_channel *orig_ch = NULL;
  grpc_rb_channel *copy_ch = NULL;

  if (copy == orig) {
    return copy;
  }

  /* Raise an error if orig is not a channel object or a subclass. */
  if (TYPE(orig) != T_DATA ||
      RDATA(orig)->dfree != (RUBY_DATA_FUNC)grpc_rb_channel_free) {
<<<<<<< HEAD
    rb_raise(rb_eTypeError, "not a %s", rb_obj_classname(grpc_cChannel));
=======
    rb_raise(rb_eTypeError, "not a %s", rb_obj_classname(rb_cChannel));
    return Qnil;
>>>>>>> 1be726c5
  }

  Data_Get_Struct(orig, grpc_rb_channel, orig_ch);
  Data_Get_Struct(copy, grpc_rb_channel, copy_ch);

  /* use ruby's MEMCPY to make a byte-for-byte copy of the channel wrapper
   * object. */
  MEMCPY(copy_ch, orig_ch, grpc_rb_channel, 1);
  return copy;
}

/* Create a call given a grpc_channel, in order to call method. The request
   is not sent until grpc_call_invoke is called. */
static VALUE grpc_rb_channel_create_call(VALUE self, VALUE cqueue, VALUE method,
                                         VALUE host, VALUE deadline) {
  VALUE res = Qnil;
  grpc_rb_channel *wrapper = NULL;
  grpc_call *call = NULL;
  grpc_channel *ch = NULL;
  grpc_completion_queue *cq = NULL;
  char *method_chars = StringValueCStr(method);
  char *host_chars = StringValueCStr(host);

  cq = grpc_rb_get_wrapped_completion_queue(cqueue);
  Data_Get_Struct(self, grpc_rb_channel, wrapper);
  ch = wrapper->wrapped;
  if (ch == NULL) {
    rb_raise(rb_eRuntimeError, "closed!");
    return Qnil;
  }

  call =
      grpc_channel_create_call(ch, cq, method_chars, host_chars,
                               grpc_rb_time_timeval(deadline,
                                                    /* absolute time */ 0));
  if (call == NULL) {
    rb_raise(rb_eRuntimeError, "cannot create call with method %s",
             method_chars);
    return Qnil;
  }
  res = grpc_rb_wrap_call(call);

  /* Make this channel an instance attribute of the call so that it is not GCed
   * before the call. */
  rb_ivar_set(res, id_channel, self);

  /* Make the completion queue an instance attribute of the call so that it is
   * not GCed before the call. */
  rb_ivar_set(res, id_cqueue, cqueue);
  return res;
}

/* Closes the channel, calling it's destroy method */
static VALUE grpc_rb_channel_destroy(VALUE self) {
  grpc_rb_channel *wrapper = NULL;
  grpc_channel *ch = NULL;

  Data_Get_Struct(self, grpc_rb_channel, wrapper);
  ch = wrapper->wrapped;
  if (ch != NULL) {
    grpc_channel_destroy(ch);
    wrapper->wrapped = NULL;
    wrapper->mark = Qnil;
  }

  return Qnil;
}

/* grpc_cChannel is the ruby class that proxies grpc_channel. */
VALUE grpc_cChannel = Qnil;

void Init_grpc_channel() {
  grpc_cChannelArgs = rb_define_class("TmpChannelArgs", rb_cObject);
  grpc_cChannel = rb_define_class_under(grpc_mGrpcCore, "Channel", rb_cObject);

  /* Allocates an object managed by the ruby runtime */
  rb_define_alloc_func(grpc_cChannel, grpc_rb_channel_alloc);

  /* Provides a ruby constructor and support for dup/clone. */
  rb_define_method(grpc_cChannel, "initialize", grpc_rb_channel_init, -1);
  rb_define_method(grpc_cChannel, "initialize_copy", grpc_rb_channel_init_copy,
                   1);

  /* Add ruby analogues of the Channel methods. */
<<<<<<< HEAD
  rb_define_method(grpc_cChannel, "create_call", grpc_rb_channel_create_call, 3);
  rb_define_method(grpc_cChannel, "destroy", grpc_rb_channel_destroy, 0);
  rb_define_alias(grpc_cChannel, "close", "destroy");
=======
  rb_define_method(rb_cChannel, "create_call", grpc_rb_channel_create_call, 4);
  rb_define_method(rb_cChannel, "destroy", grpc_rb_channel_destroy, 0);
  rb_define_alias(rb_cChannel, "close", "destroy");
>>>>>>> 1be726c5

  id_channel = rb_intern("__channel");
  id_cqueue = rb_intern("__cqueue");
  id_target = rb_intern("__target");
  rb_define_const(grpc_cChannel, "SSL_TARGET",
                  ID2SYM(rb_intern(GRPC_SSL_TARGET_NAME_OVERRIDE_ARG)));
  rb_define_const(grpc_cChannel, "ENABLE_CENSUS",
                  ID2SYM(rb_intern(GRPC_ARG_ENABLE_CENSUS)));
  rb_define_const(grpc_cChannel, "MAX_CONCURRENT_STREAMS",
                  ID2SYM(rb_intern(GRPC_ARG_MAX_CONCURRENT_STREAMS)));
  rb_define_const(grpc_cChannel, "MAX_MESSAGE_LENGTH",
                  ID2SYM(rb_intern(GRPC_ARG_MAX_MESSAGE_LENGTH)));
}

/* Gets the wrapped channel from the ruby wrapper */
grpc_channel *grpc_rb_get_wrapped_channel(VALUE v) {
  grpc_rb_channel *wrapper = NULL;
  Data_Get_Struct(v, grpc_rb_channel, wrapper);
  return wrapper->wrapped;
}<|MERGE_RESOLUTION|>--- conflicted
+++ resolved
@@ -170,12 +170,8 @@
   /* Raise an error if orig is not a channel object or a subclass. */
   if (TYPE(orig) != T_DATA ||
       RDATA(orig)->dfree != (RUBY_DATA_FUNC)grpc_rb_channel_free) {
-<<<<<<< HEAD
     rb_raise(rb_eTypeError, "not a %s", rb_obj_classname(grpc_cChannel));
-=======
-    rb_raise(rb_eTypeError, "not a %s", rb_obj_classname(rb_cChannel));
-    return Qnil;
->>>>>>> 1be726c5
+    return Qnil;
   }
 
   Data_Get_Struct(orig, grpc_rb_channel, orig_ch);
@@ -260,15 +256,9 @@
                    1);
 
   /* Add ruby analogues of the Channel methods. */
-<<<<<<< HEAD
-  rb_define_method(grpc_cChannel, "create_call", grpc_rb_channel_create_call, 3);
+  rb_define_method(grpc_cChannel, "create_call", grpc_rb_channel_create_call, 4);
   rb_define_method(grpc_cChannel, "destroy", grpc_rb_channel_destroy, 0);
   rb_define_alias(grpc_cChannel, "close", "destroy");
-=======
-  rb_define_method(rb_cChannel, "create_call", grpc_rb_channel_create_call, 4);
-  rb_define_method(rb_cChannel, "destroy", grpc_rb_channel_destroy, 0);
-  rb_define_alias(rb_cChannel, "close", "destroy");
->>>>>>> 1be726c5
 
   id_channel = rb_intern("__channel");
   id_cqueue = rb_intern("__cqueue");
