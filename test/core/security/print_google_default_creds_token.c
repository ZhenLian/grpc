--- conflicted
+++ resolved
@@ -46,11 +46,7 @@
 #include "src/core/support/string.h"
 
 typedef struct {
-<<<<<<< HEAD
-  gpr_mu mu;
-=======
   gpr_mu *mu;
->>>>>>> e2a8a3f4
   grpc_pollset *pollset;
   int is_done;
 } synchronizer;
@@ -68,17 +64,10 @@
     printf("\nGot token: %s\n\n", token);
     gpr_free(token);
   }
-<<<<<<< HEAD
-  gpr_mu_lock(&sync->mu);
-  sync->is_done = 1;
-  grpc_pollset_kick(sync->pollset, NULL);
-  gpr_mu_unlock(&sync->mu);
-=======
   gpr_mu_lock(sync->mu);
   sync->is_done = 1;
   grpc_pollset_kick(sync->pollset, NULL);
   gpr_mu_unlock(sync->mu);
->>>>>>> e2a8a3f4
 }
 
 int main(int argc, char **argv) {
@@ -105,10 +94,6 @@
   }
 
   sync.pollset = gpr_malloc(grpc_pollset_size());
-<<<<<<< HEAD
-  gpr_mu_init(&sync.mu);
-=======
->>>>>>> e2a8a3f4
   grpc_pollset_init(sync.pollset, &sync.mu);
   sync.is_done = 0;
 
@@ -116,27 +101,12 @@
       &exec_ctx, ((grpc_composite_channel_credentials *)creds)->call_creds,
       sync.pollset, context, on_metadata_response, &sync);
 
-<<<<<<< HEAD
-  gpr_mu_lock(&sync.mu);
-=======
   gpr_mu_lock(sync.mu);
->>>>>>> e2a8a3f4
   while (!sync.is_done) {
     grpc_pollset_worker *worker = NULL;
     grpc_pollset_work(&exec_ctx, sync.pollset, &worker,
                       gpr_now(GPR_CLOCK_MONOTONIC),
                       gpr_inf_future(GPR_CLOCK_MONOTONIC));
-<<<<<<< HEAD
-    gpr_mu_unlock(&sync.mu);
-    grpc_exec_ctx_finish(&exec_ctx);
-    gpr_mu_lock(&sync.mu);
-  }
-  gpr_mu_unlock(&sync.mu);
-
-  grpc_channel_credentials_release(creds);
-  gpr_free(sync.pollset);
-  gpr_mu_destroy(&sync.mu);
-=======
     gpr_mu_unlock(sync.mu);
     grpc_exec_ctx_flush(&exec_ctx);
     gpr_mu_lock(sync.mu);
@@ -147,7 +117,6 @@
 
   grpc_channel_credentials_release(creds);
   gpr_free(sync.pollset);
->>>>>>> e2a8a3f4
 
 end:
   gpr_cmdline_destroy(cl);
