--- conflicted
+++ resolved
@@ -132,15 +132,10 @@
   if (0 == --p->halves) {
     gpr_mu_unlock(&p->mu);
     gpr_mu_destroy(&p->mu);
-<<<<<<< HEAD
     grpc_slice_buffer_destroy(&p->client.read_buffer);
     grpc_slice_buffer_destroy(&p->server.read_buffer);
-=======
-    gpr_slice_buffer_destroy(&p->client.read_buffer);
-    gpr_slice_buffer_destroy(&p->server.read_buffer);
     grpc_resource_user_unref(exec_ctx, p->client.resource_user);
     grpc_resource_user_unref(exec_ctx, p->server.resource_user);
->>>>>>> 150fbe1e
     gpr_free(p);
   } else {
     gpr_mu_unlock(&p->mu);
