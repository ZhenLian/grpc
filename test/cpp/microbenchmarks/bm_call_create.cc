--- conflicted
+++ resolved
@@ -553,21 +553,12 @@
   call_args.arena = gpr_arena_create(kArenaSize);
   while (state.KeepRunning()) {
     GPR_TIMER_SCOPE("BenchmarkCycle", 0);
-<<<<<<< HEAD
     GRPC_ERROR_UNREF(
-        grpc_call_stack_init(channel_stack, 1, DoNothing, NULL, &call_args));
+        grpc_call_stack_init(channel_stack, 1, DoNothing, nullptr, &call_args));
     typename TestOp::Op op(&test_op_data, call_stack);
-    grpc_call_stack_destroy(call_stack, &final_info, NULL);
+    grpc_call_stack_destroy(call_stack, &final_info, nullptr);
     op.Finish();
     grpc_core::ExecCtx::Get()->Flush();
-=======
-    GRPC_ERROR_UNREF(grpc_call_stack_init(&exec_ctx, channel_stack, 1,
-                                          DoNothing, nullptr, &call_args));
-    typename TestOp::Op op(&exec_ctx, &test_op_data, call_stack);
-    grpc_call_stack_destroy(&exec_ctx, call_stack, &final_info, nullptr);
-    op.Finish(&exec_ctx);
-    grpc_exec_ctx_flush(&exec_ctx);
->>>>>>> 82c8f945
     // recreate arena every 64k iterations to avoid oom
     if (0 == (state.iterations() & 0xffff)) {
       gpr_arena_destroy(call_args.arena);
