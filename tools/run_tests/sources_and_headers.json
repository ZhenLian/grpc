

[
  {
    "deps": [
      "gpr", 
      "gpr_test_util", 
      "grpc", 
      "grpc_test_util"
    ], 
    "headers": [], 
    "language": "c", 
    "name": "algorithm_test", 
    "src": [
      "test/core/compression/algorithm_test.c"
    ]
  }, 
  {
    "deps": [
      "gpr", 
      "gpr_test_util"
    ], 
    "headers": [], 
    "language": "c", 
    "name": "alloc_test", 
    "src": [
      "test/core/support/alloc_test.c"
    ]
  }, 
  {
    "deps": [
      "gpr", 
      "gpr_test_util", 
      "grpc", 
      "grpc_test_util"
    ], 
    "headers": [], 
    "language": "c", 
    "name": "alpn_test", 
    "src": [
      "test/core/transport/chttp2/alpn_test.c"
    ]
  }, 
  {
    "deps": [
      "gpr", 
      "gpr_test_util", 
      "grpc", 
      "grpc_test_util"
    ], 
    "headers": [], 
    "language": "c", 
    "name": "bin_encoder_test", 
    "src": [
      "test/core/transport/chttp2/bin_encoder_test.c"
    ]
  }, 
  {
    "deps": [
      "gpr", 
      "gpr_test_util", 
      "grpc", 
      "grpc_test_util"
    ], 
    "headers": [], 
    "language": "c", 
    "name": "channel_create_test", 
    "src": [
      "test/core/surface/channel_create_test.c"
    ]
  }, 
  {
    "deps": [
      "gpr", 
      "gpr_test_util", 
      "grpc", 
      "grpc_test_util"
    ], 
    "headers": [], 
    "language": "c", 
    "name": "chttp2_hpack_encoder_test", 
    "src": [
      "test/core/transport/chttp2/hpack_encoder_test.c"
    ]
  }, 
  {
    "deps": [
      "gpr", 
      "gpr_test_util", 
      "grpc", 
      "grpc_test_util"
    ], 
    "headers": [], 
    "language": "c", 
    "name": "chttp2_status_conversion_test", 
    "src": [
      "test/core/transport/chttp2/status_conversion_test.c"
    ]
  }, 
  {
    "deps": [
      "gpr", 
      "gpr_test_util", 
      "grpc", 
      "grpc_test_util"
    ], 
    "headers": [], 
    "language": "c", 
    "name": "chttp2_stream_map_test", 
    "src": [
      "test/core/transport/chttp2/stream_map_test.c"
    ]
  }, 
  {
    "deps": [
      "gpr", 
      "gpr_test_util", 
      "grpc", 
      "grpc_test_util"
    ], 
    "headers": [], 
    "language": "c", 
    "name": "chttp2_varint_test", 
    "src": [
      "test/core/transport/chttp2/varint_test.c"
    ]
  }, 
  {
    "deps": [
      "gpr", 
      "gpr_test_util", 
      "grpc", 
      "grpc_test_util"
    ], 
    "headers": [], 
    "language": "c", 
    "name": "compression_test", 
    "src": [
      "test/core/compression/compression_test.c"
    ]
  }, 
  {
    "deps": [
      "gpr", 
      "gpr_test_util", 
      "grpc", 
      "grpc_test_util"
    ], 
    "headers": [], 
    "language": "c", 
    "name": "dns_resolver_test", 
    "src": [
      "test/core/client_config/resolvers/dns_resolver_test.c"
    ]
  }, 
  {
    "deps": [
      "gpr", 
      "gpr_test_util", 
      "grpc", 
      "grpc_test_util"
    ], 
    "headers": [], 
    "language": "c", 
    "name": "dualstack_socket_test", 
    "src": [
      "test/core/end2end/dualstack_socket_test.c"
    ]
  }, 
  {
    "deps": [
      "gpr", 
      "gpr_test_util", 
      "grpc", 
      "grpc_test_util"
    ], 
    "headers": [], 
    "language": "c", 
    "name": "endpoint_pair_test", 
    "src": [
      "test/core/iomgr/endpoint_pair_test.c"
    ]
  }, 
  {
    "deps": [
      "gpr", 
      "gpr_test_util", 
      "grpc", 
      "grpc_test_util"
    ], 
    "headers": [], 
    "language": "c", 
    "name": "fd_conservation_posix_test", 
    "src": [
      "test/core/iomgr/fd_conservation_posix_test.c"
    ]
  }, 
  {
    "deps": [
      "gpr", 
      "gpr_test_util", 
      "grpc", 
      "grpc_test_util"
    ], 
    "headers": [], 
    "language": "c", 
    "name": "fd_posix_test", 
    "src": [
      "test/core/iomgr/fd_posix_test.c"
    ]
  }, 
  {
    "deps": [
      "gpr", 
      "gpr_test_util", 
      "grpc", 
      "grpc_test_util"
    ], 
    "headers": [], 
    "language": "c", 
    "name": "fling_client", 
    "src": [
      "test/core/fling/client.c"
    ]
  }, 
  {
    "deps": [
      "gpr", 
      "gpr_test_util", 
      "grpc", 
      "grpc_test_util"
    ], 
    "headers": [], 
    "language": "c", 
    "name": "fling_server", 
    "src": [
      "test/core/fling/server.c"
    ]
  }, 
  {
    "deps": [
      "gpr", 
      "gpr_test_util", 
      "grpc", 
      "grpc_test_util"
    ], 
    "headers": [], 
    "language": "c", 
    "name": "fling_stream_test", 
    "src": [
      "test/core/fling/fling_stream_test.c"
    ]
  }, 
  {
    "deps": [
      "gpr", 
      "gpr_test_util", 
      "grpc", 
      "grpc_test_util"
    ], 
    "headers": [], 
    "language": "c", 
    "name": "fling_test", 
    "src": [
      "test/core/fling/fling_test.c"
    ]
  }, 
  {
    "deps": [
      "gpr", 
      "grpc"
    ], 
    "headers": [], 
    "language": "c", 
    "name": "gen_hpack_tables", 
    "src": [
      "tools/codegen/core/gen_hpack_tables.c"
    ]
  }, 
  {
    "deps": [], 
    "headers": [], 
    "language": "c", 
    "name": "gen_legal_metadata_characters", 
    "src": [
      "tools/codegen/core/gen_legal_metadata_characters.c"
    ]
  }, 
  {
    "deps": [
      "gpr", 
      "gpr_test_util"
    ], 
    "headers": [], 
    "language": "c", 
    "name": "gpr_avl_test", 
    "src": [
      "test/core/support/avl_test.c"
    ]
  }, 
  {
    "deps": [
      "gpr", 
      "gpr_test_util"
    ], 
    "headers": [], 
    "language": "c", 
    "name": "gpr_cmdline_test", 
    "src": [
      "test/core/support/cmdline_test.c"
    ]
  }, 
  {
    "deps": [
      "gpr", 
      "gpr_test_util"
    ], 
    "headers": [], 
    "language": "c", 
    "name": "gpr_cpu_test", 
    "src": [
      "test/core/support/cpu_test.c"
    ]
  }, 
  {
    "deps": [
      "gpr", 
      "gpr_test_util"
    ], 
    "headers": [], 
    "language": "c", 
    "name": "gpr_env_test", 
    "src": [
      "test/core/support/env_test.c"
    ]
  }, 
  {
    "deps": [
      "gpr", 
      "gpr_test_util"
    ], 
    "headers": [], 
    "language": "c", 
    "name": "gpr_file_test", 
    "src": [
      "test/core/support/file_test.c"
    ]
  }, 
  {
    "deps": [
      "gpr", 
      "gpr_test_util"
    ], 
    "headers": [], 
    "language": "c", 
    "name": "gpr_histogram_test", 
    "src": [
      "test/core/support/histogram_test.c"
    ]
  }, 
  {
    "deps": [
      "gpr", 
      "gpr_test_util"
    ], 
    "headers": [], 
    "language": "c", 
    "name": "gpr_host_port_test", 
    "src": [
      "test/core/support/host_port_test.c"
    ]
  }, 
  {
    "deps": [
      "gpr", 
      "gpr_test_util"
    ], 
    "headers": [], 
    "language": "c", 
    "name": "gpr_log_test", 
    "src": [
      "test/core/support/log_test.c"
    ]
  }, 
  {
    "deps": [
      "gpr", 
      "gpr_test_util"
    ], 
    "headers": [], 
    "language": "c", 
    "name": "gpr_slice_buffer_test", 
    "src": [
      "test/core/support/slice_buffer_test.c"
    ]
  }, 
  {
    "deps": [
      "gpr", 
      "gpr_test_util"
    ], 
    "headers": [], 
    "language": "c", 
    "name": "gpr_slice_test", 
    "src": [
      "test/core/support/slice_test.c"
    ]
  }, 
  {
    "deps": [
      "gpr", 
      "gpr_test_util"
    ], 
    "headers": [], 
    "language": "c", 
    "name": "gpr_stack_lockfree_test", 
    "src": [
      "test/core/support/stack_lockfree_test.c"
    ]
  }, 
  {
    "deps": [
      "gpr", 
      "gpr_test_util"
    ], 
    "headers": [], 
    "language": "c", 
    "name": "gpr_string_test", 
    "src": [
      "test/core/support/string_test.c"
    ]
  }, 
  {
    "deps": [
      "gpr", 
      "gpr_test_util"
    ], 
    "headers": [], 
    "language": "c", 
    "name": "gpr_sync_test", 
    "src": [
      "test/core/support/sync_test.c"
    ]
  }, 
  {
    "deps": [
      "gpr", 
      "gpr_test_util"
    ], 
    "headers": [], 
    "language": "c", 
    "name": "gpr_thd_test", 
    "src": [
      "test/core/support/thd_test.c"
    ]
  }, 
  {
    "deps": [
      "gpr", 
      "gpr_test_util"
    ], 
    "headers": [], 
    "language": "c", 
    "name": "gpr_time_test", 
    "src": [
      "test/core/support/time_test.c"
    ]
  }, 
  {
    "deps": [
      "gpr", 
      "gpr_test_util"
    ], 
    "headers": [], 
    "language": "c", 
    "name": "gpr_tls_test", 
    "src": [
      "test/core/support/tls_test.c"
    ]
  }, 
  {
    "deps": [
      "gpr", 
      "gpr_test_util"
    ], 
    "headers": [], 
    "language": "c", 
    "name": "gpr_useful_test", 
    "src": [
      "test/core/support/useful_test.c"
    ]
  }, 
  {
    "deps": [
      "gpr", 
      "gpr_test_util", 
      "grpc", 
      "grpc_test_util"
    ], 
    "headers": [], 
    "language": "c", 
    "name": "grpc_auth_context_test", 
    "src": [
      "test/core/security/auth_context_test.c"
    ]
  }, 
  {
    "deps": [
      "gpr", 
      "gpr_test_util", 
      "grpc", 
      "grpc_test_util"
    ], 
    "headers": [], 
    "language": "c", 
    "name": "grpc_base64_test", 
    "src": [
      "test/core/security/base64_test.c"
    ]
  }, 
  {
    "deps": [
      "gpr", 
      "gpr_test_util", 
      "grpc", 
      "grpc_test_util"
    ], 
    "headers": [], 
    "language": "c", 
    "name": "grpc_byte_buffer_reader_test", 
    "src": [
      "test/core/surface/byte_buffer_reader_test.c"
    ]
  }, 
  {
    "deps": [
      "gpr", 
      "gpr_test_util", 
      "grpc", 
      "grpc_test_util"
    ], 
    "headers": [], 
    "language": "c", 
    "name": "grpc_channel_args_test", 
    "src": [
      "test/core/channel/channel_args_test.c"
    ]
  }, 
  {
    "deps": [
      "gpr", 
      "gpr_test_util", 
      "grpc", 
      "grpc_test_util"
    ], 
    "headers": [], 
    "language": "c", 
    "name": "grpc_channel_stack_test", 
    "src": [
      "test/core/channel/channel_stack_test.c"
    ]
  }, 
  {
    "deps": [
      "gpr", 
      "gpr_test_util", 
      "grpc", 
      "grpc_test_util"
    ], 
    "headers": [], 
    "language": "c", 
    "name": "grpc_completion_queue_test", 
    "src": [
      "test/core/surface/completion_queue_test.c"
    ]
  }, 
  {
    "deps": [
      "gpr", 
      "gpr_test_util", 
      "grpc", 
      "grpc_test_util"
    ], 
    "headers": [], 
    "language": "c", 
    "name": "grpc_create_jwt", 
    "src": [
      "test/core/security/create_jwt.c"
    ]
  }, 
  {
    "deps": [
      "gpr", 
      "gpr_test_util", 
      "grpc", 
      "grpc_test_util"
    ], 
    "headers": [], 
    "language": "c", 
    "name": "grpc_credentials_test", 
    "src": [
      "test/core/security/credentials_test.c"
    ]
  }, 
  {
    "deps": [
      "gpr", 
      "gpr_test_util", 
      "grpc", 
      "grpc_test_util"
    ], 
    "headers": [], 
    "language": "c", 
    "name": "grpc_fetch_oauth2", 
    "src": [
      "test/core/security/fetch_oauth2.c"
    ]
  }, 
  {
    "deps": [
      "gpr", 
      "gpr_test_util", 
      "grpc", 
      "grpc_test_util"
    ], 
    "headers": [], 
    "language": "c", 
    "name": "grpc_invalid_channel_args_test", 
    "src": [
      "test/core/surface/invalid_channel_args_test.c"
    ]
  }, 
  {
    "deps": [
      "gpr", 
      "gpr_test_util", 
      "grpc", 
      "grpc_test_util"
    ], 
    "headers": [], 
    "language": "c", 
    "name": "grpc_json_token_test", 
    "src": [
      "test/core/security/json_token_test.c"
    ]
  }, 
  {
    "deps": [
      "gpr", 
      "gpr_test_util", 
      "grpc", 
      "grpc_test_util"
    ], 
    "headers": [], 
    "language": "c", 
    "name": "grpc_jwt_verifier_test", 
    "src": [
      "test/core/security/jwt_verifier_test.c"
    ]
  }, 
  {
    "deps": [
      "gpr", 
      "gpr_test_util", 
      "grpc", 
      "grpc_test_util"
    ], 
    "headers": [], 
    "language": "c", 
    "name": "grpc_print_google_default_creds_token", 
    "src": [
      "test/core/security/print_google_default_creds_token.c"
    ]
  }, 
  {
    "deps": [
      "gpr", 
      "gpr_test_util", 
      "grpc", 
      "grpc_test_util"
    ], 
    "headers": [], 
    "language": "c", 
    "name": "grpc_security_connector_test", 
    "src": [
      "test/core/security/security_connector_test.c"
    ]
  }, 
  {
    "deps": [
      "gpr", 
      "gpr_test_util", 
      "grpc", 
      "grpc_test_util"
    ], 
    "headers": [], 
    "language": "c", 
    "name": "grpc_verify_jwt", 
    "src": [
      "test/core/security/verify_jwt.c"
    ]
  }, 
  {
    "deps": [
      "gpr", 
      "gpr_test_util", 
      "grpc", 
      "grpc_test_util"
    ], 
    "headers": [], 
    "language": "c", 
    "name": "hpack_parser_test", 
    "src": [
      "test/core/transport/chttp2/hpack_parser_test.c"
    ]
  }, 
  {
    "deps": [
      "gpr", 
      "gpr_test_util", 
      "grpc", 
      "grpc_test_util"
    ], 
    "headers": [], 
    "language": "c", 
    "name": "hpack_table_test", 
    "src": [
      "test/core/transport/chttp2/hpack_table_test.c"
    ]
  }, 
  {
    "deps": [
      "gpr", 
      "gpr_test_util", 
      "grpc", 
      "grpc_test_util"
    ], 
    "headers": [], 
    "language": "c", 
    "name": "httpcli_format_request_test", 
    "src": [
      "test/core/httpcli/format_request_test.c"
    ]
  }, 
  {
    "deps": [
      "gpr", 
      "gpr_test_util", 
      "grpc", 
      "grpc_test_util"
    ], 
    "headers": [], 
    "language": "c", 
    "name": "httpcli_parser_test", 
    "src": [
      "test/core/httpcli/parser_test.c"
    ]
  }, 
  {
    "deps": [
      "gpr", 
      "gpr_test_util", 
      "grpc", 
      "grpc_test_util"
    ], 
    "headers": [], 
    "language": "c", 
    "name": "httpcli_test", 
    "src": [
      "test/core/httpcli/httpcli_test.c"
    ]
  }, 
  {
    "deps": [
      "gpr", 
      "gpr_test_util", 
      "grpc", 
      "grpc_test_util"
    ], 
    "headers": [], 
    "language": "c", 
    "name": "httpscli_test", 
    "src": [
      "test/core/httpcli/httpscli_test.c"
    ]
  }, 
  {
    "deps": [
      "gpr", 
      "gpr_test_util", 
      "grpc", 
      "grpc_test_util"
    ], 
    "headers": [], 
    "language": "c", 
    "name": "init_test", 
    "src": [
      "test/core/surface/init_test.c"
    ]
  }, 
  {
    "deps": [
      "gpr", 
      "gpr_test_util", 
      "grpc", 
      "grpc_test_util"
    ], 
    "headers": [], 
    "language": "c", 
    "name": "invalid_call_argument_test", 
    "src": [
      "test/core/end2end/invalid_call_argument_test.c"
    ]
  }, 
  {
    "deps": [
      "gpr", 
      "grpc"
    ], 
    "headers": [], 
    "language": "c", 
    "name": "json_rewrite", 
    "src": [
      "test/core/json/json_rewrite.c"
    ]
  }, 
  {
    "deps": [
      "gpr", 
      "gpr_test_util", 
      "grpc", 
      "grpc_test_util"
    ], 
    "headers": [], 
    "language": "c", 
    "name": "json_rewrite_test", 
    "src": [
      "test/core/json/json_rewrite_test.c"
    ]
  }, 
  {
    "deps": [
      "gpr", 
      "gpr_test_util", 
      "grpc", 
      "grpc_test_util"
    ], 
    "headers": [], 
    "language": "c", 
    "name": "json_stream_error_test", 
    "src": [
      "test/core/json/json_stream_error_test.c"
    ]
  }, 
  {
    "deps": [
      "gpr", 
      "gpr_test_util", 
      "grpc", 
      "grpc_test_util"
    ], 
    "headers": [], 
    "language": "c", 
    "name": "json_test", 
    "src": [
      "test/core/json/json_test.c"
    ]
  }, 
  {
    "deps": [
      "gpr", 
      "gpr_test_util", 
      "grpc", 
      "grpc_test_util"
    ], 
    "headers": [], 
    "language": "c", 
    "name": "lame_client_test", 
    "src": [
      "test/core/surface/lame_client_test.c"
    ]
  }, 
  {
    "deps": [
      "gpr", 
      "gpr_test_util", 
      "grpc", 
      "grpc_test_util"
    ], 
    "headers": [], 
    "language": "c", 
    "name": "lb_policies_test", 
    "src": [
      "test/core/client_config/lb_policies_test.c"
    ]
  }, 
  {
    "deps": [
      "gpr", 
      "gpr_test_util", 
      "grpc", 
      "grpc_test_util"
    ], 
    "headers": [], 
    "language": "c", 
    "name": "low_level_ping_pong_benchmark", 
    "src": [
      "test/core/network_benchmarks/low_level_ping_pong.c"
    ]
  }, 
  {
    "deps": [
      "gpr", 
      "gpr_test_util", 
      "grpc", 
      "grpc_test_util"
    ], 
    "headers": [], 
    "language": "c", 
    "name": "message_compress_test", 
    "src": [
      "test/core/compression/message_compress_test.c"
    ]
  }, 
  {
    "deps": [
      "gpr", 
      "gpr_test_util", 
      "grpc", 
      "grpc_test_util"
    ], 
    "headers": [], 
    "language": "c", 
    "name": "multiple_server_queues_test", 
    "src": [
      "test/core/end2end/multiple_server_queues_test.c"
    ]
  }, 
  {
    "deps": [
      "gpr", 
      "gpr_test_util"
    ], 
    "headers": [], 
    "language": "c", 
    "name": "murmur_hash_test", 
    "src": [
      "test/core/support/murmur_hash_test.c"
    ]
  }, 
  {
    "deps": [
      "gpr", 
      "gpr_test_util", 
      "grpc", 
      "grpc_test_util"
    ], 
    "headers": [], 
    "language": "c", 
    "name": "no_server_test", 
    "src": [
      "test/core/end2end/no_server_test.c"
    ]
  }, 
  {
    "deps": [
      "gpr", 
      "gpr_test_util", 
      "grpc", 
      "grpc_test_util"
    ], 
    "headers": [], 
    "language": "c", 
    "name": "resolve_address_test", 
    "src": [
      "test/core/iomgr/resolve_address_test.c"
    ]
  }, 
  {
    "deps": [
      "gpr", 
      "gpr_test_util", 
      "grpc", 
      "grpc_test_util"
    ], 
    "headers": [], 
    "language": "c", 
    "name": "secure_channel_create_test", 
    "src": [
      "test/core/surface/secure_channel_create_test.c"
    ]
  }, 
  {
    "deps": [
      "gpr", 
      "gpr_test_util", 
      "grpc", 
      "grpc_test_util"
    ], 
    "headers": [], 
    "language": "c", 
    "name": "secure_endpoint_test", 
    "src": [
      "test/core/security/secure_endpoint_test.c"
    ]
  }, 
  {
    "deps": [
      "gpr", 
      "gpr_test_util", 
      "grpc", 
      "grpc_test_util"
    ], 
    "headers": [], 
    "language": "c", 
    "name": "server_chttp2_test", 
    "src": [
      "test/core/surface/server_chttp2_test.c"
    ]
  }, 
  {
    "deps": [
      "gpr", 
      "gpr_test_util", 
      "grpc", 
      "grpc_test_util"
    ], 
    "headers": [], 
    "language": "c", 
    "name": "server_test", 
    "src": [
      "test/core/surface/server_test.c"
    ]
  }, 
  {
    "deps": [
      "gpr", 
      "gpr_test_util", 
      "grpc", 
      "grpc_test_util", 
      "test_tcp_server"
    ], 
    "headers": [], 
    "language": "c", 
    "name": "set_initial_connect_string_test", 
    "src": [
      "test/core/client_config/set_initial_connect_string_test.c"
    ]
  }, 
  {
    "deps": [
      "gpr", 
      "gpr_test_util", 
      "grpc", 
      "grpc_test_util"
    ], 
    "headers": [], 
    "language": "c", 
    "name": "sockaddr_resolver_test", 
    "src": [
      "test/core/client_config/resolvers/sockaddr_resolver_test.c"
    ]
  }, 
  {
    "deps": [
      "gpr", 
      "gpr_test_util", 
      "grpc", 
      "grpc_test_util"
    ], 
    "headers": [], 
    "language": "c", 
    "name": "sockaddr_utils_test", 
    "src": [
      "test/core/iomgr/sockaddr_utils_test.c"
    ]
  }, 
  {
    "deps": [
      "gpr", 
      "gpr_test_util", 
      "grpc", 
      "grpc_test_util"
    ], 
    "headers": [], 
    "language": "c", 
    "name": "socket_utils_test", 
    "src": [
      "test/core/iomgr/socket_utils_test.c"
    ]
  }, 
  {
    "deps": [
      "gpr", 
      "gpr_test_util", 
      "grpc", 
      "grpc_test_util"
    ], 
    "headers": [], 
    "language": "c", 
    "name": "tcp_client_posix_test", 
    "src": [
      "test/core/iomgr/tcp_client_posix_test.c"
    ]
  }, 
  {
    "deps": [
      "gpr", 
      "gpr_test_util", 
      "grpc", 
      "grpc_test_util"
    ], 
    "headers": [], 
    "language": "c", 
    "name": "tcp_posix_test", 
    "src": [
      "test/core/iomgr/tcp_posix_test.c"
    ]
  }, 
  {
    "deps": [
      "gpr", 
      "gpr_test_util", 
      "grpc", 
      "grpc_test_util"
    ], 
    "headers": [], 
    "language": "c", 
    "name": "tcp_server_posix_test", 
    "src": [
      "test/core/iomgr/tcp_server_posix_test.c"
    ]
  }, 
  {
    "deps": [
      "gpr", 
      "gpr_test_util", 
      "grpc", 
      "grpc_test_util"
    ], 
    "headers": [], 
    "language": "c", 
    "name": "time_averaged_stats_test", 
    "src": [
      "test/core/iomgr/time_averaged_stats_test.c"
    ]
  }, 
  {
    "deps": [
      "gpr", 
      "gpr_test_util", 
      "grpc", 
      "grpc_test_util"
    ], 
    "headers": [], 
    "language": "c", 
    "name": "timeout_encoding_test", 
    "src": [
      "test/core/transport/chttp2/timeout_encoding_test.c"
    ]
  }, 
  {
    "deps": [
      "gpr", 
      "gpr_test_util", 
      "grpc", 
      "grpc_test_util"
    ], 
    "headers": [], 
    "language": "c", 
    "name": "timer_heap_test", 
    "src": [
      "test/core/iomgr/timer_heap_test.c"
    ]
  }, 
  {
    "deps": [
      "gpr", 
      "gpr_test_util", 
      "grpc", 
      "grpc_test_util"
    ], 
    "headers": [], 
    "language": "c", 
    "name": "timer_list_test", 
    "src": [
      "test/core/iomgr/timer_list_test.c"
    ]
  }, 
  {
    "deps": [
      "gpr", 
      "gpr_test_util", 
      "grpc", 
      "grpc_test_util"
    ], 
    "headers": [], 
    "language": "c", 
    "name": "timers_test", 
    "src": [
      "test/core/profiling/timers_test.c"
    ]
  }, 
  {
    "deps": [
      "gpr", 
      "gpr_test_util", 
      "grpc", 
      "grpc_test_util"
    ], 
    "headers": [], 
    "language": "c", 
    "name": "transport_connectivity_state_test", 
    "src": [
      "test/core/transport/connectivity_state_test.c"
    ]
  }, 
  {
    "deps": [
      "gpr", 
      "gpr_test_util", 
      "grpc", 
      "grpc_test_util"
    ], 
    "headers": [], 
    "language": "c", 
    "name": "transport_metadata_test", 
    "src": [
      "test/core/transport/metadata_test.c"
    ]
  }, 
  {
    "deps": [
      "gpr", 
      "gpr_test_util", 
      "grpc", 
      "grpc_test_util"
    ], 
    "headers": [], 
    "language": "c", 
    "name": "transport_security_test", 
    "src": [
      "test/core/tsi/transport_security_test.c"
    ]
  }, 
  {
    "deps": [
      "gpr", 
      "gpr_test_util", 
      "grpc", 
      "grpc_test_util"
    ], 
    "headers": [], 
    "language": "c", 
    "name": "udp_server_test", 
    "src": [
      "test/core/iomgr/udp_server_test.c"
    ]
  }, 
  {
    "deps": [
      "gpr", 
      "gpr_test_util", 
      "grpc", 
      "grpc_test_util"
    ], 
    "headers": [], 
    "language": "c", 
    "name": "uri_parser_test", 
    "src": [
      "test/core/client_config/uri_parser_test.c"
    ]
  }, 
  {
    "deps": [
      "gpr", 
      "gpr_test_util", 
      "grpc", 
      "grpc_test_util"
    ], 
    "headers": [], 
    "language": "c", 
    "name": "workqueue_test", 
    "src": [
      "test/core/iomgr/workqueue_test.c"
    ]
  }, 
  {
    "deps": [
      "gpr", 
      "gpr_test_util", 
      "grpc", 
      "grpc++", 
      "grpc++_test_util", 
      "grpc_test_util"
    ], 
    "headers": [], 
    "language": "c++", 
    "name": "async_end2end_test", 
    "src": [
      "test/cpp/end2end/async_end2end_test.cc"
    ]
  }, 
  {
    "deps": [
      "gpr", 
      "gpr_test_util", 
      "grpc", 
      "grpc++", 
      "grpc++_test_util", 
      "grpc_test_util", 
      "qps"
    ], 
    "headers": [], 
    "language": "c++", 
    "name": "async_streaming_ping_pong_test", 
    "src": [
      "test/cpp/qps/async_streaming_ping_pong_test.cc"
    ]
  }, 
  {
    "deps": [
      "gpr", 
      "gpr_test_util", 
      "grpc", 
      "grpc++", 
      "grpc++_test_util", 
      "grpc_test_util", 
      "qps"
    ], 
    "headers": [], 
    "language": "c++", 
    "name": "async_unary_ping_pong_test", 
    "src": [
      "test/cpp/qps/async_unary_ping_pong_test.cc"
    ]
  }, 
  {
    "deps": [
      "gpr", 
      "gpr_test_util", 
      "grpc", 
      "grpc++", 
      "grpc++_test_util", 
      "grpc_test_util"
    ], 
    "headers": [], 
    "language": "c++", 
    "name": "auth_property_iterator_test", 
    "src": [
      "test/cpp/common/auth_property_iterator_test.cc"
    ]
  }, 
  {
    "deps": [
      "gpr", 
      "grpc", 
      "grpc++"
    ], 
    "headers": [], 
    "language": "c++", 
    "name": "channel_arguments_test", 
    "src": [
      "test/cpp/common/channel_arguments_test.cc"
    ]
  }, 
  {
    "deps": [
      "gpr", 
      "gpr_test_util", 
      "grpc", 
      "grpc++", 
      "grpc++_test_util", 
      "grpc_test_util"
    ], 
    "headers": [], 
    "language": "c++", 
    "name": "cli_call_test", 
    "src": [
      "test/cpp/util/cli_call_test.cc"
    ]
  }, 
  {
    "deps": [
      "gpr", 
      "gpr_test_util", 
      "grpc", 
      "grpc++", 
      "grpc++_test_util", 
      "grpc_test_util"
    ], 
    "headers": [], 
    "language": "c++", 
    "name": "client_crash_test", 
    "src": [
      "test/cpp/end2end/client_crash_test.cc"
    ]
  }, 
  {
    "deps": [
      "gpr", 
      "gpr_test_util", 
      "grpc", 
      "grpc++", 
      "grpc++_test_util", 
      "grpc_test_util"
    ], 
    "headers": [], 
    "language": "c++", 
    "name": "client_crash_test_server", 
    "src": [
      "test/cpp/end2end/client_crash_test_server.cc"
    ]
  }, 
  {
    "deps": [
      "gpr", 
      "grpc", 
      "grpc++"
    ], 
    "headers": [], 
    "language": "c++", 
    "name": "credentials_test", 
    "src": [
      "test/cpp/client/credentials_test.cc"
    ]
  }, 
  {
    "deps": [
      "gpr", 
      "gpr_test_util", 
      "grpc", 
      "grpc++", 
      "grpc_test_util"
    ], 
    "headers": [], 
    "language": "c++", 
    "name": "cxx_byte_buffer_test", 
    "src": [
      "test/cpp/util/byte_buffer_test.cc"
    ]
  }, 
  {
    "deps": [
      "gpr", 
      "gpr_test_util", 
      "grpc", 
      "grpc++", 
      "grpc_test_util"
    ], 
    "headers": [], 
    "language": "c++", 
    "name": "cxx_slice_test", 
    "src": [
      "test/cpp/util/slice_test.cc"
    ]
  }, 
  {
    "deps": [
      "grpc++"
    ], 
    "headers": [], 
    "language": "c++", 
    "name": "cxx_string_ref_test", 
    "src": [
      "test/cpp/util/string_ref_test.cc"
    ]
  }, 
  {
    "deps": [
      "gpr", 
      "gpr_test_util", 
      "grpc", 
      "grpc++", 
      "grpc_test_util"
    ], 
    "headers": [], 
    "language": "c++", 
    "name": "cxx_time_test", 
    "src": [
      "test/cpp/util/time_test.cc"
    ]
  }, 
  {
    "deps": [
      "gpr", 
      "gpr_test_util", 
      "grpc", 
      "grpc++", 
      "grpc++_test_util", 
      "grpc_test_util"
    ], 
    "headers": [], 
    "language": "c++", 
    "name": "end2end_test", 
    "src": [
      "test/cpp/end2end/end2end_test.cc"
    ]
  }, 
  {
    "deps": [
      "gpr", 
      "gpr_test_util", 
      "grpc", 
      "grpc++", 
      "grpc++_test_util", 
      "grpc_test_util"
    ], 
    "headers": [], 
    "language": "c++", 
    "name": "generic_end2end_test", 
    "src": [
      "test/cpp/end2end/generic_end2end_test.cc"
    ]
  }, 
  {
    "deps": [
      "gpr", 
      "gpr_test_util", 
      "grpc", 
      "grpc++", 
      "grpc++_test_config", 
      "grpc++_test_util", 
      "grpc_test_util"
    ], 
    "headers": [], 
    "language": "c++", 
    "name": "grpc_cli", 
    "src": [
      "test/cpp/util/grpc_cli.cc"
    ]
  }, 
  {
    "deps": [
      "grpc_plugin_support"
    ], 
    "headers": [], 
    "language": "c++", 
    "name": "grpc_cpp_plugin", 
    "src": [
      "src/compiler/cpp_plugin.cc"
    ]
  }, 
  {
    "deps": [
      "grpc_plugin_support"
    ], 
    "headers": [], 
    "language": "c++", 
    "name": "grpc_csharp_plugin", 
    "src": [
      "src/compiler/csharp_plugin.cc"
    ]
  }, 
  {
    "deps": [
      "grpc_plugin_support"
    ], 
    "headers": [], 
    "language": "c++", 
    "name": "grpc_objective_c_plugin", 
    "src": [
      "src/compiler/objective_c_plugin.cc"
    ]
  }, 
  {
    "deps": [
      "grpc_plugin_support"
    ], 
    "headers": [], 
    "language": "c++", 
    "name": "grpc_python_plugin", 
    "src": [
      "src/compiler/python_plugin.cc"
    ]
  }, 
  {
    "deps": [
      "grpc_plugin_support"
    ], 
    "headers": [], 
    "language": "c++", 
    "name": "grpc_ruby_plugin", 
    "src": [
      "src/compiler/ruby_plugin.cc"
    ]
  }, 
  {
    "deps": [
      "gpr", 
      "gpr_test_util", 
      "grpc", 
      "grpc++", 
      "grpc++_test_config", 
      "grpc++_test_util", 
      "grpc_test_util", 
      "interop_client_helper", 
      "interop_client_main"
    ], 
    "headers": [], 
    "language": "c++", 
    "name": "interop_client", 
    "src": []
  }, 
  {
    "deps": [
      "gpr", 
      "gpr_test_util", 
      "grpc", 
      "grpc++", 
      "grpc++_test_config", 
      "grpc++_test_util", 
      "grpc_test_util", 
      "interop_server_helper", 
      "interop_server_main"
    ], 
    "headers": [], 
    "language": "c++", 
    "name": "interop_server", 
    "src": []
  }, 
  {
    "deps": [
      "gpr", 
      "gpr_test_util", 
      "grpc", 
      "grpc_test_util"
    ], 
    "headers": [], 
    "language": "c++", 
    "name": "interop_test", 
    "src": [
      "test/cpp/interop/interop_test.cc"
    ]
  }, 
  {
    "deps": [
      "gpr", 
      "grpc", 
      "grpc++", 
      "grpc++_test_config"
    ], 
    "headers": [
      "test/cpp/util/metrics_server.h", 
      "test/proto/metrics.grpc.pb.h", 
      "test/proto/metrics.pb.h"
    ], 
    "language": "c++", 
    "name": "metrics_client", 
    "src": [
      "test/cpp/interop/metrics_client.cc", 
      "test/cpp/util/metrics_server.h"
    ]
  }, 
  {
    "deps": [
      "gpr", 
      "gpr_test_util", 
      "grpc", 
      "grpc++", 
      "grpc++_test_util", 
      "grpc_test_util"
    ], 
    "headers": [], 
    "language": "c++", 
    "name": "mock_test", 
    "src": [
      "test/cpp/end2end/mock_test.cc"
    ]
  }, 
  {
    "deps": [
      "gpr", 
      "gpr_test_util", 
      "grpc", 
      "grpc++", 
      "grpc++_test_config", 
      "grpc++_test_util", 
      "grpc_test_util", 
      "qps"
    ], 
    "headers": [], 
    "language": "c++", 
    "name": "qps_driver", 
    "src": [
      "test/cpp/qps/qps_driver.cc"
    ]
  }, 
  {
    "deps": [
      "gpr", 
      "gpr_test_util", 
      "grpc", 
      "grpc++", 
      "grpc++_test_util", 
      "grpc_test_util", 
      "qps"
    ], 
    "headers": [], 
    "language": "c++", 
    "name": "qps_interarrival_test", 
    "src": [
      "test/cpp/qps/qps_interarrival_test.cc"
    ]
  }, 
  {
    "deps": [
      "gpr", 
      "gpr_test_util", 
      "grpc", 
      "grpc++", 
      "grpc++_test_config", 
      "grpc++_test_util", 
      "grpc_test_util", 
      "qps"
    ], 
    "headers": [], 
    "language": "c++", 
    "name": "qps_openloop_test", 
    "src": [
      "test/cpp/qps/qps_openloop_test.cc"
    ]
  }, 
  {
    "deps": [
      "gpr", 
      "gpr_test_util", 
      "grpc", 
      "grpc++", 
      "grpc++_test_config", 
      "grpc++_test_util", 
      "grpc_test_util", 
      "qps"
    ], 
    "headers": [], 
    "language": "c++", 
    "name": "qps_test", 
    "src": [
      "test/cpp/qps/qps_test.cc"
    ]
  }, 
  {
    "deps": [
      "gpr", 
      "gpr_test_util", 
      "grpc", 
      "grpc++", 
      "grpc++_test_config", 
      "grpc++_test_util", 
      "grpc_test_util", 
      "qps"
    ], 
    "headers": [
      "test/cpp/qps/client.h", 
      "test/cpp/qps/server.h"
    ], 
    "language": "c++", 
    "name": "qps_worker", 
    "src": [
      "test/cpp/qps/client.h", 
      "test/cpp/qps/server.h", 
      "test/cpp/qps/worker.cc"
    ]
  }, 
  {
    "deps": [
      "gpr", 
      "gpr_test_util", 
      "grpc", 
      "grpc++", 
      "grpc++_test_config", 
      "grpc++_test_util", 
      "grpc_test_util"
    ], 
    "headers": [
      "test/proto/empty.grpc.pb.h", 
      "test/proto/empty.pb.h", 
      "test/proto/messages.grpc.pb.h", 
      "test/proto/messages.pb.h", 
      "test/proto/test.grpc.pb.h", 
      "test/proto/test.pb.h"
    ], 
    "language": "c++", 
    "name": "reconnect_interop_client", 
    "src": [
      "test/cpp/interop/reconnect_interop_client.cc"
    ]
  }, 
  {
    "deps": [
      "gpr", 
      "gpr_test_util", 
      "grpc", 
      "grpc++", 
      "grpc++_test_config", 
      "grpc++_test_util", 
      "grpc_test_util", 
      "reconnect_server", 
      "test_tcp_server"
    ], 
    "headers": [
      "test/proto/empty.grpc.pb.h", 
      "test/proto/empty.pb.h", 
      "test/proto/messages.grpc.pb.h", 
      "test/proto/messages.pb.h", 
      "test/proto/test.grpc.pb.h", 
      "test/proto/test.pb.h"
    ], 
    "language": "c++", 
    "name": "reconnect_interop_server", 
    "src": [
      "test/cpp/interop/reconnect_interop_server.cc"
    ]
  }, 
  {
    "deps": [
      "gpr", 
      "gpr_test_util", 
      "grpc", 
      "grpc++", 
      "grpc++_test_util", 
      "grpc_test_util"
    ], 
    "headers": [], 
    "language": "c++", 
    "name": "secure_auth_context_test", 
    "src": [
      "test/cpp/common/secure_auth_context_test.cc"
    ]
  }, 
  {
    "deps": [
      "gpr", 
      "gpr_test_util", 
      "grpc", 
      "grpc++", 
      "grpc++_test_util", 
      "grpc_test_util", 
      "qps"
    ], 
    "headers": [], 
    "language": "c++", 
    "name": "secure_sync_unary_ping_pong_test", 
    "src": [
      "test/cpp/qps/secure_sync_unary_ping_pong_test.cc"
    ]
  }, 
  {
    "deps": [
      "gpr", 
      "gpr_test_util", 
      "grpc", 
      "grpc++", 
      "grpc++_test_util", 
      "grpc_test_util"
    ], 
    "headers": [], 
    "language": "c++", 
    "name": "server_crash_test", 
    "src": [
      "test/cpp/end2end/server_crash_test.cc"
    ]
  }, 
  {
    "deps": [
      "gpr", 
      "gpr_test_util", 
      "grpc", 
      "grpc++", 
      "grpc++_test_util", 
      "grpc_test_util"
    ], 
    "headers": [], 
    "language": "c++", 
    "name": "server_crash_test_client", 
    "src": [
      "test/cpp/end2end/server_crash_test_client.cc"
    ]
  }, 
  {
    "deps": [
      "gpr", 
      "gpr_test_util", 
      "grpc", 
      "grpc++", 
      "grpc++_test_util", 
      "grpc_test_util"
    ], 
    "headers": [], 
    "language": "c++", 
    "name": "shutdown_test", 
    "src": [
      "test/cpp/end2end/shutdown_test.cc"
    ]
  }, 
  {
    "deps": [
      "gpr", 
      "gpr_test_util", 
      "grpc", 
      "grpc++", 
      "grpc_test_util"
    ], 
    "headers": [], 
    "language": "c++", 
    "name": "status_test", 
    "src": [
      "test/cpp/util/status_test.cc"
    ]
  }, 
  {
    "deps": [
      "gpr", 
      "gpr_test_util", 
      "grpc", 
      "grpc++", 
      "grpc++_test_util", 
      "grpc_test_util"
    ], 
    "headers": [], 
    "language": "c++", 
    "name": "streaming_throughput_test", 
    "src": [
      "test/cpp/end2end/streaming_throughput_test.cc"
    ]
  }, 
  {
    "deps": [
      "gpr", 
      "gpr_test_util", 
      "grpc", 
      "grpc++", 
      "grpc++_test_config", 
      "grpc++_test_util", 
      "grpc_test_util"
    ], 
    "headers": [
      "test/cpp/interop/client_helper.h", 
      "test/cpp/interop/interop_client.h", 
      "test/cpp/interop/stress_interop_client.h", 
      "test/cpp/util/metrics_server.h", 
      "test/proto/empty.grpc.pb.h", 
      "test/proto/empty.pb.h", 
      "test/proto/messages.grpc.pb.h", 
      "test/proto/messages.pb.h", 
      "test/proto/metrics.grpc.pb.h", 
      "test/proto/metrics.pb.h", 
      "test/proto/test.grpc.pb.h", 
      "test/proto/test.pb.h"
    ], 
    "language": "c++", 
    "name": "stress_test", 
    "src": [
      "test/cpp/interop/client_helper.h", 
      "test/cpp/interop/interop_client.cc", 
      "test/cpp/interop/interop_client.h", 
      "test/cpp/interop/stress_interop_client.cc", 
      "test/cpp/interop/stress_interop_client.h", 
      "test/cpp/interop/stress_test.cc", 
      "test/cpp/util/metrics_server.cc", 
      "test/cpp/util/metrics_server.h"
    ]
  }, 
  {
    "deps": [
      "gpr", 
      "gpr_test_util", 
      "grpc", 
      "grpc++", 
      "grpc++_test_util", 
      "grpc_test_util", 
      "qps"
    ], 
    "headers": [], 
    "language": "c++", 
    "name": "sync_streaming_ping_pong_test", 
    "src": [
      "test/cpp/qps/sync_streaming_ping_pong_test.cc"
    ]
  }, 
  {
    "deps": [
      "gpr", 
      "gpr_test_util", 
      "grpc", 
      "grpc++", 
      "grpc++_test_util", 
      "grpc_test_util", 
      "qps"
    ], 
    "headers": [], 
    "language": "c++", 
    "name": "sync_unary_ping_pong_test", 
    "src": [
      "test/cpp/qps/sync_unary_ping_pong_test.cc"
    ]
  }, 
  {
    "deps": [
      "gpr", 
      "gpr_test_util", 
      "grpc", 
      "grpc++", 
      "grpc++_test_util", 
      "grpc_test_util"
    ], 
    "headers": [], 
    "language": "c++", 
    "name": "thread_stress_test", 
    "src": [
      "test/cpp/end2end/thread_stress_test.cc"
    ]
  }, 
  {
    "deps": [
      "gpr", 
      "gpr_test_util", 
      "grpc", 
      "grpc++", 
      "grpc++_test_util", 
      "grpc_test_util", 
      "grpc_zookeeper"
    ], 
    "headers": [], 
    "language": "c++", 
    "name": "zookeeper_test", 
    "src": [
      "test/cpp/end2end/zookeeper_test.cc"
    ]
  }, 
  {
    "deps": [
      "end2end_certs", 
      "end2end_fixture_h2_census", 
      "end2end_test_bad_hostname", 
      "gpr", 
      "gpr_test_util", 
      "grpc", 
      "grpc_test_util"
    ], 
    "headers": [], 
    "language": "c", 
    "name": "h2_census_bad_hostname_test", 
    "src": []
  }, 
  {
    "deps": [
      "end2end_certs", 
      "end2end_fixture_h2_census", 
      "end2end_test_binary_metadata", 
      "gpr", 
      "gpr_test_util", 
      "grpc", 
      "grpc_test_util"
    ], 
    "headers": [], 
    "language": "c", 
    "name": "h2_census_binary_metadata_test", 
    "src": []
  }, 
  {
    "deps": [
      "end2end_certs", 
      "end2end_fixture_h2_census", 
      "end2end_test_call_creds", 
      "gpr", 
      "gpr_test_util", 
      "grpc", 
      "grpc_test_util"
    ], 
    "headers": [], 
    "language": "c", 
    "name": "h2_census_call_creds_test", 
    "src": []
  }, 
  {
    "deps": [
      "end2end_certs", 
      "end2end_fixture_h2_census", 
      "end2end_test_cancel_after_accept", 
      "gpr", 
      "gpr_test_util", 
      "grpc", 
      "grpc_test_util"
    ], 
    "headers": [], 
    "language": "c", 
    "name": "h2_census_cancel_after_accept_test", 
    "src": []
  }, 
  {
    "deps": [
      "end2end_certs", 
      "end2end_fixture_h2_census", 
      "end2end_test_cancel_after_client_done", 
      "gpr", 
      "gpr_test_util", 
      "grpc", 
      "grpc_test_util"
    ], 
    "headers": [], 
    "language": "c", 
    "name": "h2_census_cancel_after_client_done_test", 
    "src": []
  }, 
  {
    "deps": [
      "end2end_certs", 
      "end2end_fixture_h2_census", 
      "end2end_test_cancel_after_invoke", 
      "gpr", 
      "gpr_test_util", 
      "grpc", 
      "grpc_test_util"
    ], 
    "headers": [], 
    "language": "c", 
    "name": "h2_census_cancel_after_invoke_test", 
    "src": []
  }, 
  {
    "deps": [
      "end2end_certs", 
      "end2end_fixture_h2_census", 
      "end2end_test_cancel_before_invoke", 
      "gpr", 
      "gpr_test_util", 
      "grpc", 
      "grpc_test_util"
    ], 
    "headers": [], 
    "language": "c", 
    "name": "h2_census_cancel_before_invoke_test", 
    "src": []
  }, 
  {
    "deps": [
      "end2end_certs", 
      "end2end_fixture_h2_census", 
      "end2end_test_cancel_in_a_vacuum", 
      "gpr", 
      "gpr_test_util", 
      "grpc", 
      "grpc_test_util"
    ], 
    "headers": [], 
    "language": "c", 
    "name": "h2_census_cancel_in_a_vacuum_test", 
    "src": []
  }, 
  {
    "deps": [
      "end2end_certs", 
      "end2end_fixture_h2_census", 
      "end2end_test_cancel_with_status", 
      "gpr", 
      "gpr_test_util", 
      "grpc", 
      "grpc_test_util"
    ], 
    "headers": [], 
    "language": "c", 
    "name": "h2_census_cancel_with_status_test", 
    "src": []
  }, 
  {
    "deps": [
      "end2end_certs", 
      "end2end_fixture_h2_census", 
      "end2end_test_channel_connectivity", 
      "gpr", 
      "gpr_test_util", 
      "grpc", 
      "grpc_test_util"
    ], 
    "headers": [], 
    "language": "c", 
    "name": "h2_census_channel_connectivity_test", 
    "src": []
  }, 
  {
    "deps": [
      "end2end_certs", 
      "end2end_fixture_h2_census", 
      "end2end_test_channel_ping", 
      "gpr", 
      "gpr_test_util", 
      "grpc", 
      "grpc_test_util"
    ], 
    "headers": [], 
    "language": "c", 
    "name": "h2_census_channel_ping_test", 
    "src": []
  }, 
  {
    "deps": [
      "end2end_certs", 
      "end2end_fixture_h2_census", 
      "end2end_test_compressed_payload", 
      "gpr", 
      "gpr_test_util", 
      "grpc", 
      "grpc_test_util"
    ], 
    "headers": [], 
    "language": "c", 
    "name": "h2_census_compressed_payload_test", 
    "src": []
  }, 
  {
    "deps": [
      "end2end_certs", 
      "end2end_fixture_h2_census", 
      "end2end_test_default_host", 
      "gpr", 
      "gpr_test_util", 
      "grpc", 
      "grpc_test_util"
    ], 
    "headers": [], 
    "language": "c", 
    "name": "h2_census_default_host_test", 
    "src": []
  }, 
  {
    "deps": [
      "end2end_certs", 
      "end2end_fixture_h2_census", 
      "end2end_test_disappearing_server", 
      "gpr", 
      "gpr_test_util", 
      "grpc", 
      "grpc_test_util"
    ], 
    "headers": [], 
    "language": "c", 
    "name": "h2_census_disappearing_server_test", 
    "src": []
  }, 
  {
    "deps": [
      "end2end_certs", 
      "end2end_fixture_h2_census", 
      "end2end_test_empty_batch", 
      "gpr", 
      "gpr_test_util", 
      "grpc", 
      "grpc_test_util"
    ], 
    "headers": [], 
    "language": "c", 
    "name": "h2_census_empty_batch_test", 
    "src": []
  }, 
  {
    "deps": [
      "end2end_certs", 
      "end2end_fixture_h2_census", 
      "end2end_test_graceful_server_shutdown", 
      "gpr", 
      "gpr_test_util", 
      "grpc", 
      "grpc_test_util"
    ], 
    "headers": [], 
    "language": "c", 
    "name": "h2_census_graceful_server_shutdown_test", 
    "src": []
  }, 
  {
    "deps": [
      "end2end_certs", 
      "end2end_fixture_h2_census", 
      "end2end_test_high_initial_seqno", 
      "gpr", 
      "gpr_test_util", 
      "grpc", 
      "grpc_test_util"
    ], 
    "headers": [], 
    "language": "c", 
    "name": "h2_census_high_initial_seqno_test", 
    "src": []
  }, 
  {
    "deps": [
      "end2end_certs", 
      "end2end_fixture_h2_census", 
      "end2end_test_hpack_size", 
      "gpr", 
      "gpr_test_util", 
      "grpc", 
      "grpc_test_util"
    ], 
    "headers": [], 
    "language": "c", 
    "name": "h2_census_hpack_size_test", 
    "src": []
  }, 
  {
    "deps": [
      "end2end_certs", 
      "end2end_fixture_h2_census", 
      "end2end_test_invoke_large_request", 
      "gpr", 
      "gpr_test_util", 
      "grpc", 
      "grpc_test_util"
    ], 
    "headers": [], 
    "language": "c", 
    "name": "h2_census_invoke_large_request_test", 
    "src": []
  }, 
  {
    "deps": [
      "end2end_certs", 
      "end2end_fixture_h2_census", 
      "end2end_test_large_metadata", 
      "gpr", 
      "gpr_test_util", 
      "grpc", 
      "grpc_test_util"
    ], 
    "headers": [], 
    "language": "c", 
    "name": "h2_census_large_metadata_test", 
    "src": []
  }, 
  {
    "deps": [
      "end2end_certs", 
      "end2end_fixture_h2_census", 
      "end2end_test_max_concurrent_streams", 
      "gpr", 
      "gpr_test_util", 
      "grpc", 
      "grpc_test_util"
    ], 
    "headers": [], 
    "language": "c", 
    "name": "h2_census_max_concurrent_streams_test", 
    "src": []
  }, 
  {
    "deps": [
      "end2end_certs", 
      "end2end_fixture_h2_census", 
      "end2end_test_max_message_length", 
      "gpr", 
      "gpr_test_util", 
      "grpc", 
      "grpc_test_util"
    ], 
    "headers": [], 
    "language": "c", 
    "name": "h2_census_max_message_length_test", 
    "src": []
  }, 
  {
    "deps": [
      "end2end_certs", 
      "end2end_fixture_h2_census", 
      "end2end_test_metadata", 
      "gpr", 
      "gpr_test_util", 
      "grpc", 
      "grpc_test_util"
    ], 
    "headers": [], 
    "language": "c", 
    "name": "h2_census_metadata_test", 
    "src": []
  }, 
  {
    "deps": [
      "end2end_certs", 
      "end2end_fixture_h2_census", 
      "end2end_test_negative_deadline", 
      "gpr", 
      "gpr_test_util", 
      "grpc", 
      "grpc_test_util"
    ], 
    "headers": [], 
    "language": "c", 
    "name": "h2_census_negative_deadline_test", 
    "src": []
  }, 
  {
    "deps": [
      "end2end_certs", 
      "end2end_fixture_h2_census", 
      "end2end_test_no_op", 
      "gpr", 
      "gpr_test_util", 
      "grpc", 
      "grpc_test_util"
    ], 
    "headers": [], 
    "language": "c", 
    "name": "h2_census_no_op_test", 
    "src": []
  }, 
  {
    "deps": [
      "end2end_certs", 
      "end2end_fixture_h2_census", 
      "end2end_test_payload", 
      "gpr", 
      "gpr_test_util", 
      "grpc", 
      "grpc_test_util"
    ], 
    "headers": [], 
    "language": "c", 
    "name": "h2_census_payload_test", 
    "src": []
  }, 
  {
    "deps": [
      "end2end_certs", 
      "end2end_fixture_h2_census", 
      "end2end_test_ping_pong_streaming", 
      "gpr", 
      "gpr_test_util", 
      "grpc", 
      "grpc_test_util"
    ], 
    "headers": [], 
    "language": "c", 
    "name": "h2_census_ping_pong_streaming_test", 
    "src": []
  }, 
  {
    "deps": [
      "end2end_certs", 
      "end2end_fixture_h2_census", 
      "end2end_test_registered_call", 
      "gpr", 
      "gpr_test_util", 
      "grpc", 
      "grpc_test_util"
    ], 
    "headers": [], 
    "language": "c", 
    "name": "h2_census_registered_call_test", 
    "src": []
  }, 
  {
    "deps": [
      "end2end_certs", 
      "end2end_fixture_h2_census", 
      "end2end_test_request_with_flags", 
      "gpr", 
      "gpr_test_util", 
      "grpc", 
      "grpc_test_util"
    ], 
    "headers": [], 
    "language": "c", 
    "name": "h2_census_request_with_flags_test", 
    "src": []
  }, 
  {
    "deps": [
      "end2end_certs", 
      "end2end_fixture_h2_census", 
      "end2end_test_request_with_payload", 
      "gpr", 
      "gpr_test_util", 
      "grpc", 
      "grpc_test_util"
    ], 
    "headers": [], 
    "language": "c", 
    "name": "h2_census_request_with_payload_test", 
    "src": []
  }, 
  {
    "deps": [
      "end2end_certs", 
      "end2end_fixture_h2_census", 
      "end2end_test_server_finishes_request", 
      "gpr", 
      "gpr_test_util", 
      "grpc", 
      "grpc_test_util"
    ], 
    "headers": [], 
    "language": "c", 
    "name": "h2_census_server_finishes_request_test", 
    "src": []
  }, 
  {
    "deps": [
      "end2end_certs", 
      "end2end_fixture_h2_census", 
      "end2end_test_shutdown_finishes_calls", 
      "gpr", 
      "gpr_test_util", 
      "grpc", 
      "grpc_test_util"
    ], 
    "headers": [], 
    "language": "c", 
    "name": "h2_census_shutdown_finishes_calls_test", 
    "src": []
  }, 
  {
    "deps": [
      "end2end_certs", 
      "end2end_fixture_h2_census", 
      "end2end_test_shutdown_finishes_tags", 
      "gpr", 
      "gpr_test_util", 
      "grpc", 
      "grpc_test_util"
    ], 
    "headers": [], 
    "language": "c", 
    "name": "h2_census_shutdown_finishes_tags_test", 
    "src": []
  }, 
  {
    "deps": [
      "end2end_certs", 
      "end2end_fixture_h2_census", 
      "end2end_test_simple_delayed_request", 
      "gpr", 
      "gpr_test_util", 
      "grpc", 
      "grpc_test_util"
    ], 
    "headers": [], 
    "language": "c", 
    "name": "h2_census_simple_delayed_request_test", 
    "src": []
  }, 
  {
    "deps": [
      "end2end_certs", 
      "end2end_fixture_h2_census", 
      "end2end_test_simple_request", 
      "gpr", 
      "gpr_test_util", 
      "grpc", 
      "grpc_test_util"
    ], 
    "headers": [], 
    "language": "c", 
    "name": "h2_census_simple_request_test", 
    "src": []
  }, 
  {
    "deps": [
      "end2end_certs", 
      "end2end_fixture_h2_census", 
      "end2end_test_trailing_metadata", 
      "gpr", 
      "gpr_test_util", 
      "grpc", 
      "grpc_test_util"
    ], 
    "headers": [], 
    "language": "c", 
    "name": "h2_census_trailing_metadata_test", 
    "src": []
  }, 
  {
    "deps": [
      "end2end_certs", 
      "end2end_fixture_h2_compress", 
      "end2end_test_bad_hostname", 
      "gpr", 
      "gpr_test_util", 
      "grpc", 
      "grpc_test_util"
    ], 
    "headers": [], 
    "language": "c", 
    "name": "h2_compress_bad_hostname_test", 
    "src": []
  }, 
  {
    "deps": [
      "end2end_certs", 
      "end2end_fixture_h2_compress", 
      "end2end_test_binary_metadata", 
      "gpr", 
      "gpr_test_util", 
      "grpc", 
      "grpc_test_util"
    ], 
    "headers": [], 
    "language": "c", 
    "name": "h2_compress_binary_metadata_test", 
    "src": []
  }, 
  {
    "deps": [
      "end2end_certs", 
      "end2end_fixture_h2_compress", 
      "end2end_test_call_creds", 
      "gpr", 
      "gpr_test_util", 
      "grpc", 
      "grpc_test_util"
    ], 
    "headers": [], 
    "language": "c", 
    "name": "h2_compress_call_creds_test", 
    "src": []
  }, 
  {
    "deps": [
      "end2end_certs", 
      "end2end_fixture_h2_compress", 
      "end2end_test_cancel_after_accept", 
      "gpr", 
      "gpr_test_util", 
      "grpc", 
      "grpc_test_util"
    ], 
    "headers": [], 
    "language": "c", 
    "name": "h2_compress_cancel_after_accept_test", 
    "src": []
  }, 
  {
    "deps": [
      "end2end_certs", 
      "end2end_fixture_h2_compress", 
      "end2end_test_cancel_after_client_done", 
      "gpr", 
      "gpr_test_util", 
      "grpc", 
      "grpc_test_util"
    ], 
    "headers": [], 
    "language": "c", 
    "name": "h2_compress_cancel_after_client_done_test", 
    "src": []
  }, 
  {
    "deps": [
      "end2end_certs", 
      "end2end_fixture_h2_compress", 
      "end2end_test_cancel_after_invoke", 
      "gpr", 
      "gpr_test_util", 
      "grpc", 
      "grpc_test_util"
    ], 
    "headers": [], 
    "language": "c", 
    "name": "h2_compress_cancel_after_invoke_test", 
    "src": []
  }, 
  {
    "deps": [
      "end2end_certs", 
      "end2end_fixture_h2_compress", 
      "end2end_test_cancel_before_invoke", 
      "gpr", 
      "gpr_test_util", 
      "grpc", 
      "grpc_test_util"
    ], 
    "headers": [], 
    "language": "c", 
    "name": "h2_compress_cancel_before_invoke_test", 
    "src": []
  }, 
  {
    "deps": [
      "end2end_certs", 
      "end2end_fixture_h2_compress", 
      "end2end_test_cancel_in_a_vacuum", 
      "gpr", 
      "gpr_test_util", 
      "grpc", 
      "grpc_test_util"
    ], 
    "headers": [], 
    "language": "c", 
    "name": "h2_compress_cancel_in_a_vacuum_test", 
    "src": []
  }, 
  {
    "deps": [
      "end2end_certs", 
      "end2end_fixture_h2_compress", 
      "end2end_test_cancel_with_status", 
      "gpr", 
      "gpr_test_util", 
      "grpc", 
      "grpc_test_util"
    ], 
    "headers": [], 
    "language": "c", 
    "name": "h2_compress_cancel_with_status_test", 
    "src": []
  }, 
  {
    "deps": [
      "end2end_certs", 
      "end2end_fixture_h2_compress", 
      "end2end_test_channel_connectivity", 
      "gpr", 
      "gpr_test_util", 
      "grpc", 
      "grpc_test_util"
    ], 
    "headers": [], 
    "language": "c", 
    "name": "h2_compress_channel_connectivity_test", 
    "src": []
  }, 
  {
    "deps": [
      "end2end_certs", 
      "end2end_fixture_h2_compress", 
      "end2end_test_channel_ping", 
      "gpr", 
      "gpr_test_util", 
      "grpc", 
      "grpc_test_util"
    ], 
    "headers": [], 
    "language": "c", 
    "name": "h2_compress_channel_ping_test", 
    "src": []
  }, 
  {
    "deps": [
      "end2end_certs", 
      "end2end_fixture_h2_compress", 
      "end2end_test_compressed_payload", 
      "gpr", 
      "gpr_test_util", 
      "grpc", 
      "grpc_test_util"
    ], 
    "headers": [], 
    "language": "c", 
    "name": "h2_compress_compressed_payload_test", 
    "src": []
  }, 
  {
    "deps": [
      "end2end_certs", 
      "end2end_fixture_h2_compress", 
      "end2end_test_default_host", 
      "gpr", 
      "gpr_test_util", 
      "grpc", 
      "grpc_test_util"
    ], 
    "headers": [], 
    "language": "c", 
    "name": "h2_compress_default_host_test", 
    "src": []
  }, 
  {
    "deps": [
      "end2end_certs", 
      "end2end_fixture_h2_compress", 
      "end2end_test_disappearing_server", 
      "gpr", 
      "gpr_test_util", 
      "grpc", 
      "grpc_test_util"
    ], 
    "headers": [], 
    "language": "c", 
    "name": "h2_compress_disappearing_server_test", 
    "src": []
  }, 
  {
    "deps": [
      "end2end_certs", 
      "end2end_fixture_h2_compress", 
      "end2end_test_empty_batch", 
      "gpr", 
      "gpr_test_util", 
      "grpc", 
      "grpc_test_util"
    ], 
    "headers": [], 
    "language": "c", 
    "name": "h2_compress_empty_batch_test", 
    "src": []
  }, 
  {
    "deps": [
      "end2end_certs", 
      "end2end_fixture_h2_compress", 
      "end2end_test_graceful_server_shutdown", 
      "gpr", 
      "gpr_test_util", 
      "grpc", 
      "grpc_test_util"
    ], 
    "headers": [], 
    "language": "c", 
    "name": "h2_compress_graceful_server_shutdown_test", 
    "src": []
  }, 
  {
    "deps": [
      "end2end_certs", 
      "end2end_fixture_h2_compress", 
      "end2end_test_high_initial_seqno", 
      "gpr", 
      "gpr_test_util", 
      "grpc", 
      "grpc_test_util"
    ], 
    "headers": [], 
    "language": "c", 
    "name": "h2_compress_high_initial_seqno_test", 
    "src": []
  }, 
  {
    "deps": [
      "end2end_certs", 
      "end2end_fixture_h2_compress", 
      "end2end_test_hpack_size", 
      "gpr", 
      "gpr_test_util", 
      "grpc", 
      "grpc_test_util"
    ], 
    "headers": [], 
    "language": "c", 
    "name": "h2_compress_hpack_size_test", 
    "src": []
  }, 
  {
    "deps": [
      "end2end_certs", 
      "end2end_fixture_h2_compress", 
      "end2end_test_invoke_large_request", 
      "gpr", 
      "gpr_test_util", 
      "grpc", 
      "grpc_test_util"
    ], 
    "headers": [], 
    "language": "c", 
    "name": "h2_compress_invoke_large_request_test", 
    "src": []
  }, 
  {
    "deps": [
      "end2end_certs", 
      "end2end_fixture_h2_compress", 
      "end2end_test_large_metadata", 
      "gpr", 
      "gpr_test_util", 
      "grpc", 
      "grpc_test_util"
    ], 
    "headers": [], 
    "language": "c", 
    "name": "h2_compress_large_metadata_test", 
    "src": []
  }, 
  {
    "deps": [
      "end2end_certs", 
      "end2end_fixture_h2_compress", 
      "end2end_test_max_concurrent_streams", 
      "gpr", 
      "gpr_test_util", 
      "grpc", 
      "grpc_test_util"
    ], 
    "headers": [], 
    "language": "c", 
    "name": "h2_compress_max_concurrent_streams_test", 
    "src": []
  }, 
  {
    "deps": [
      "end2end_certs", 
      "end2end_fixture_h2_compress", 
      "end2end_test_max_message_length", 
      "gpr", 
      "gpr_test_util", 
      "grpc", 
      "grpc_test_util"
    ], 
    "headers": [], 
    "language": "c", 
    "name": "h2_compress_max_message_length_test", 
    "src": []
  }, 
  {
    "deps": [
      "end2end_certs", 
      "end2end_fixture_h2_compress", 
      "end2end_test_metadata", 
      "gpr", 
      "gpr_test_util", 
      "grpc", 
      "grpc_test_util"
    ], 
    "headers": [], 
    "language": "c", 
    "name": "h2_compress_metadata_test", 
    "src": []
  }, 
  {
    "deps": [
      "end2end_certs", 
      "end2end_fixture_h2_compress", 
      "end2end_test_negative_deadline", 
      "gpr", 
      "gpr_test_util", 
      "grpc", 
      "grpc_test_util"
    ], 
    "headers": [], 
    "language": "c", 
    "name": "h2_compress_negative_deadline_test", 
    "src": []
  }, 
  {
    "deps": [
      "end2end_certs", 
      "end2end_fixture_h2_compress", 
      "end2end_test_no_op", 
      "gpr", 
      "gpr_test_util", 
      "grpc", 
      "grpc_test_util"
    ], 
    "headers": [], 
    "language": "c", 
    "name": "h2_compress_no_op_test", 
    "src": []
  }, 
  {
    "deps": [
      "end2end_certs", 
      "end2end_fixture_h2_compress", 
      "end2end_test_payload", 
      "gpr", 
      "gpr_test_util", 
      "grpc", 
      "grpc_test_util"
    ], 
    "headers": [], 
    "language": "c", 
    "name": "h2_compress_payload_test", 
    "src": []
  }, 
  {
    "deps": [
      "end2end_certs", 
      "end2end_fixture_h2_compress", 
      "end2end_test_ping_pong_streaming", 
      "gpr", 
      "gpr_test_util", 
      "grpc", 
      "grpc_test_util"
    ], 
    "headers": [], 
    "language": "c", 
    "name": "h2_compress_ping_pong_streaming_test", 
    "src": []
  }, 
  {
    "deps": [
      "end2end_certs", 
      "end2end_fixture_h2_compress", 
      "end2end_test_registered_call", 
      "gpr", 
      "gpr_test_util", 
      "grpc", 
      "grpc_test_util"
    ], 
    "headers": [], 
    "language": "c", 
    "name": "h2_compress_registered_call_test", 
    "src": []
  }, 
  {
    "deps": [
      "end2end_certs", 
      "end2end_fixture_h2_compress", 
      "end2end_test_request_with_flags", 
      "gpr", 
      "gpr_test_util", 
      "grpc", 
      "grpc_test_util"
    ], 
    "headers": [], 
    "language": "c", 
    "name": "h2_compress_request_with_flags_test", 
    "src": []
  }, 
  {
    "deps": [
      "end2end_certs", 
      "end2end_fixture_h2_compress", 
      "end2end_test_request_with_payload", 
      "gpr", 
      "gpr_test_util", 
      "grpc", 
      "grpc_test_util"
    ], 
    "headers": [], 
    "language": "c", 
    "name": "h2_compress_request_with_payload_test", 
    "src": []
  }, 
  {
    "deps": [
      "end2end_certs", 
      "end2end_fixture_h2_compress", 
      "end2end_test_server_finishes_request", 
      "gpr", 
      "gpr_test_util", 
      "grpc", 
      "grpc_test_util"
    ], 
    "headers": [], 
    "language": "c", 
    "name": "h2_compress_server_finishes_request_test", 
    "src": []
  }, 
  {
    "deps": [
      "end2end_certs", 
      "end2end_fixture_h2_compress", 
      "end2end_test_shutdown_finishes_calls", 
      "gpr", 
      "gpr_test_util", 
      "grpc", 
      "grpc_test_util"
    ], 
    "headers": [], 
    "language": "c", 
    "name": "h2_compress_shutdown_finishes_calls_test", 
    "src": []
  }, 
  {
    "deps": [
      "end2end_certs", 
      "end2end_fixture_h2_compress", 
      "end2end_test_shutdown_finishes_tags", 
      "gpr", 
      "gpr_test_util", 
      "grpc", 
      "grpc_test_util"
    ], 
    "headers": [], 
    "language": "c", 
    "name": "h2_compress_shutdown_finishes_tags_test", 
    "src": []
  }, 
  {
    "deps": [
      "end2end_certs", 
      "end2end_fixture_h2_compress", 
      "end2end_test_simple_delayed_request", 
      "gpr", 
      "gpr_test_util", 
      "grpc", 
      "grpc_test_util"
    ], 
    "headers": [], 
    "language": "c", 
    "name": "h2_compress_simple_delayed_request_test", 
    "src": []
  }, 
  {
    "deps": [
      "end2end_certs", 
      "end2end_fixture_h2_compress", 
      "end2end_test_simple_request", 
      "gpr", 
      "gpr_test_util", 
      "grpc", 
      "grpc_test_util"
    ], 
    "headers": [], 
    "language": "c", 
    "name": "h2_compress_simple_request_test", 
    "src": []
  }, 
  {
    "deps": [
      "end2end_certs", 
      "end2end_fixture_h2_compress", 
      "end2end_test_trailing_metadata", 
      "gpr", 
      "gpr_test_util", 
      "grpc", 
      "grpc_test_util"
    ], 
    "headers": [], 
    "language": "c", 
    "name": "h2_compress_trailing_metadata_test", 
    "src": []
  }, 
  {
    "deps": [
      "end2end_certs", 
      "end2end_fixture_h2_fakesec", 
      "end2end_test_bad_hostname", 
      "gpr", 
      "gpr_test_util", 
      "grpc", 
      "grpc_test_util"
    ], 
    "headers": [], 
    "language": "c", 
    "name": "h2_fakesec_bad_hostname_test", 
    "src": []
  }, 
  {
    "deps": [
      "end2end_certs", 
      "end2end_fixture_h2_fakesec", 
      "end2end_test_binary_metadata", 
      "gpr", 
      "gpr_test_util", 
      "grpc", 
      "grpc_test_util"
    ], 
    "headers": [], 
    "language": "c", 
    "name": "h2_fakesec_binary_metadata_test", 
    "src": []
  }, 
  {
    "deps": [
      "end2end_certs", 
      "end2end_fixture_h2_fakesec", 
      "end2end_test_call_creds", 
      "gpr", 
      "gpr_test_util", 
      "grpc", 
      "grpc_test_util"
    ], 
    "headers": [], 
    "language": "c", 
    "name": "h2_fakesec_call_creds_test", 
    "src": []
  }, 
  {
    "deps": [
      "end2end_certs", 
      "end2end_fixture_h2_fakesec", 
      "end2end_test_cancel_after_accept", 
      "gpr", 
      "gpr_test_util", 
      "grpc", 
      "grpc_test_util"
    ], 
    "headers": [], 
    "language": "c", 
    "name": "h2_fakesec_cancel_after_accept_test", 
    "src": []
  }, 
  {
    "deps": [
      "end2end_certs", 
      "end2end_fixture_h2_fakesec", 
      "end2end_test_cancel_after_client_done", 
      "gpr", 
      "gpr_test_util", 
      "grpc", 
      "grpc_test_util"
    ], 
    "headers": [], 
    "language": "c", 
    "name": "h2_fakesec_cancel_after_client_done_test", 
    "src": []
  }, 
  {
    "deps": [
      "end2end_certs", 
      "end2end_fixture_h2_fakesec", 
      "end2end_test_cancel_after_invoke", 
      "gpr", 
      "gpr_test_util", 
      "grpc", 
      "grpc_test_util"
    ], 
    "headers": [], 
    "language": "c", 
    "name": "h2_fakesec_cancel_after_invoke_test", 
    "src": []
  }, 
  {
    "deps": [
      "end2end_certs", 
      "end2end_fixture_h2_fakesec", 
      "end2end_test_cancel_before_invoke", 
      "gpr", 
      "gpr_test_util", 
      "grpc", 
      "grpc_test_util"
    ], 
    "headers": [], 
    "language": "c", 
    "name": "h2_fakesec_cancel_before_invoke_test", 
    "src": []
  }, 
  {
    "deps": [
      "end2end_certs", 
      "end2end_fixture_h2_fakesec", 
      "end2end_test_cancel_in_a_vacuum", 
      "gpr", 
      "gpr_test_util", 
      "grpc", 
      "grpc_test_util"
    ], 
    "headers": [], 
    "language": "c", 
    "name": "h2_fakesec_cancel_in_a_vacuum_test", 
    "src": []
  }, 
  {
    "deps": [
      "end2end_certs", 
      "end2end_fixture_h2_fakesec", 
      "end2end_test_cancel_with_status", 
      "gpr", 
      "gpr_test_util", 
      "grpc", 
      "grpc_test_util"
    ], 
    "headers": [], 
    "language": "c", 
    "name": "h2_fakesec_cancel_with_status_test", 
    "src": []
  }, 
  {
    "deps": [
      "end2end_certs", 
      "end2end_fixture_h2_fakesec", 
      "end2end_test_channel_connectivity", 
      "gpr", 
      "gpr_test_util", 
      "grpc", 
      "grpc_test_util"
    ], 
    "headers": [], 
    "language": "c", 
    "name": "h2_fakesec_channel_connectivity_test", 
    "src": []
  }, 
  {
    "deps": [
      "end2end_certs", 
      "end2end_fixture_h2_fakesec", 
      "end2end_test_channel_ping", 
      "gpr", 
      "gpr_test_util", 
      "grpc", 
      "grpc_test_util"
    ], 
    "headers": [], 
    "language": "c", 
    "name": "h2_fakesec_channel_ping_test", 
    "src": []
  }, 
  {
    "deps": [
      "end2end_certs", 
      "end2end_fixture_h2_fakesec", 
      "end2end_test_compressed_payload", 
      "gpr", 
      "gpr_test_util", 
      "grpc", 
      "grpc_test_util"
    ], 
    "headers": [], 
    "language": "c", 
    "name": "h2_fakesec_compressed_payload_test", 
    "src": []
  }, 
  {
    "deps": [
      "end2end_certs", 
      "end2end_fixture_h2_fakesec", 
      "end2end_test_default_host", 
      "gpr", 
      "gpr_test_util", 
      "grpc", 
      "grpc_test_util"
    ], 
    "headers": [], 
    "language": "c", 
    "name": "h2_fakesec_default_host_test", 
    "src": []
  }, 
  {
    "deps": [
      "end2end_certs", 
      "end2end_fixture_h2_fakesec", 
      "end2end_test_disappearing_server", 
      "gpr", 
      "gpr_test_util", 
      "grpc", 
      "grpc_test_util"
    ], 
    "headers": [], 
    "language": "c", 
    "name": "h2_fakesec_disappearing_server_test", 
    "src": []
  }, 
  {
    "deps": [
      "end2end_certs", 
      "end2end_fixture_h2_fakesec", 
      "end2end_test_empty_batch", 
      "gpr", 
      "gpr_test_util", 
      "grpc", 
      "grpc_test_util"
    ], 
    "headers": [], 
    "language": "c", 
    "name": "h2_fakesec_empty_batch_test", 
    "src": []
  }, 
  {
    "deps": [
      "end2end_certs", 
      "end2end_fixture_h2_fakesec", 
      "end2end_test_graceful_server_shutdown", 
      "gpr", 
      "gpr_test_util", 
      "grpc", 
      "grpc_test_util"
    ], 
    "headers": [], 
    "language": "c", 
    "name": "h2_fakesec_graceful_server_shutdown_test", 
    "src": []
  }, 
  {
    "deps": [
      "end2end_certs", 
      "end2end_fixture_h2_fakesec", 
      "end2end_test_high_initial_seqno", 
      "gpr", 
      "gpr_test_util", 
      "grpc", 
      "grpc_test_util"
    ], 
    "headers": [], 
    "language": "c", 
    "name": "h2_fakesec_high_initial_seqno_test", 
    "src": []
  }, 
  {
    "deps": [
      "end2end_certs", 
      "end2end_fixture_h2_fakesec", 
      "end2end_test_hpack_size", 
      "gpr", 
      "gpr_test_util", 
      "grpc", 
      "grpc_test_util"
    ], 
    "headers": [], 
    "language": "c", 
    "name": "h2_fakesec_hpack_size_test", 
    "src": []
  }, 
  {
    "deps": [
      "end2end_certs", 
      "end2end_fixture_h2_fakesec", 
      "end2end_test_invoke_large_request", 
      "gpr", 
      "gpr_test_util", 
      "grpc", 
      "grpc_test_util"
    ], 
    "headers": [], 
    "language": "c", 
    "name": "h2_fakesec_invoke_large_request_test", 
    "src": []
  }, 
  {
    "deps": [
      "end2end_certs", 
      "end2end_fixture_h2_fakesec", 
      "end2end_test_large_metadata", 
      "gpr", 
      "gpr_test_util", 
      "grpc", 
      "grpc_test_util"
    ], 
    "headers": [], 
    "language": "c", 
    "name": "h2_fakesec_large_metadata_test", 
    "src": []
  }, 
  {
    "deps": [
      "end2end_certs", 
      "end2end_fixture_h2_fakesec", 
      "end2end_test_max_concurrent_streams", 
      "gpr", 
      "gpr_test_util", 
      "grpc", 
      "grpc_test_util"
    ], 
    "headers": [], 
    "language": "c", 
    "name": "h2_fakesec_max_concurrent_streams_test", 
    "src": []
  }, 
  {
    "deps": [
      "end2end_certs", 
      "end2end_fixture_h2_fakesec", 
      "end2end_test_max_message_length", 
      "gpr", 
      "gpr_test_util", 
      "grpc", 
      "grpc_test_util"
    ], 
    "headers": [], 
    "language": "c", 
    "name": "h2_fakesec_max_message_length_test", 
    "src": []
  }, 
  {
    "deps": [
      "end2end_certs", 
      "end2end_fixture_h2_fakesec", 
      "end2end_test_metadata", 
      "gpr", 
      "gpr_test_util", 
      "grpc", 
      "grpc_test_util"
    ], 
    "headers": [], 
    "language": "c", 
    "name": "h2_fakesec_metadata_test", 
    "src": []
  }, 
  {
    "deps": [
      "end2end_certs", 
      "end2end_fixture_h2_fakesec", 
      "end2end_test_negative_deadline", 
      "gpr", 
      "gpr_test_util", 
      "grpc", 
      "grpc_test_util"
    ], 
    "headers": [], 
    "language": "c", 
    "name": "h2_fakesec_negative_deadline_test", 
    "src": []
  }, 
  {
    "deps": [
      "end2end_certs", 
      "end2end_fixture_h2_fakesec", 
      "end2end_test_no_op", 
      "gpr", 
      "gpr_test_util", 
      "grpc", 
      "grpc_test_util"
    ], 
    "headers": [], 
    "language": "c", 
    "name": "h2_fakesec_no_op_test", 
    "src": []
  }, 
  {
    "deps": [
      "end2end_certs", 
      "end2end_fixture_h2_fakesec", 
      "end2end_test_payload", 
      "gpr", 
      "gpr_test_util", 
      "grpc", 
      "grpc_test_util"
    ], 
    "headers": [], 
    "language": "c", 
    "name": "h2_fakesec_payload_test", 
    "src": []
  }, 
  {
    "deps": [
      "end2end_certs", 
      "end2end_fixture_h2_fakesec", 
      "end2end_test_ping_pong_streaming", 
      "gpr", 
      "gpr_test_util", 
      "grpc", 
      "grpc_test_util"
    ], 
    "headers": [], 
    "language": "c", 
    "name": "h2_fakesec_ping_pong_streaming_test", 
    "src": []
  }, 
  {
    "deps": [
      "end2end_certs", 
      "end2end_fixture_h2_fakesec", 
      "end2end_test_registered_call", 
      "gpr", 
      "gpr_test_util", 
      "grpc", 
      "grpc_test_util"
    ], 
    "headers": [], 
    "language": "c", 
    "name": "h2_fakesec_registered_call_test", 
    "src": []
  }, 
  {
    "deps": [
      "end2end_certs", 
      "end2end_fixture_h2_fakesec", 
      "end2end_test_request_with_flags", 
      "gpr", 
      "gpr_test_util", 
      "grpc", 
      "grpc_test_util"
    ], 
    "headers": [], 
    "language": "c", 
    "name": "h2_fakesec_request_with_flags_test", 
    "src": []
  }, 
  {
    "deps": [
      "end2end_certs", 
      "end2end_fixture_h2_fakesec", 
      "end2end_test_request_with_payload", 
      "gpr", 
      "gpr_test_util", 
      "grpc", 
      "grpc_test_util"
    ], 
    "headers": [], 
    "language": "c", 
    "name": "h2_fakesec_request_with_payload_test", 
    "src": []
  }, 
  {
    "deps": [
      "end2end_certs", 
      "end2end_fixture_h2_fakesec", 
      "end2end_test_server_finishes_request", 
      "gpr", 
      "gpr_test_util", 
      "grpc", 
      "grpc_test_util"
    ], 
    "headers": [], 
    "language": "c", 
    "name": "h2_fakesec_server_finishes_request_test", 
    "src": []
  }, 
  {
    "deps": [
      "end2end_certs", 
      "end2end_fixture_h2_fakesec", 
      "end2end_test_shutdown_finishes_calls", 
      "gpr", 
      "gpr_test_util", 
      "grpc", 
      "grpc_test_util"
    ], 
    "headers": [], 
    "language": "c", 
    "name": "h2_fakesec_shutdown_finishes_calls_test", 
    "src": []
  }, 
  {
    "deps": [
      "end2end_certs", 
      "end2end_fixture_h2_fakesec", 
      "end2end_test_shutdown_finishes_tags", 
      "gpr", 
      "gpr_test_util", 
      "grpc", 
      "grpc_test_util"
    ], 
    "headers": [], 
    "language": "c", 
    "name": "h2_fakesec_shutdown_finishes_tags_test", 
    "src": []
  }, 
  {
    "deps": [
      "end2end_certs", 
      "end2end_fixture_h2_fakesec", 
      "end2end_test_simple_delayed_request", 
      "gpr", 
      "gpr_test_util", 
      "grpc", 
      "grpc_test_util"
    ], 
    "headers": [], 
    "language": "c", 
    "name": "h2_fakesec_simple_delayed_request_test", 
    "src": []
  }, 
  {
    "deps": [
      "end2end_certs", 
      "end2end_fixture_h2_fakesec", 
      "end2end_test_simple_request", 
      "gpr", 
      "gpr_test_util", 
      "grpc", 
      "grpc_test_util"
    ], 
    "headers": [], 
    "language": "c", 
    "name": "h2_fakesec_simple_request_test", 
    "src": []
  }, 
  {
    "deps": [
      "end2end_certs", 
      "end2end_fixture_h2_fakesec", 
      "end2end_test_trailing_metadata", 
      "gpr", 
      "gpr_test_util", 
      "grpc", 
      "grpc_test_util"
    ], 
    "headers": [], 
    "language": "c", 
    "name": "h2_fakesec_trailing_metadata_test", 
    "src": []
  }, 
  {
    "deps": [
      "end2end_certs", 
      "end2end_fixture_h2_full", 
      "end2end_test_bad_hostname", 
      "gpr", 
      "gpr_test_util", 
      "grpc", 
      "grpc_test_util"
    ], 
    "headers": [], 
    "language": "c", 
    "name": "h2_full_bad_hostname_test", 
    "src": []
  }, 
  {
    "deps": [
      "end2end_certs", 
      "end2end_fixture_h2_full", 
      "end2end_test_binary_metadata", 
      "gpr", 
      "gpr_test_util", 
      "grpc", 
      "grpc_test_util"
    ], 
    "headers": [], 
    "language": "c", 
    "name": "h2_full_binary_metadata_test", 
    "src": []
  }, 
  {
    "deps": [
      "end2end_certs", 
      "end2end_fixture_h2_full", 
      "end2end_test_call_creds", 
      "gpr", 
      "gpr_test_util", 
      "grpc", 
      "grpc_test_util"
    ], 
    "headers": [], 
    "language": "c", 
    "name": "h2_full_call_creds_test", 
    "src": []
  }, 
  {
    "deps": [
      "end2end_certs", 
      "end2end_fixture_h2_full", 
      "end2end_test_cancel_after_accept", 
      "gpr", 
      "gpr_test_util", 
      "grpc", 
      "grpc_test_util"
    ], 
    "headers": [], 
    "language": "c", 
    "name": "h2_full_cancel_after_accept_test", 
    "src": []
  }, 
  {
    "deps": [
      "end2end_certs", 
      "end2end_fixture_h2_full", 
      "end2end_test_cancel_after_client_done", 
      "gpr", 
      "gpr_test_util", 
      "grpc", 
      "grpc_test_util"
    ], 
    "headers": [], 
    "language": "c", 
    "name": "h2_full_cancel_after_client_done_test", 
    "src": []
  }, 
  {
    "deps": [
      "end2end_certs", 
      "end2end_fixture_h2_full", 
      "end2end_test_cancel_after_invoke", 
      "gpr", 
      "gpr_test_util", 
      "grpc", 
      "grpc_test_util"
    ], 
    "headers": [], 
    "language": "c", 
    "name": "h2_full_cancel_after_invoke_test", 
    "src": []
  }, 
  {
    "deps": [
      "end2end_certs", 
      "end2end_fixture_h2_full", 
      "end2end_test_cancel_before_invoke", 
      "gpr", 
      "gpr_test_util", 
      "grpc", 
      "grpc_test_util"
    ], 
    "headers": [], 
    "language": "c", 
    "name": "h2_full_cancel_before_invoke_test", 
    "src": []
  }, 
  {
    "deps": [
      "end2end_certs", 
      "end2end_fixture_h2_full", 
      "end2end_test_cancel_in_a_vacuum", 
      "gpr", 
      "gpr_test_util", 
      "grpc", 
      "grpc_test_util"
    ], 
    "headers": [], 
    "language": "c", 
    "name": "h2_full_cancel_in_a_vacuum_test", 
    "src": []
  }, 
  {
    "deps": [
      "end2end_certs", 
      "end2end_fixture_h2_full", 
      "end2end_test_cancel_with_status", 
      "gpr", 
      "gpr_test_util", 
      "grpc", 
      "grpc_test_util"
    ], 
    "headers": [], 
    "language": "c", 
    "name": "h2_full_cancel_with_status_test", 
    "src": []
  }, 
  {
    "deps": [
      "end2end_certs", 
      "end2end_fixture_h2_full", 
      "end2end_test_channel_connectivity", 
      "gpr", 
      "gpr_test_util", 
      "grpc", 
      "grpc_test_util"
    ], 
    "headers": [], 
    "language": "c", 
    "name": "h2_full_channel_connectivity_test", 
    "src": []
  }, 
  {
    "deps": [
      "end2end_certs", 
      "end2end_fixture_h2_full", 
      "end2end_test_channel_ping", 
      "gpr", 
      "gpr_test_util", 
      "grpc", 
      "grpc_test_util"
    ], 
    "headers": [], 
    "language": "c", 
    "name": "h2_full_channel_ping_test", 
    "src": []
  }, 
  {
    "deps": [
      "end2end_certs", 
      "end2end_fixture_h2_full", 
      "end2end_test_compressed_payload", 
      "gpr", 
      "gpr_test_util", 
      "grpc", 
      "grpc_test_util"
    ], 
    "headers": [], 
    "language": "c", 
    "name": "h2_full_compressed_payload_test", 
    "src": []
  }, 
  {
    "deps": [
      "end2end_certs", 
      "end2end_fixture_h2_full", 
      "end2end_test_default_host", 
      "gpr", 
      "gpr_test_util", 
      "grpc", 
      "grpc_test_util"
    ], 
    "headers": [], 
    "language": "c", 
    "name": "h2_full_default_host_test", 
    "src": []
  }, 
  {
    "deps": [
      "end2end_certs", 
      "end2end_fixture_h2_full", 
      "end2end_test_disappearing_server", 
      "gpr", 
      "gpr_test_util", 
      "grpc", 
      "grpc_test_util"
    ], 
    "headers": [], 
    "language": "c", 
    "name": "h2_full_disappearing_server_test", 
    "src": []
  }, 
  {
    "deps": [
      "end2end_certs", 
      "end2end_fixture_h2_full", 
      "end2end_test_empty_batch", 
      "gpr", 
      "gpr_test_util", 
      "grpc", 
      "grpc_test_util"
    ], 
    "headers": [], 
    "language": "c", 
    "name": "h2_full_empty_batch_test", 
    "src": []
  }, 
  {
    "deps": [
      "end2end_certs", 
      "end2end_fixture_h2_full", 
      "end2end_test_graceful_server_shutdown", 
      "gpr", 
      "gpr_test_util", 
      "grpc", 
      "grpc_test_util"
    ], 
    "headers": [], 
    "language": "c", 
    "name": "h2_full_graceful_server_shutdown_test", 
    "src": []
  }, 
  {
    "deps": [
      "end2end_certs", 
      "end2end_fixture_h2_full", 
      "end2end_test_high_initial_seqno", 
      "gpr", 
      "gpr_test_util", 
      "grpc", 
      "grpc_test_util"
    ], 
    "headers": [], 
    "language": "c", 
    "name": "h2_full_high_initial_seqno_test", 
    "src": []
  }, 
  {
    "deps": [
      "end2end_certs", 
      "end2end_fixture_h2_full", 
      "end2end_test_hpack_size", 
      "gpr", 
      "gpr_test_util", 
      "grpc", 
      "grpc_test_util"
    ], 
    "headers": [], 
    "language": "c", 
    "name": "h2_full_hpack_size_test", 
    "src": []
  }, 
  {
    "deps": [
      "end2end_certs", 
      "end2end_fixture_h2_full", 
      "end2end_test_invoke_large_request", 
      "gpr", 
      "gpr_test_util", 
      "grpc", 
      "grpc_test_util"
    ], 
    "headers": [], 
    "language": "c", 
    "name": "h2_full_invoke_large_request_test", 
    "src": []
  }, 
  {
    "deps": [
      "end2end_certs", 
      "end2end_fixture_h2_full", 
      "end2end_test_large_metadata", 
      "gpr", 
      "gpr_test_util", 
      "grpc", 
      "grpc_test_util"
    ], 
    "headers": [], 
    "language": "c", 
    "name": "h2_full_large_metadata_test", 
    "src": []
  }, 
  {
    "deps": [
      "end2end_certs", 
      "end2end_fixture_h2_full", 
      "end2end_test_max_concurrent_streams", 
      "gpr", 
      "gpr_test_util", 
      "grpc", 
      "grpc_test_util"
    ], 
    "headers": [], 
    "language": "c", 
    "name": "h2_full_max_concurrent_streams_test", 
    "src": []
  }, 
  {
    "deps": [
      "end2end_certs", 
      "end2end_fixture_h2_full", 
      "end2end_test_max_message_length", 
      "gpr", 
      "gpr_test_util", 
      "grpc", 
      "grpc_test_util"
    ], 
    "headers": [], 
    "language": "c", 
    "name": "h2_full_max_message_length_test", 
    "src": []
  }, 
  {
    "deps": [
      "end2end_certs", 
      "end2end_fixture_h2_full", 
      "end2end_test_metadata", 
      "gpr", 
      "gpr_test_util", 
      "grpc", 
      "grpc_test_util"
    ], 
    "headers": [], 
    "language": "c", 
    "name": "h2_full_metadata_test", 
    "src": []
  }, 
  {
    "deps": [
      "end2end_certs", 
      "end2end_fixture_h2_full", 
      "end2end_test_negative_deadline", 
      "gpr", 
      "gpr_test_util", 
      "grpc", 
      "grpc_test_util"
    ], 
    "headers": [], 
    "language": "c", 
    "name": "h2_full_negative_deadline_test", 
    "src": []
  }, 
  {
    "deps": [
      "end2end_certs", 
      "end2end_fixture_h2_full", 
      "end2end_test_no_op", 
      "gpr", 
      "gpr_test_util", 
      "grpc", 
      "grpc_test_util"
    ], 
    "headers": [], 
    "language": "c", 
    "name": "h2_full_no_op_test", 
    "src": []
  }, 
  {
    "deps": [
      "end2end_certs", 
      "end2end_fixture_h2_full", 
      "end2end_test_payload", 
      "gpr", 
      "gpr_test_util", 
      "grpc", 
      "grpc_test_util"
    ], 
    "headers": [], 
    "language": "c", 
    "name": "h2_full_payload_test", 
    "src": []
  }, 
  {
    "deps": [
      "end2end_certs", 
      "end2end_fixture_h2_full", 
      "end2end_test_ping_pong_streaming", 
      "gpr", 
      "gpr_test_util", 
      "grpc", 
      "grpc_test_util"
    ], 
    "headers": [], 
    "language": "c", 
    "name": "h2_full_ping_pong_streaming_test", 
    "src": []
  }, 
  {
    "deps": [
      "end2end_certs", 
      "end2end_fixture_h2_full", 
      "end2end_test_registered_call", 
      "gpr", 
      "gpr_test_util", 
      "grpc", 
      "grpc_test_util"
    ], 
    "headers": [], 
    "language": "c", 
    "name": "h2_full_registered_call_test", 
    "src": []
  }, 
  {
    "deps": [
      "end2end_certs", 
      "end2end_fixture_h2_full", 
      "end2end_test_request_with_flags", 
      "gpr", 
      "gpr_test_util", 
      "grpc", 
      "grpc_test_util"
    ], 
    "headers": [], 
    "language": "c", 
    "name": "h2_full_request_with_flags_test", 
    "src": []
  }, 
  {
    "deps": [
      "end2end_certs", 
      "end2end_fixture_h2_full", 
      "end2end_test_request_with_payload", 
      "gpr", 
      "gpr_test_util", 
      "grpc", 
      "grpc_test_util"
    ], 
    "headers": [], 
    "language": "c", 
    "name": "h2_full_request_with_payload_test", 
    "src": []
  }, 
  {
    "deps": [
      "end2end_certs", 
      "end2end_fixture_h2_full", 
      "end2end_test_server_finishes_request", 
      "gpr", 
      "gpr_test_util", 
      "grpc", 
      "grpc_test_util"
    ], 
    "headers": [], 
    "language": "c", 
    "name": "h2_full_server_finishes_request_test", 
    "src": []
  }, 
  {
    "deps": [
      "end2end_certs", 
      "end2end_fixture_h2_full", 
      "end2end_test_shutdown_finishes_calls", 
      "gpr", 
      "gpr_test_util", 
      "grpc", 
      "grpc_test_util"
    ], 
    "headers": [], 
    "language": "c", 
    "name": "h2_full_shutdown_finishes_calls_test", 
    "src": []
  }, 
  {
    "deps": [
      "end2end_certs", 
      "end2end_fixture_h2_full", 
      "end2end_test_shutdown_finishes_tags", 
      "gpr", 
      "gpr_test_util", 
      "grpc", 
      "grpc_test_util"
    ], 
    "headers": [], 
    "language": "c", 
    "name": "h2_full_shutdown_finishes_tags_test", 
    "src": []
  }, 
  {
    "deps": [
      "end2end_certs", 
      "end2end_fixture_h2_full", 
      "end2end_test_simple_delayed_request", 
      "gpr", 
      "gpr_test_util", 
      "grpc", 
      "grpc_test_util"
    ], 
    "headers": [], 
    "language": "c", 
    "name": "h2_full_simple_delayed_request_test", 
    "src": []
  }, 
  {
    "deps": [
      "end2end_certs", 
      "end2end_fixture_h2_full", 
      "end2end_test_simple_request", 
      "gpr", 
      "gpr_test_util", 
      "grpc", 
      "grpc_test_util"
    ], 
    "headers": [], 
    "language": "c", 
    "name": "h2_full_simple_request_test", 
    "src": []
  }, 
  {
    "deps": [
      "end2end_certs", 
      "end2end_fixture_h2_full", 
      "end2end_test_trailing_metadata", 
      "gpr", 
      "gpr_test_util", 
      "grpc", 
      "grpc_test_util"
    ], 
    "headers": [], 
    "language": "c", 
    "name": "h2_full_trailing_metadata_test", 
    "src": []
  }, 
  {
    "deps": [
      "end2end_certs", 
      "end2end_fixture_h2_full+pipe", 
      "end2end_test_bad_hostname", 
      "gpr", 
      "gpr_test_util", 
      "grpc", 
      "grpc_test_util"
    ], 
    "headers": [], 
    "language": "c", 
    "name": "h2_full+pipe_bad_hostname_test", 
    "src": []
  }, 
  {
    "deps": [
      "end2end_certs", 
      "end2end_fixture_h2_full+pipe", 
      "end2end_test_binary_metadata", 
      "gpr", 
      "gpr_test_util", 
      "grpc", 
      "grpc_test_util"
    ], 
    "headers": [], 
    "language": "c", 
    "name": "h2_full+pipe_binary_metadata_test", 
    "src": []
  }, 
  {
    "deps": [
      "end2end_certs", 
      "end2end_fixture_h2_full+pipe", 
      "end2end_test_call_creds", 
      "gpr", 
      "gpr_test_util", 
      "grpc", 
      "grpc_test_util"
    ], 
    "headers": [], 
    "language": "c", 
    "name": "h2_full+pipe_call_creds_test", 
    "src": []
  }, 
  {
    "deps": [
      "end2end_certs", 
      "end2end_fixture_h2_full+pipe", 
      "end2end_test_cancel_after_accept", 
      "gpr", 
      "gpr_test_util", 
      "grpc", 
      "grpc_test_util"
    ], 
    "headers": [], 
    "language": "c", 
    "name": "h2_full+pipe_cancel_after_accept_test", 
    "src": []
  }, 
  {
    "deps": [
      "end2end_certs", 
      "end2end_fixture_h2_full+pipe", 
      "end2end_test_cancel_after_client_done", 
      "gpr", 
      "gpr_test_util", 
      "grpc", 
      "grpc_test_util"
    ], 
    "headers": [], 
    "language": "c", 
    "name": "h2_full+pipe_cancel_after_client_done_test", 
    "src": []
  }, 
  {
    "deps": [
      "end2end_certs", 
      "end2end_fixture_h2_full+pipe", 
      "end2end_test_cancel_after_invoke", 
      "gpr", 
      "gpr_test_util", 
      "grpc", 
      "grpc_test_util"
    ], 
    "headers": [], 
    "language": "c", 
    "name": "h2_full+pipe_cancel_after_invoke_test", 
    "src": []
  }, 
  {
    "deps": [
      "end2end_certs", 
      "end2end_fixture_h2_full+pipe", 
      "end2end_test_cancel_before_invoke", 
      "gpr", 
      "gpr_test_util", 
      "grpc", 
      "grpc_test_util"
    ], 
    "headers": [], 
    "language": "c", 
    "name": "h2_full+pipe_cancel_before_invoke_test", 
    "src": []
  }, 
  {
    "deps": [
      "end2end_certs", 
      "end2end_fixture_h2_full+pipe", 
      "end2end_test_cancel_in_a_vacuum", 
      "gpr", 
      "gpr_test_util", 
      "grpc", 
      "grpc_test_util"
    ], 
    "headers": [], 
    "language": "c", 
    "name": "h2_full+pipe_cancel_in_a_vacuum_test", 
    "src": []
  }, 
  {
    "deps": [
      "end2end_certs", 
      "end2end_fixture_h2_full+pipe", 
      "end2end_test_cancel_with_status", 
      "gpr", 
      "gpr_test_util", 
      "grpc", 
      "grpc_test_util"
    ], 
    "headers": [], 
    "language": "c", 
    "name": "h2_full+pipe_cancel_with_status_test", 
    "src": []
  }, 
  {
    "deps": [
      "end2end_certs", 
      "end2end_fixture_h2_full+pipe", 
      "end2end_test_channel_connectivity", 
      "gpr", 
      "gpr_test_util", 
      "grpc", 
      "grpc_test_util"
    ], 
    "headers": [], 
    "language": "c", 
    "name": "h2_full+pipe_channel_connectivity_test", 
    "src": []
  }, 
  {
    "deps": [
      "end2end_certs", 
      "end2end_fixture_h2_full+pipe", 
      "end2end_test_channel_ping", 
      "gpr", 
      "gpr_test_util", 
      "grpc", 
      "grpc_test_util"
    ], 
    "headers": [], 
    "language": "c", 
    "name": "h2_full+pipe_channel_ping_test", 
    "src": []
  }, 
  {
    "deps": [
      "end2end_certs", 
      "end2end_fixture_h2_full+pipe", 
      "end2end_test_compressed_payload", 
      "gpr", 
      "gpr_test_util", 
      "grpc", 
      "grpc_test_util"
    ], 
    "headers": [], 
    "language": "c", 
    "name": "h2_full+pipe_compressed_payload_test", 
    "src": []
  }, 
  {
    "deps": [
      "end2end_certs", 
      "end2end_fixture_h2_full+pipe", 
      "end2end_test_default_host", 
      "gpr", 
      "gpr_test_util", 
      "grpc", 
      "grpc_test_util"
    ], 
    "headers": [], 
    "language": "c", 
    "name": "h2_full+pipe_default_host_test", 
    "src": []
  }, 
  {
    "deps": [
      "end2end_certs", 
      "end2end_fixture_h2_full+pipe", 
      "end2end_test_disappearing_server", 
      "gpr", 
      "gpr_test_util", 
      "grpc", 
      "grpc_test_util"
    ], 
    "headers": [], 
    "language": "c", 
    "name": "h2_full+pipe_disappearing_server_test", 
    "src": []
  }, 
  {
    "deps": [
      "end2end_certs", 
      "end2end_fixture_h2_full+pipe", 
      "end2end_test_empty_batch", 
      "gpr", 
      "gpr_test_util", 
      "grpc", 
      "grpc_test_util"
    ], 
    "headers": [], 
    "language": "c", 
    "name": "h2_full+pipe_empty_batch_test", 
    "src": []
  }, 
  {
    "deps": [
      "end2end_certs", 
      "end2end_fixture_h2_full+pipe", 
      "end2end_test_graceful_server_shutdown", 
      "gpr", 
      "gpr_test_util", 
      "grpc", 
      "grpc_test_util"
    ], 
    "headers": [], 
    "language": "c", 
    "name": "h2_full+pipe_graceful_server_shutdown_test", 
    "src": []
  }, 
  {
    "deps": [
      "end2end_certs", 
      "end2end_fixture_h2_full+pipe", 
      "end2end_test_high_initial_seqno", 
      "gpr", 
      "gpr_test_util", 
      "grpc", 
      "grpc_test_util"
    ], 
    "headers": [], 
    "language": "c", 
    "name": "h2_full+pipe_high_initial_seqno_test", 
    "src": []
  }, 
  {
    "deps": [
      "end2end_certs", 
      "end2end_fixture_h2_full+pipe", 
      "end2end_test_hpack_size", 
      "gpr", 
      "gpr_test_util", 
      "grpc", 
      "grpc_test_util"
    ], 
    "headers": [], 
    "language": "c", 
    "name": "h2_full+pipe_hpack_size_test", 
    "src": []
  }, 
  {
    "deps": [
      "end2end_certs", 
      "end2end_fixture_h2_full+pipe", 
      "end2end_test_invoke_large_request", 
      "gpr", 
      "gpr_test_util", 
      "grpc", 
      "grpc_test_util"
    ], 
    "headers": [], 
    "language": "c", 
    "name": "h2_full+pipe_invoke_large_request_test", 
    "src": []
  }, 
  {
    "deps": [
      "end2end_certs", 
      "end2end_fixture_h2_full+pipe", 
      "end2end_test_large_metadata", 
      "gpr", 
      "gpr_test_util", 
      "grpc", 
      "grpc_test_util"
    ], 
    "headers": [], 
    "language": "c", 
    "name": "h2_full+pipe_large_metadata_test", 
    "src": []
  }, 
  {
    "deps": [
      "end2end_certs", 
      "end2end_fixture_h2_full+pipe", 
      "end2end_test_max_concurrent_streams", 
      "gpr", 
      "gpr_test_util", 
      "grpc", 
      "grpc_test_util"
    ], 
    "headers": [], 
    "language": "c", 
    "name": "h2_full+pipe_max_concurrent_streams_test", 
    "src": []
  }, 
  {
    "deps": [
      "end2end_certs", 
      "end2end_fixture_h2_full+pipe", 
      "end2end_test_max_message_length", 
      "gpr", 
      "gpr_test_util", 
      "grpc", 
      "grpc_test_util"
    ], 
    "headers": [], 
    "language": "c", 
    "name": "h2_full+pipe_max_message_length_test", 
    "src": []
  }, 
  {
    "deps": [
      "end2end_certs", 
      "end2end_fixture_h2_full+pipe", 
      "end2end_test_metadata", 
      "gpr", 
      "gpr_test_util", 
      "grpc", 
      "grpc_test_util"
    ], 
    "headers": [], 
    "language": "c", 
    "name": "h2_full+pipe_metadata_test", 
    "src": []
  }, 
  {
    "deps": [
      "end2end_certs", 
      "end2end_fixture_h2_full+pipe", 
      "end2end_test_negative_deadline", 
      "gpr", 
      "gpr_test_util", 
      "grpc", 
      "grpc_test_util"
    ], 
    "headers": [], 
    "language": "c", 
    "name": "h2_full+pipe_negative_deadline_test", 
    "src": []
  }, 
  {
    "deps": [
      "end2end_certs", 
      "end2end_fixture_h2_full+pipe", 
      "end2end_test_no_op", 
      "gpr", 
      "gpr_test_util", 
      "grpc", 
      "grpc_test_util"
    ], 
    "headers": [], 
    "language": "c", 
    "name": "h2_full+pipe_no_op_test", 
    "src": []
  }, 
  {
    "deps": [
      "end2end_certs", 
      "end2end_fixture_h2_full+pipe", 
      "end2end_test_payload", 
      "gpr", 
      "gpr_test_util", 
      "grpc", 
      "grpc_test_util"
    ], 
    "headers": [], 
    "language": "c", 
    "name": "h2_full+pipe_payload_test", 
    "src": []
  }, 
  {
    "deps": [
      "end2end_certs", 
      "end2end_fixture_h2_full+pipe", 
      "end2end_test_ping_pong_streaming", 
      "gpr", 
      "gpr_test_util", 
      "grpc", 
      "grpc_test_util"
    ], 
    "headers": [], 
    "language": "c", 
    "name": "h2_full+pipe_ping_pong_streaming_test", 
    "src": []
  }, 
  {
    "deps": [
      "end2end_certs", 
      "end2end_fixture_h2_full+pipe", 
      "end2end_test_registered_call", 
      "gpr", 
      "gpr_test_util", 
      "grpc", 
      "grpc_test_util"
    ], 
    "headers": [], 
    "language": "c", 
    "name": "h2_full+pipe_registered_call_test", 
    "src": []
  }, 
  {
    "deps": [
      "end2end_certs", 
      "end2end_fixture_h2_full+pipe", 
      "end2end_test_request_with_flags", 
      "gpr", 
      "gpr_test_util", 
      "grpc", 
      "grpc_test_util"
    ], 
    "headers": [], 
    "language": "c", 
    "name": "h2_full+pipe_request_with_flags_test", 
    "src": []
  }, 
  {
    "deps": [
      "end2end_certs", 
      "end2end_fixture_h2_full+pipe", 
      "end2end_test_request_with_payload", 
      "gpr", 
      "gpr_test_util", 
      "grpc", 
      "grpc_test_util"
    ], 
    "headers": [], 
    "language": "c", 
    "name": "h2_full+pipe_request_with_payload_test", 
    "src": []
  }, 
  {
    "deps": [
      "end2end_certs", 
      "end2end_fixture_h2_full+pipe", 
      "end2end_test_server_finishes_request", 
      "gpr", 
      "gpr_test_util", 
      "grpc", 
      "grpc_test_util"
    ], 
    "headers": [], 
    "language": "c", 
    "name": "h2_full+pipe_server_finishes_request_test", 
    "src": []
  }, 
  {
    "deps": [
      "end2end_certs", 
      "end2end_fixture_h2_full+pipe", 
      "end2end_test_shutdown_finishes_calls", 
      "gpr", 
      "gpr_test_util", 
      "grpc", 
      "grpc_test_util"
    ], 
    "headers": [], 
    "language": "c", 
    "name": "h2_full+pipe_shutdown_finishes_calls_test", 
    "src": []
  }, 
  {
    "deps": [
      "end2end_certs", 
      "end2end_fixture_h2_full+pipe", 
      "end2end_test_shutdown_finishes_tags", 
      "gpr", 
      "gpr_test_util", 
      "grpc", 
      "grpc_test_util"
    ], 
    "headers": [], 
    "language": "c", 
    "name": "h2_full+pipe_shutdown_finishes_tags_test", 
    "src": []
  }, 
  {
    "deps": [
      "end2end_certs", 
      "end2end_fixture_h2_full+pipe", 
      "end2end_test_simple_delayed_request", 
      "gpr", 
      "gpr_test_util", 
      "grpc", 
      "grpc_test_util"
    ], 
    "headers": [], 
    "language": "c", 
    "name": "h2_full+pipe_simple_delayed_request_test", 
    "src": []
  }, 
  {
    "deps": [
      "end2end_certs", 
      "end2end_fixture_h2_full+pipe", 
      "end2end_test_simple_request", 
      "gpr", 
      "gpr_test_util", 
      "grpc", 
      "grpc_test_util"
    ], 
    "headers": [], 
    "language": "c", 
    "name": "h2_full+pipe_simple_request_test", 
    "src": []
  }, 
  {
    "deps": [
      "end2end_certs", 
      "end2end_fixture_h2_full+pipe", 
      "end2end_test_trailing_metadata", 
      "gpr", 
      "gpr_test_util", 
      "grpc", 
      "grpc_test_util"
    ], 
    "headers": [], 
    "language": "c", 
    "name": "h2_full+pipe_trailing_metadata_test", 
    "src": []
  }, 
  {
    "deps": [
      "end2end_certs", 
      "end2end_fixture_h2_full+poll", 
      "end2end_test_bad_hostname", 
      "gpr", 
      "gpr_test_util", 
      "grpc", 
      "grpc_test_util"
    ], 
    "headers": [], 
    "language": "c", 
    "name": "h2_full+poll_bad_hostname_test", 
    "src": []
  }, 
  {
    "deps": [
      "end2end_certs", 
      "end2end_fixture_h2_full+poll", 
      "end2end_test_binary_metadata", 
      "gpr", 
      "gpr_test_util", 
      "grpc", 
      "grpc_test_util"
    ], 
    "headers": [], 
    "language": "c", 
    "name": "h2_full+poll_binary_metadata_test", 
    "src": []
  }, 
  {
    "deps": [
      "end2end_certs", 
      "end2end_fixture_h2_full+poll", 
      "end2end_test_call_creds", 
      "gpr", 
      "gpr_test_util", 
      "grpc", 
      "grpc_test_util"
    ], 
    "headers": [], 
    "language": "c", 
    "name": "h2_full+poll_call_creds_test", 
    "src": []
  }, 
  {
    "deps": [
      "end2end_certs", 
      "end2end_fixture_h2_full+poll", 
      "end2end_test_cancel_after_accept", 
      "gpr", 
      "gpr_test_util", 
      "grpc", 
      "grpc_test_util"
    ], 
    "headers": [], 
    "language": "c", 
    "name": "h2_full+poll_cancel_after_accept_test", 
    "src": []
  }, 
  {
    "deps": [
      "end2end_certs", 
      "end2end_fixture_h2_full+poll", 
      "end2end_test_cancel_after_client_done", 
      "gpr", 
      "gpr_test_util", 
      "grpc", 
      "grpc_test_util"
    ], 
    "headers": [], 
    "language": "c", 
    "name": "h2_full+poll_cancel_after_client_done_test", 
    "src": []
  }, 
  {
    "deps": [
      "end2end_certs", 
      "end2end_fixture_h2_full+poll", 
      "end2end_test_cancel_after_invoke", 
      "gpr", 
      "gpr_test_util", 
      "grpc", 
      "grpc_test_util"
    ], 
    "headers": [], 
    "language": "c", 
    "name": "h2_full+poll_cancel_after_invoke_test", 
    "src": []
  }, 
  {
    "deps": [
      "end2end_certs", 
      "end2end_fixture_h2_full+poll", 
      "end2end_test_cancel_before_invoke", 
      "gpr", 
      "gpr_test_util", 
      "grpc", 
      "grpc_test_util"
    ], 
    "headers": [], 
    "language": "c", 
    "name": "h2_full+poll_cancel_before_invoke_test", 
    "src": []
  }, 
  {
    "deps": [
      "end2end_certs", 
      "end2end_fixture_h2_full+poll", 
      "end2end_test_cancel_in_a_vacuum", 
      "gpr", 
      "gpr_test_util", 
      "grpc", 
      "grpc_test_util"
    ], 
    "headers": [], 
    "language": "c", 
    "name": "h2_full+poll_cancel_in_a_vacuum_test", 
    "src": []
  }, 
  {
    "deps": [
      "end2end_certs", 
      "end2end_fixture_h2_full+poll", 
      "end2end_test_cancel_with_status", 
      "gpr", 
      "gpr_test_util", 
      "grpc", 
      "grpc_test_util"
    ], 
    "headers": [], 
    "language": "c", 
    "name": "h2_full+poll_cancel_with_status_test", 
    "src": []
  }, 
  {
    "deps": [
      "end2end_certs", 
      "end2end_fixture_h2_full+poll", 
      "end2end_test_channel_connectivity", 
      "gpr", 
      "gpr_test_util", 
      "grpc", 
      "grpc_test_util"
    ], 
    "headers": [], 
    "language": "c", 
    "name": "h2_full+poll_channel_connectivity_test", 
    "src": []
  }, 
  {
    "deps": [
      "end2end_certs", 
      "end2end_fixture_h2_full+poll", 
      "end2end_test_channel_ping", 
      "gpr", 
      "gpr_test_util", 
      "grpc", 
      "grpc_test_util"
    ], 
    "headers": [], 
    "language": "c", 
    "name": "h2_full+poll_channel_ping_test", 
    "src": []
  }, 
  {
    "deps": [
      "end2end_certs", 
      "end2end_fixture_h2_full+poll", 
      "end2end_test_compressed_payload", 
      "gpr", 
      "gpr_test_util", 
      "grpc", 
      "grpc_test_util"
    ], 
    "headers": [], 
    "language": "c", 
    "name": "h2_full+poll_compressed_payload_test", 
    "src": []
  }, 
  {
    "deps": [
      "end2end_certs", 
      "end2end_fixture_h2_full+poll", 
      "end2end_test_default_host", 
      "gpr", 
      "gpr_test_util", 
      "grpc", 
      "grpc_test_util"
    ], 
    "headers": [], 
    "language": "c", 
    "name": "h2_full+poll_default_host_test", 
    "src": []
  }, 
  {
    "deps": [
      "end2end_certs", 
      "end2end_fixture_h2_full+poll", 
      "end2end_test_disappearing_server", 
      "gpr", 
      "gpr_test_util", 
      "grpc", 
      "grpc_test_util"
    ], 
    "headers": [], 
    "language": "c", 
    "name": "h2_full+poll_disappearing_server_test", 
    "src": []
  }, 
  {
    "deps": [
      "end2end_certs", 
      "end2end_fixture_h2_full+poll", 
      "end2end_test_empty_batch", 
      "gpr", 
      "gpr_test_util", 
      "grpc", 
      "grpc_test_util"
    ], 
    "headers": [], 
    "language": "c", 
    "name": "h2_full+poll_empty_batch_test", 
    "src": []
  }, 
  {
    "deps": [
      "end2end_certs", 
      "end2end_fixture_h2_full+poll", 
      "end2end_test_graceful_server_shutdown", 
      "gpr", 
      "gpr_test_util", 
      "grpc", 
      "grpc_test_util"
    ], 
    "headers": [], 
    "language": "c", 
    "name": "h2_full+poll_graceful_server_shutdown_test", 
    "src": []
  }, 
  {
    "deps": [
      "end2end_certs", 
      "end2end_fixture_h2_full+poll", 
      "end2end_test_high_initial_seqno", 
      "gpr", 
      "gpr_test_util", 
      "grpc", 
      "grpc_test_util"
    ], 
    "headers": [], 
    "language": "c", 
    "name": "h2_full+poll_high_initial_seqno_test", 
    "src": []
  }, 
  {
    "deps": [
      "end2end_certs", 
      "end2end_fixture_h2_full+poll", 
      "end2end_test_hpack_size", 
      "gpr", 
      "gpr_test_util", 
      "grpc", 
      "grpc_test_util"
    ], 
    "headers": [], 
    "language": "c", 
    "name": "h2_full+poll_hpack_size_test", 
    "src": []
  }, 
  {
    "deps": [
      "end2end_certs", 
      "end2end_fixture_h2_full+poll", 
      "end2end_test_invoke_large_request", 
      "gpr", 
      "gpr_test_util", 
      "grpc", 
      "grpc_test_util"
    ], 
    "headers": [], 
    "language": "c", 
    "name": "h2_full+poll_invoke_large_request_test", 
    "src": []
  }, 
  {
    "deps": [
      "end2end_certs", 
      "end2end_fixture_h2_full+poll", 
      "end2end_test_large_metadata", 
      "gpr", 
      "gpr_test_util", 
      "grpc", 
      "grpc_test_util"
    ], 
    "headers": [], 
    "language": "c", 
    "name": "h2_full+poll_large_metadata_test", 
    "src": []
  }, 
  {
    "deps": [
      "end2end_certs", 
      "end2end_fixture_h2_full+poll", 
      "end2end_test_max_concurrent_streams", 
      "gpr", 
      "gpr_test_util", 
      "grpc", 
      "grpc_test_util"
    ], 
    "headers": [], 
    "language": "c", 
    "name": "h2_full+poll_max_concurrent_streams_test", 
    "src": []
  }, 
  {
    "deps": [
      "end2end_certs", 
      "end2end_fixture_h2_full+poll", 
      "end2end_test_max_message_length", 
      "gpr", 
      "gpr_test_util", 
      "grpc", 
      "grpc_test_util"
    ], 
    "headers": [], 
    "language": "c", 
    "name": "h2_full+poll_max_message_length_test", 
    "src": []
  }, 
  {
    "deps": [
      "end2end_certs", 
      "end2end_fixture_h2_full+poll", 
      "end2end_test_metadata", 
      "gpr", 
      "gpr_test_util", 
      "grpc", 
      "grpc_test_util"
    ], 
    "headers": [], 
    "language": "c", 
    "name": "h2_full+poll_metadata_test", 
    "src": []
  }, 
  {
    "deps": [
      "end2end_certs", 
      "end2end_fixture_h2_full+poll", 
      "end2end_test_negative_deadline", 
      "gpr", 
      "gpr_test_util", 
      "grpc", 
      "grpc_test_util"
    ], 
    "headers": [], 
    "language": "c", 
    "name": "h2_full+poll_negative_deadline_test", 
    "src": []
  }, 
  {
    "deps": [
      "end2end_certs", 
      "end2end_fixture_h2_full+poll", 
      "end2end_test_no_op", 
      "gpr", 
      "gpr_test_util", 
      "grpc", 
      "grpc_test_util"
    ], 
    "headers": [], 
    "language": "c", 
    "name": "h2_full+poll_no_op_test", 
    "src": []
  }, 
  {
    "deps": [
      "end2end_certs", 
      "end2end_fixture_h2_full+poll", 
      "end2end_test_payload", 
      "gpr", 
      "gpr_test_util", 
      "grpc", 
      "grpc_test_util"
    ], 
    "headers": [], 
    "language": "c", 
    "name": "h2_full+poll_payload_test", 
    "src": []
  }, 
  {
    "deps": [
      "end2end_certs", 
      "end2end_fixture_h2_full+poll", 
      "end2end_test_ping_pong_streaming", 
      "gpr", 
      "gpr_test_util", 
      "grpc", 
      "grpc_test_util"
    ], 
    "headers": [], 
    "language": "c", 
    "name": "h2_full+poll_ping_pong_streaming_test", 
    "src": []
  }, 
  {
    "deps": [
      "end2end_certs", 
      "end2end_fixture_h2_full+poll", 
      "end2end_test_registered_call", 
      "gpr", 
      "gpr_test_util", 
      "grpc", 
      "grpc_test_util"
    ], 
    "headers": [], 
    "language": "c", 
    "name": "h2_full+poll_registered_call_test", 
    "src": []
  }, 
  {
    "deps": [
      "end2end_certs", 
      "end2end_fixture_h2_full+poll", 
      "end2end_test_request_with_flags", 
      "gpr", 
      "gpr_test_util", 
      "grpc", 
      "grpc_test_util"
    ], 
    "headers": [], 
    "language": "c", 
    "name": "h2_full+poll_request_with_flags_test", 
    "src": []
  }, 
  {
    "deps": [
      "end2end_certs", 
      "end2end_fixture_h2_full+poll", 
      "end2end_test_request_with_payload", 
      "gpr", 
      "gpr_test_util", 
      "grpc", 
      "grpc_test_util"
    ], 
    "headers": [], 
    "language": "c", 
    "name": "h2_full+poll_request_with_payload_test", 
    "src": []
  }, 
  {
    "deps": [
      "end2end_certs", 
      "end2end_fixture_h2_full+poll", 
      "end2end_test_server_finishes_request", 
      "gpr", 
      "gpr_test_util", 
      "grpc", 
      "grpc_test_util"
    ], 
    "headers": [], 
    "language": "c", 
    "name": "h2_full+poll_server_finishes_request_test", 
    "src": []
  }, 
  {
    "deps": [
      "end2end_certs", 
      "end2end_fixture_h2_full+poll", 
      "end2end_test_shutdown_finishes_calls", 
      "gpr", 
      "gpr_test_util", 
      "grpc", 
      "grpc_test_util"
    ], 
    "headers": [], 
    "language": "c", 
    "name": "h2_full+poll_shutdown_finishes_calls_test", 
    "src": []
  }, 
  {
    "deps": [
      "end2end_certs", 
      "end2end_fixture_h2_full+poll", 
      "end2end_test_shutdown_finishes_tags", 
      "gpr", 
      "gpr_test_util", 
      "grpc", 
      "grpc_test_util"
    ], 
    "headers": [], 
    "language": "c", 
    "name": "h2_full+poll_shutdown_finishes_tags_test", 
    "src": []
  }, 
  {
    "deps": [
      "end2end_certs", 
      "end2end_fixture_h2_full+poll", 
      "end2end_test_simple_delayed_request", 
      "gpr", 
      "gpr_test_util", 
      "grpc", 
      "grpc_test_util"
    ], 
    "headers": [], 
    "language": "c", 
    "name": "h2_full+poll_simple_delayed_request_test", 
    "src": []
  }, 
  {
    "deps": [
      "end2end_certs", 
      "end2end_fixture_h2_full+poll", 
      "end2end_test_simple_request", 
      "gpr", 
      "gpr_test_util", 
      "grpc", 
      "grpc_test_util"
    ], 
    "headers": [], 
    "language": "c", 
    "name": "h2_full+poll_simple_request_test", 
    "src": []
  }, 
  {
    "deps": [
      "end2end_certs", 
      "end2end_fixture_h2_full+poll", 
      "end2end_test_trailing_metadata", 
      "gpr", 
      "gpr_test_util", 
      "grpc", 
      "grpc_test_util"
    ], 
    "headers": [], 
    "language": "c", 
    "name": "h2_full+poll_trailing_metadata_test", 
    "src": []
  }, 
  {
    "deps": [
      "end2end_certs", 
      "end2end_fixture_h2_full+poll+pipe", 
      "end2end_test_bad_hostname", 
      "gpr", 
      "gpr_test_util", 
      "grpc", 
      "grpc_test_util"
    ], 
    "headers": [], 
    "language": "c", 
    "name": "h2_full+poll+pipe_bad_hostname_test", 
    "src": []
  }, 
  {
    "deps": [
      "end2end_certs", 
      "end2end_fixture_h2_full+poll+pipe", 
      "end2end_test_binary_metadata", 
      "gpr", 
      "gpr_test_util", 
      "grpc", 
      "grpc_test_util"
    ], 
    "headers": [], 
    "language": "c", 
    "name": "h2_full+poll+pipe_binary_metadata_test", 
    "src": []
  }, 
  {
    "deps": [
      "end2end_certs", 
      "end2end_fixture_h2_full+poll+pipe", 
      "end2end_test_call_creds", 
      "gpr", 
      "gpr_test_util", 
      "grpc", 
      "grpc_test_util"
    ], 
    "headers": [], 
    "language": "c", 
    "name": "h2_full+poll+pipe_call_creds_test", 
    "src": []
  }, 
  {
    "deps": [
      "end2end_certs", 
      "end2end_fixture_h2_full+poll+pipe", 
      "end2end_test_cancel_after_accept", 
      "gpr", 
      "gpr_test_util", 
      "grpc", 
      "grpc_test_util"
    ], 
    "headers": [], 
    "language": "c", 
    "name": "h2_full+poll+pipe_cancel_after_accept_test", 
    "src": []
  }, 
  {
    "deps": [
      "end2end_certs", 
      "end2end_fixture_h2_full+poll+pipe", 
      "end2end_test_cancel_after_client_done", 
      "gpr", 
      "gpr_test_util", 
      "grpc", 
      "grpc_test_util"
    ], 
    "headers": [], 
    "language": "c", 
    "name": "h2_full+poll+pipe_cancel_after_client_done_test", 
    "src": []
  }, 
  {
    "deps": [
      "end2end_certs", 
      "end2end_fixture_h2_full+poll+pipe", 
      "end2end_test_cancel_after_invoke", 
      "gpr", 
      "gpr_test_util", 
      "grpc", 
      "grpc_test_util"
    ], 
    "headers": [], 
    "language": "c", 
    "name": "h2_full+poll+pipe_cancel_after_invoke_test", 
    "src": []
  }, 
  {
    "deps": [
      "end2end_certs", 
      "end2end_fixture_h2_full+poll+pipe", 
      "end2end_test_cancel_before_invoke", 
      "gpr", 
      "gpr_test_util", 
      "grpc", 
      "grpc_test_util"
    ], 
    "headers": [], 
    "language": "c", 
    "name": "h2_full+poll+pipe_cancel_before_invoke_test", 
    "src": []
  }, 
  {
    "deps": [
      "end2end_certs", 
      "end2end_fixture_h2_full+poll+pipe", 
      "end2end_test_cancel_in_a_vacuum", 
      "gpr", 
      "gpr_test_util", 
      "grpc", 
      "grpc_test_util"
    ], 
    "headers": [], 
    "language": "c", 
    "name": "h2_full+poll+pipe_cancel_in_a_vacuum_test", 
    "src": []
  }, 
  {
    "deps": [
      "end2end_certs", 
      "end2end_fixture_h2_full+poll+pipe", 
      "end2end_test_cancel_with_status", 
      "gpr", 
      "gpr_test_util", 
      "grpc", 
      "grpc_test_util"
    ], 
    "headers": [], 
    "language": "c", 
    "name": "h2_full+poll+pipe_cancel_with_status_test", 
    "src": []
  }, 
  {
    "deps": [
      "end2end_certs", 
      "end2end_fixture_h2_full+poll+pipe", 
      "end2end_test_channel_connectivity", 
      "gpr", 
      "gpr_test_util", 
      "grpc", 
      "grpc_test_util"
    ], 
    "headers": [], 
    "language": "c", 
    "name": "h2_full+poll+pipe_channel_connectivity_test", 
    "src": []
  }, 
  {
    "deps": [
      "end2end_certs", 
      "end2end_fixture_h2_full+poll+pipe", 
      "end2end_test_channel_ping", 
      "gpr", 
      "gpr_test_util", 
      "grpc", 
      "grpc_test_util"
    ], 
    "headers": [], 
    "language": "c", 
    "name": "h2_full+poll+pipe_channel_ping_test", 
    "src": []
  }, 
  {
    "deps": [
      "end2end_certs", 
      "end2end_fixture_h2_full+poll+pipe", 
      "end2end_test_compressed_payload", 
      "gpr", 
      "gpr_test_util", 
      "grpc", 
      "grpc_test_util"
    ], 
    "headers": [], 
    "language": "c", 
    "name": "h2_full+poll+pipe_compressed_payload_test", 
    "src": []
  }, 
  {
    "deps": [
      "end2end_certs", 
      "end2end_fixture_h2_full+poll+pipe", 
      "end2end_test_default_host", 
      "gpr", 
      "gpr_test_util", 
      "grpc", 
      "grpc_test_util"
    ], 
    "headers": [], 
    "language": "c", 
    "name": "h2_full+poll+pipe_default_host_test", 
    "src": []
  }, 
  {
    "deps": [
      "end2end_certs", 
      "end2end_fixture_h2_full+poll+pipe", 
      "end2end_test_disappearing_server", 
      "gpr", 
      "gpr_test_util", 
      "grpc", 
      "grpc_test_util"
    ], 
    "headers": [], 
    "language": "c", 
    "name": "h2_full+poll+pipe_disappearing_server_test", 
    "src": []
  }, 
  {
    "deps": [
      "end2end_certs", 
      "end2end_fixture_h2_full+poll+pipe", 
      "end2end_test_empty_batch", 
      "gpr", 
      "gpr_test_util", 
      "grpc", 
      "grpc_test_util"
    ], 
    "headers": [], 
    "language": "c", 
    "name": "h2_full+poll+pipe_empty_batch_test", 
    "src": []
  }, 
  {
    "deps": [
      "end2end_certs", 
      "end2end_fixture_h2_full+poll+pipe", 
      "end2end_test_graceful_server_shutdown", 
      "gpr", 
      "gpr_test_util", 
      "grpc", 
      "grpc_test_util"
    ], 
    "headers": [], 
    "language": "c", 
    "name": "h2_full+poll+pipe_graceful_server_shutdown_test", 
    "src": []
  }, 
  {
    "deps": [
      "end2end_certs", 
      "end2end_fixture_h2_full+poll+pipe", 
      "end2end_test_high_initial_seqno", 
      "gpr", 
      "gpr_test_util", 
      "grpc", 
      "grpc_test_util"
    ], 
    "headers": [], 
    "language": "c", 
    "name": "h2_full+poll+pipe_high_initial_seqno_test", 
    "src": []
  }, 
  {
    "deps": [
      "end2end_certs", 
      "end2end_fixture_h2_full+poll+pipe", 
      "end2end_test_hpack_size", 
      "gpr", 
      "gpr_test_util", 
      "grpc", 
      "grpc_test_util"
    ], 
    "headers": [], 
    "language": "c", 
    "name": "h2_full+poll+pipe_hpack_size_test", 
    "src": []
  }, 
  {
    "deps": [
      "end2end_certs", 
      "end2end_fixture_h2_full+poll+pipe", 
      "end2end_test_invoke_large_request", 
      "gpr", 
      "gpr_test_util", 
      "grpc", 
      "grpc_test_util"
    ], 
    "headers": [], 
    "language": "c", 
    "name": "h2_full+poll+pipe_invoke_large_request_test", 
    "src": []
  }, 
  {
    "deps": [
      "end2end_certs", 
      "end2end_fixture_h2_full+poll+pipe", 
      "end2end_test_large_metadata", 
      "gpr", 
      "gpr_test_util", 
      "grpc", 
      "grpc_test_util"
    ], 
    "headers": [], 
    "language": "c", 
    "name": "h2_full+poll+pipe_large_metadata_test", 
    "src": []
  }, 
  {
    "deps": [
      "end2end_certs", 
      "end2end_fixture_h2_full+poll+pipe", 
      "end2end_test_max_concurrent_streams", 
      "gpr", 
      "gpr_test_util", 
      "grpc", 
      "grpc_test_util"
    ], 
    "headers": [], 
    "language": "c", 
    "name": "h2_full+poll+pipe_max_concurrent_streams_test", 
    "src": []
  }, 
  {
    "deps": [
      "end2end_certs", 
      "end2end_fixture_h2_full+poll+pipe", 
      "end2end_test_max_message_length", 
      "gpr", 
      "gpr_test_util", 
      "grpc", 
      "grpc_test_util"
    ], 
    "headers": [], 
    "language": "c", 
    "name": "h2_full+poll+pipe_max_message_length_test", 
    "src": []
  }, 
  {
    "deps": [
      "end2end_certs", 
      "end2end_fixture_h2_full+poll+pipe", 
      "end2end_test_metadata", 
      "gpr", 
      "gpr_test_util", 
      "grpc", 
      "grpc_test_util"
    ], 
    "headers": [], 
    "language": "c", 
    "name": "h2_full+poll+pipe_metadata_test", 
    "src": []
  }, 
  {
    "deps": [
      "end2end_certs", 
      "end2end_fixture_h2_full+poll+pipe", 
      "end2end_test_negative_deadline", 
      "gpr", 
      "gpr_test_util", 
      "grpc", 
      "grpc_test_util"
    ], 
    "headers": [], 
    "language": "c", 
    "name": "h2_full+poll+pipe_negative_deadline_test", 
    "src": []
  }, 
  {
    "deps": [
      "end2end_certs", 
      "end2end_fixture_h2_full+poll+pipe", 
      "end2end_test_no_op", 
      "gpr", 
      "gpr_test_util", 
      "grpc", 
      "grpc_test_util"
    ], 
    "headers": [], 
    "language": "c", 
    "name": "h2_full+poll+pipe_no_op_test", 
    "src": []
  }, 
  {
    "deps": [
      "end2end_certs", 
      "end2end_fixture_h2_full+poll+pipe", 
      "end2end_test_payload", 
      "gpr", 
      "gpr_test_util", 
      "grpc", 
      "grpc_test_util"
    ], 
    "headers": [], 
    "language": "c", 
    "name": "h2_full+poll+pipe_payload_test", 
    "src": []
  }, 
  {
    "deps": [
      "end2end_certs", 
      "end2end_fixture_h2_full+poll+pipe", 
      "end2end_test_ping_pong_streaming", 
      "gpr", 
      "gpr_test_util", 
      "grpc", 
      "grpc_test_util"
    ], 
    "headers": [], 
    "language": "c", 
    "name": "h2_full+poll+pipe_ping_pong_streaming_test", 
    "src": []
  }, 
  {
    "deps": [
      "end2end_certs", 
      "end2end_fixture_h2_full+poll+pipe", 
      "end2end_test_registered_call", 
      "gpr", 
      "gpr_test_util", 
      "grpc", 
      "grpc_test_util"
    ], 
    "headers": [], 
    "language": "c", 
    "name": "h2_full+poll+pipe_registered_call_test", 
    "src": []
  }, 
  {
    "deps": [
      "end2end_certs", 
      "end2end_fixture_h2_full+poll+pipe", 
      "end2end_test_request_with_flags", 
      "gpr", 
      "gpr_test_util", 
      "grpc", 
      "grpc_test_util"
    ], 
    "headers": [], 
    "language": "c", 
    "name": "h2_full+poll+pipe_request_with_flags_test", 
    "src": []
  }, 
  {
    "deps": [
      "end2end_certs", 
      "end2end_fixture_h2_full+poll+pipe", 
      "end2end_test_request_with_payload", 
      "gpr", 
      "gpr_test_util", 
      "grpc", 
      "grpc_test_util"
    ], 
    "headers": [], 
    "language": "c", 
    "name": "h2_full+poll+pipe_request_with_payload_test", 
    "src": []
  }, 
  {
    "deps": [
      "end2end_certs", 
      "end2end_fixture_h2_full+poll+pipe", 
      "end2end_test_server_finishes_request", 
      "gpr", 
      "gpr_test_util", 
      "grpc", 
      "grpc_test_util"
    ], 
    "headers": [], 
    "language": "c", 
    "name": "h2_full+poll+pipe_server_finishes_request_test", 
    "src": []
  }, 
  {
    "deps": [
      "end2end_certs", 
      "end2end_fixture_h2_full+poll+pipe", 
      "end2end_test_shutdown_finishes_calls", 
      "gpr", 
      "gpr_test_util", 
      "grpc", 
      "grpc_test_util"
    ], 
    "headers": [], 
    "language": "c", 
    "name": "h2_full+poll+pipe_shutdown_finishes_calls_test", 
    "src": []
  }, 
  {
    "deps": [
      "end2end_certs", 
      "end2end_fixture_h2_full+poll+pipe", 
      "end2end_test_shutdown_finishes_tags", 
      "gpr", 
      "gpr_test_util", 
      "grpc", 
      "grpc_test_util"
    ], 
    "headers": [], 
    "language": "c", 
    "name": "h2_full+poll+pipe_shutdown_finishes_tags_test", 
    "src": []
  }, 
  {
    "deps": [
      "end2end_certs", 
      "end2end_fixture_h2_full+poll+pipe", 
      "end2end_test_simple_delayed_request", 
      "gpr", 
      "gpr_test_util", 
      "grpc", 
      "grpc_test_util"
    ], 
    "headers": [], 
    "language": "c", 
    "name": "h2_full+poll+pipe_simple_delayed_request_test", 
    "src": []
  }, 
  {
    "deps": [
      "end2end_certs", 
      "end2end_fixture_h2_full+poll+pipe", 
      "end2end_test_simple_request", 
      "gpr", 
      "gpr_test_util", 
      "grpc", 
      "grpc_test_util"
    ], 
    "headers": [], 
    "language": "c", 
    "name": "h2_full+poll+pipe_simple_request_test", 
    "src": []
  }, 
  {
    "deps": [
      "end2end_certs", 
      "end2end_fixture_h2_full+poll+pipe", 
      "end2end_test_trailing_metadata", 
      "gpr", 
      "gpr_test_util", 
      "grpc", 
      "grpc_test_util"
    ], 
    "headers": [], 
    "language": "c", 
    "name": "h2_full+poll+pipe_trailing_metadata_test", 
    "src": []
  }, 
  {
    "deps": [
      "end2end_certs", 
      "end2end_fixture_h2_oauth2", 
      "end2end_test_bad_hostname", 
      "gpr", 
      "gpr_test_util", 
      "grpc", 
      "grpc_test_util"
    ], 
    "headers": [], 
    "language": "c", 
    "name": "h2_oauth2_bad_hostname_test", 
    "src": []
  }, 
  {
    "deps": [
      "end2end_certs", 
      "end2end_fixture_h2_oauth2", 
      "end2end_test_binary_metadata", 
      "gpr", 
      "gpr_test_util", 
      "grpc", 
      "grpc_test_util"
    ], 
    "headers": [], 
    "language": "c", 
    "name": "h2_oauth2_binary_metadata_test", 
    "src": []
  }, 
  {
    "deps": [
      "end2end_certs", 
      "end2end_fixture_h2_oauth2", 
      "end2end_test_call_creds", 
      "gpr", 
      "gpr_test_util", 
      "grpc", 
      "grpc_test_util"
    ], 
    "headers": [], 
    "language": "c", 
    "name": "h2_oauth2_call_creds_test", 
    "src": []
  }, 
  {
    "deps": [
      "end2end_certs", 
      "end2end_fixture_h2_oauth2", 
      "end2end_test_cancel_after_accept", 
      "gpr", 
      "gpr_test_util", 
      "grpc", 
      "grpc_test_util"
    ], 
    "headers": [], 
    "language": "c", 
    "name": "h2_oauth2_cancel_after_accept_test", 
    "src": []
  }, 
  {
    "deps": [
      "end2end_certs", 
      "end2end_fixture_h2_oauth2", 
      "end2end_test_cancel_after_client_done", 
      "gpr", 
      "gpr_test_util", 
      "grpc", 
      "grpc_test_util"
    ], 
    "headers": [], 
    "language": "c", 
    "name": "h2_oauth2_cancel_after_client_done_test", 
    "src": []
  }, 
  {
    "deps": [
      "end2end_certs", 
      "end2end_fixture_h2_oauth2", 
      "end2end_test_cancel_after_invoke", 
      "gpr", 
      "gpr_test_util", 
      "grpc", 
      "grpc_test_util"
    ], 
    "headers": [], 
    "language": "c", 
    "name": "h2_oauth2_cancel_after_invoke_test", 
    "src": []
  }, 
  {
    "deps": [
      "end2end_certs", 
      "end2end_fixture_h2_oauth2", 
      "end2end_test_cancel_before_invoke", 
      "gpr", 
      "gpr_test_util", 
      "grpc", 
      "grpc_test_util"
    ], 
    "headers": [], 
    "language": "c", 
    "name": "h2_oauth2_cancel_before_invoke_test", 
    "src": []
  }, 
  {
    "deps": [
      "end2end_certs", 
      "end2end_fixture_h2_oauth2", 
      "end2end_test_cancel_in_a_vacuum", 
      "gpr", 
      "gpr_test_util", 
      "grpc", 
      "grpc_test_util"
    ], 
    "headers": [], 
    "language": "c", 
    "name": "h2_oauth2_cancel_in_a_vacuum_test", 
    "src": []
  }, 
  {
    "deps": [
      "end2end_certs", 
      "end2end_fixture_h2_oauth2", 
      "end2end_test_cancel_with_status", 
      "gpr", 
      "gpr_test_util", 
      "grpc", 
      "grpc_test_util"
    ], 
    "headers": [], 
    "language": "c", 
    "name": "h2_oauth2_cancel_with_status_test", 
    "src": []
  }, 
  {
    "deps": [
      "end2end_certs", 
      "end2end_fixture_h2_oauth2", 
      "end2end_test_channel_connectivity", 
      "gpr", 
      "gpr_test_util", 
      "grpc", 
      "grpc_test_util"
    ], 
    "headers": [], 
    "language": "c", 
    "name": "h2_oauth2_channel_connectivity_test", 
    "src": []
  }, 
  {
    "deps": [
      "end2end_certs", 
      "end2end_fixture_h2_oauth2", 
      "end2end_test_channel_ping", 
      "gpr", 
      "gpr_test_util", 
      "grpc", 
      "grpc_test_util"
    ], 
    "headers": [], 
    "language": "c", 
    "name": "h2_oauth2_channel_ping_test", 
    "src": []
  }, 
  {
    "deps": [
      "end2end_certs", 
      "end2end_fixture_h2_oauth2", 
      "end2end_test_compressed_payload", 
      "gpr", 
      "gpr_test_util", 
      "grpc", 
      "grpc_test_util"
    ], 
    "headers": [], 
    "language": "c", 
    "name": "h2_oauth2_compressed_payload_test", 
    "src": []
  }, 
  {
    "deps": [
      "end2end_certs", 
      "end2end_fixture_h2_oauth2", 
      "end2end_test_default_host", 
      "gpr", 
      "gpr_test_util", 
      "grpc", 
      "grpc_test_util"
    ], 
    "headers": [], 
    "language": "c", 
    "name": "h2_oauth2_default_host_test", 
    "src": []
  }, 
  {
    "deps": [
      "end2end_certs", 
      "end2end_fixture_h2_oauth2", 
      "end2end_test_disappearing_server", 
      "gpr", 
      "gpr_test_util", 
      "grpc", 
      "grpc_test_util"
    ], 
    "headers": [], 
    "language": "c", 
    "name": "h2_oauth2_disappearing_server_test", 
    "src": []
  }, 
  {
    "deps": [
      "end2end_certs", 
      "end2end_fixture_h2_oauth2", 
      "end2end_test_empty_batch", 
      "gpr", 
      "gpr_test_util", 
      "grpc", 
      "grpc_test_util"
    ], 
    "headers": [], 
    "language": "c", 
    "name": "h2_oauth2_empty_batch_test", 
    "src": []
  }, 
  {
    "deps": [
      "end2end_certs", 
      "end2end_fixture_h2_oauth2", 
      "end2end_test_graceful_server_shutdown", 
      "gpr", 
      "gpr_test_util", 
      "grpc", 
      "grpc_test_util"
    ], 
    "headers": [], 
    "language": "c", 
    "name": "h2_oauth2_graceful_server_shutdown_test", 
    "src": []
  }, 
  {
    "deps": [
      "end2end_certs", 
      "end2end_fixture_h2_oauth2", 
      "end2end_test_high_initial_seqno", 
      "gpr", 
      "gpr_test_util", 
      "grpc", 
      "grpc_test_util"
    ], 
    "headers": [], 
    "language": "c", 
    "name": "h2_oauth2_high_initial_seqno_test", 
    "src": []
  }, 
  {
    "deps": [
      "end2end_certs", 
      "end2end_fixture_h2_oauth2", 
      "end2end_test_hpack_size", 
      "gpr", 
      "gpr_test_util", 
      "grpc", 
      "grpc_test_util"
    ], 
    "headers": [], 
    "language": "c", 
    "name": "h2_oauth2_hpack_size_test", 
    "src": []
  }, 
  {
    "deps": [
      "end2end_certs", 
      "end2end_fixture_h2_oauth2", 
      "end2end_test_invoke_large_request", 
      "gpr", 
      "gpr_test_util", 
      "grpc", 
      "grpc_test_util"
    ], 
    "headers": [], 
    "language": "c", 
    "name": "h2_oauth2_invoke_large_request_test", 
    "src": []
  }, 
  {
    "deps": [
      "end2end_certs", 
      "end2end_fixture_h2_oauth2", 
      "end2end_test_large_metadata", 
      "gpr", 
      "gpr_test_util", 
      "grpc", 
      "grpc_test_util"
    ], 
    "headers": [], 
    "language": "c", 
    "name": "h2_oauth2_large_metadata_test", 
    "src": []
  }, 
  {
    "deps": [
      "end2end_certs", 
      "end2end_fixture_h2_oauth2", 
      "end2end_test_max_concurrent_streams", 
      "gpr", 
      "gpr_test_util", 
      "grpc", 
      "grpc_test_util"
    ], 
    "headers": [], 
    "language": "c", 
    "name": "h2_oauth2_max_concurrent_streams_test", 
    "src": []
  }, 
  {
    "deps": [
      "end2end_certs", 
      "end2end_fixture_h2_oauth2", 
      "end2end_test_max_message_length", 
      "gpr", 
      "gpr_test_util", 
      "grpc", 
      "grpc_test_util"
    ], 
    "headers": [], 
    "language": "c", 
    "name": "h2_oauth2_max_message_length_test", 
    "src": []
  }, 
  {
    "deps": [
      "end2end_certs", 
      "end2end_fixture_h2_oauth2", 
      "end2end_test_metadata", 
      "gpr", 
      "gpr_test_util", 
      "grpc", 
      "grpc_test_util"
    ], 
    "headers": [], 
    "language": "c", 
    "name": "h2_oauth2_metadata_test", 
    "src": []
  }, 
  {
    "deps": [
      "end2end_certs", 
      "end2end_fixture_h2_oauth2", 
      "end2end_test_negative_deadline", 
      "gpr", 
      "gpr_test_util", 
      "grpc", 
      "grpc_test_util"
    ], 
    "headers": [], 
    "language": "c", 
    "name": "h2_oauth2_negative_deadline_test", 
    "src": []
  }, 
  {
    "deps": [
      "end2end_certs", 
      "end2end_fixture_h2_oauth2", 
      "end2end_test_no_op", 
      "gpr", 
      "gpr_test_util", 
      "grpc", 
      "grpc_test_util"
    ], 
    "headers": [], 
    "language": "c", 
    "name": "h2_oauth2_no_op_test", 
    "src": []
  }, 
  {
    "deps": [
      "end2end_certs", 
      "end2end_fixture_h2_oauth2", 
      "end2end_test_payload", 
      "gpr", 
      "gpr_test_util", 
      "grpc", 
      "grpc_test_util"
    ], 
    "headers": [], 
    "language": "c", 
    "name": "h2_oauth2_payload_test", 
    "src": []
  }, 
  {
    "deps": [
      "end2end_certs", 
      "end2end_fixture_h2_oauth2", 
      "end2end_test_ping_pong_streaming", 
      "gpr", 
      "gpr_test_util", 
      "grpc", 
      "grpc_test_util"
    ], 
    "headers": [], 
    "language": "c", 
    "name": "h2_oauth2_ping_pong_streaming_test", 
    "src": []
  }, 
  {
    "deps": [
      "end2end_certs", 
      "end2end_fixture_h2_oauth2", 
      "end2end_test_registered_call", 
      "gpr", 
      "gpr_test_util", 
      "grpc", 
      "grpc_test_util"
    ], 
    "headers": [], 
    "language": "c", 
    "name": "h2_oauth2_registered_call_test", 
    "src": []
  }, 
  {
    "deps": [
      "end2end_certs", 
      "end2end_fixture_h2_oauth2", 
      "end2end_test_request_with_flags", 
      "gpr", 
      "gpr_test_util", 
      "grpc", 
      "grpc_test_util"
    ], 
    "headers": [], 
    "language": "c", 
    "name": "h2_oauth2_request_with_flags_test", 
    "src": []
  }, 
  {
    "deps": [
      "end2end_certs", 
      "end2end_fixture_h2_oauth2", 
      "end2end_test_request_with_payload", 
      "gpr", 
      "gpr_test_util", 
      "grpc", 
      "grpc_test_util"
    ], 
    "headers": [], 
    "language": "c", 
    "name": "h2_oauth2_request_with_payload_test", 
    "src": []
  }, 
  {
    "deps": [
      "end2end_certs", 
      "end2end_fixture_h2_oauth2", 
      "end2end_test_server_finishes_request", 
      "gpr", 
      "gpr_test_util", 
      "grpc", 
      "grpc_test_util"
    ], 
    "headers": [], 
    "language": "c", 
    "name": "h2_oauth2_server_finishes_request_test", 
    "src": []
  }, 
  {
    "deps": [
      "end2end_certs", 
      "end2end_fixture_h2_oauth2", 
      "end2end_test_shutdown_finishes_calls", 
      "gpr", 
      "gpr_test_util", 
      "grpc", 
      "grpc_test_util"
    ], 
    "headers": [], 
    "language": "c", 
    "name": "h2_oauth2_shutdown_finishes_calls_test", 
    "src": []
  }, 
  {
    "deps": [
      "end2end_certs", 
      "end2end_fixture_h2_oauth2", 
      "end2end_test_shutdown_finishes_tags", 
      "gpr", 
      "gpr_test_util", 
      "grpc", 
      "grpc_test_util"
    ], 
    "headers": [], 
    "language": "c", 
    "name": "h2_oauth2_shutdown_finishes_tags_test", 
    "src": []
  }, 
  {
    "deps": [
      "end2end_certs", 
      "end2end_fixture_h2_oauth2", 
      "end2end_test_simple_delayed_request", 
      "gpr", 
      "gpr_test_util", 
      "grpc", 
      "grpc_test_util"
    ], 
    "headers": [], 
    "language": "c", 
    "name": "h2_oauth2_simple_delayed_request_test", 
    "src": []
  }, 
  {
    "deps": [
      "end2end_certs", 
      "end2end_fixture_h2_oauth2", 
      "end2end_test_simple_request", 
      "gpr", 
      "gpr_test_util", 
      "grpc", 
      "grpc_test_util"
    ], 
    "headers": [], 
    "language": "c", 
    "name": "h2_oauth2_simple_request_test", 
    "src": []
  }, 
  {
    "deps": [
      "end2end_certs", 
      "end2end_fixture_h2_oauth2", 
      "end2end_test_trailing_metadata", 
      "gpr", 
      "gpr_test_util", 
      "grpc", 
      "grpc_test_util"
    ], 
    "headers": [], 
    "language": "c", 
    "name": "h2_oauth2_trailing_metadata_test", 
    "src": []
  }, 
  {
    "deps": [
      "end2end_certs", 
      "end2end_fixture_h2_proxy", 
      "end2end_test_bad_hostname", 
      "gpr", 
      "gpr_test_util", 
      "grpc", 
      "grpc_test_util"
    ], 
    "headers": [], 
    "language": "c", 
    "name": "h2_proxy_bad_hostname_test", 
    "src": []
  }, 
  {
    "deps": [
      "end2end_certs", 
      "end2end_fixture_h2_proxy", 
      "end2end_test_binary_metadata", 
      "gpr", 
      "gpr_test_util", 
      "grpc", 
      "grpc_test_util"
    ], 
    "headers": [], 
    "language": "c", 
    "name": "h2_proxy_binary_metadata_test", 
    "src": []
  }, 
  {
    "deps": [
      "end2end_certs", 
      "end2end_fixture_h2_proxy", 
      "end2end_test_call_creds", 
      "gpr", 
      "gpr_test_util", 
      "grpc", 
      "grpc_test_util"
    ], 
    "headers": [], 
    "language": "c", 
    "name": "h2_proxy_call_creds_test", 
    "src": []
  }, 
  {
    "deps": [
      "end2end_certs", 
      "end2end_fixture_h2_proxy", 
      "end2end_test_cancel_after_accept", 
      "gpr", 
      "gpr_test_util", 
      "grpc", 
      "grpc_test_util"
    ], 
    "headers": [], 
    "language": "c", 
    "name": "h2_proxy_cancel_after_accept_test", 
    "src": []
  }, 
  {
    "deps": [
      "end2end_certs", 
      "end2end_fixture_h2_proxy", 
      "end2end_test_cancel_after_client_done", 
      "gpr", 
      "gpr_test_util", 
      "grpc", 
      "grpc_test_util"
    ], 
    "headers": [], 
    "language": "c", 
    "name": "h2_proxy_cancel_after_client_done_test", 
    "src": []
  }, 
  {
    "deps": [
      "end2end_certs", 
      "end2end_fixture_h2_proxy", 
      "end2end_test_cancel_after_invoke", 
      "gpr", 
      "gpr_test_util", 
      "grpc", 
      "grpc_test_util"
    ], 
    "headers": [], 
    "language": "c", 
    "name": "h2_proxy_cancel_after_invoke_test", 
    "src": []
  }, 
  {
    "deps": [
      "end2end_certs", 
      "end2end_fixture_h2_proxy", 
      "end2end_test_cancel_before_invoke", 
      "gpr", 
      "gpr_test_util", 
      "grpc", 
      "grpc_test_util"
    ], 
    "headers": [], 
    "language": "c", 
    "name": "h2_proxy_cancel_before_invoke_test", 
    "src": []
  }, 
  {
    "deps": [
      "end2end_certs", 
      "end2end_fixture_h2_proxy", 
      "end2end_test_cancel_in_a_vacuum", 
      "gpr", 
      "gpr_test_util", 
      "grpc", 
      "grpc_test_util"
    ], 
    "headers": [], 
    "language": "c", 
    "name": "h2_proxy_cancel_in_a_vacuum_test", 
    "src": []
  }, 
  {
    "deps": [
      "end2end_certs", 
      "end2end_fixture_h2_proxy", 
      "end2end_test_cancel_with_status", 
      "gpr", 
      "gpr_test_util", 
      "grpc", 
      "grpc_test_util"
    ], 
    "headers": [], 
    "language": "c", 
    "name": "h2_proxy_cancel_with_status_test", 
    "src": []
  }, 
  {
    "deps": [
      "end2end_certs", 
      "end2end_fixture_h2_proxy", 
      "end2end_test_default_host", 
      "gpr", 
      "gpr_test_util", 
      "grpc", 
      "grpc_test_util"
    ], 
    "headers": [], 
    "language": "c", 
    "name": "h2_proxy_default_host_test", 
    "src": []
  }, 
  {
    "deps": [
      "end2end_certs", 
      "end2end_fixture_h2_proxy", 
      "end2end_test_disappearing_server", 
      "gpr", 
      "gpr_test_util", 
      "grpc", 
      "grpc_test_util"
    ], 
    "headers": [], 
    "language": "c", 
    "name": "h2_proxy_disappearing_server_test", 
    "src": []
  }, 
  {
    "deps": [
      "end2end_certs", 
      "end2end_fixture_h2_proxy", 
      "end2end_test_empty_batch", 
      "gpr", 
      "gpr_test_util", 
      "grpc", 
      "grpc_test_util"
    ], 
    "headers": [], 
    "language": "c", 
    "name": "h2_proxy_empty_batch_test", 
    "src": []
  }, 
  {
    "deps": [
      "end2end_certs", 
      "end2end_fixture_h2_proxy", 
      "end2end_test_graceful_server_shutdown", 
      "gpr", 
      "gpr_test_util", 
      "grpc", 
      "grpc_test_util"
    ], 
    "headers": [], 
    "language": "c", 
    "name": "h2_proxy_graceful_server_shutdown_test", 
    "src": []
  }, 
  {
    "deps": [
      "end2end_certs", 
      "end2end_fixture_h2_proxy", 
      "end2end_test_high_initial_seqno", 
      "gpr", 
      "gpr_test_util", 
      "grpc", 
      "grpc_test_util"
    ], 
    "headers": [], 
    "language": "c", 
    "name": "h2_proxy_high_initial_seqno_test", 
    "src": []
  }, 
  {
    "deps": [
      "end2end_certs", 
      "end2end_fixture_h2_proxy", 
      "end2end_test_invoke_large_request", 
      "gpr", 
      "gpr_test_util", 
      "grpc", 
      "grpc_test_util"
    ], 
    "headers": [], 
    "language": "c", 
    "name": "h2_proxy_invoke_large_request_test", 
    "src": []
  }, 
  {
    "deps": [
      "end2end_certs", 
      "end2end_fixture_h2_proxy", 
      "end2end_test_large_metadata", 
      "gpr", 
      "gpr_test_util", 
      "grpc", 
      "grpc_test_util"
    ], 
    "headers": [], 
    "language": "c", 
    "name": "h2_proxy_large_metadata_test", 
    "src": []
  }, 
  {
    "deps": [
      "end2end_certs", 
      "end2end_fixture_h2_proxy", 
      "end2end_test_max_message_length", 
      "gpr", 
      "gpr_test_util", 
      "grpc", 
      "grpc_test_util"
    ], 
    "headers": [], 
    "language": "c", 
    "name": "h2_proxy_max_message_length_test", 
    "src": []
  }, 
  {
    "deps": [
      "end2end_certs", 
      "end2end_fixture_h2_proxy", 
      "end2end_test_metadata", 
      "gpr", 
      "gpr_test_util", 
      "grpc", 
      "grpc_test_util"
    ], 
    "headers": [], 
    "language": "c", 
    "name": "h2_proxy_metadata_test", 
    "src": []
  }, 
  {
    "deps": [
      "end2end_certs", 
      "end2end_fixture_h2_proxy", 
      "end2end_test_negative_deadline", 
      "gpr", 
      "gpr_test_util", 
      "grpc", 
      "grpc_test_util"
    ], 
    "headers": [], 
    "language": "c", 
    "name": "h2_proxy_negative_deadline_test", 
    "src": []
  }, 
  {
    "deps": [
      "end2end_certs", 
      "end2end_fixture_h2_proxy", 
      "end2end_test_no_op", 
      "gpr", 
      "gpr_test_util", 
      "grpc", 
      "grpc_test_util"
    ], 
    "headers": [], 
    "language": "c", 
    "name": "h2_proxy_no_op_test", 
    "src": []
  }, 
  {
    "deps": [
      "end2end_certs", 
      "end2end_fixture_h2_proxy", 
      "end2end_test_payload", 
      "gpr", 
      "gpr_test_util", 
      "grpc", 
      "grpc_test_util"
    ], 
    "headers": [], 
    "language": "c", 
    "name": "h2_proxy_payload_test", 
    "src": []
  }, 
  {
    "deps": [
      "end2end_certs", 
      "end2end_fixture_h2_proxy", 
      "end2end_test_ping_pong_streaming", 
      "gpr", 
      "gpr_test_util", 
      "grpc", 
      "grpc_test_util"
    ], 
    "headers": [], 
    "language": "c", 
    "name": "h2_proxy_ping_pong_streaming_test", 
    "src": []
  }, 
  {
    "deps": [
      "end2end_certs", 
      "end2end_fixture_h2_proxy", 
      "end2end_test_registered_call", 
      "gpr", 
      "gpr_test_util", 
      "grpc", 
      "grpc_test_util"
    ], 
    "headers": [], 
    "language": "c", 
    "name": "h2_proxy_registered_call_test", 
    "src": []
  }, 
  {
    "deps": [
      "end2end_certs", 
      "end2end_fixture_h2_proxy", 
      "end2end_test_request_with_payload", 
      "gpr", 
      "gpr_test_util", 
      "grpc", 
      "grpc_test_util"
    ], 
    "headers": [], 
    "language": "c", 
    "name": "h2_proxy_request_with_payload_test", 
    "src": []
  }, 
  {
    "deps": [
      "end2end_certs", 
      "end2end_fixture_h2_proxy", 
      "end2end_test_server_finishes_request", 
      "gpr", 
      "gpr_test_util", 
      "grpc", 
      "grpc_test_util"
    ], 
    "headers": [], 
    "language": "c", 
    "name": "h2_proxy_server_finishes_request_test", 
    "src": []
  }, 
  {
    "deps": [
      "end2end_certs", 
      "end2end_fixture_h2_proxy", 
      "end2end_test_shutdown_finishes_calls", 
      "gpr", 
      "gpr_test_util", 
      "grpc", 
      "grpc_test_util"
    ], 
    "headers": [], 
    "language": "c", 
    "name": "h2_proxy_shutdown_finishes_calls_test", 
    "src": []
  }, 
  {
    "deps": [
      "end2end_certs", 
      "end2end_fixture_h2_proxy", 
      "end2end_test_shutdown_finishes_tags", 
      "gpr", 
      "gpr_test_util", 
      "grpc", 
      "grpc_test_util"
    ], 
    "headers": [], 
    "language": "c", 
    "name": "h2_proxy_shutdown_finishes_tags_test", 
    "src": []
  }, 
  {
    "deps": [
      "end2end_certs", 
      "end2end_fixture_h2_proxy", 
      "end2end_test_simple_delayed_request", 
      "gpr", 
      "gpr_test_util", 
      "grpc", 
      "grpc_test_util"
    ], 
    "headers": [], 
    "language": "c", 
    "name": "h2_proxy_simple_delayed_request_test", 
    "src": []
  }, 
  {
    "deps": [
      "end2end_certs", 
      "end2end_fixture_h2_proxy", 
      "end2end_test_simple_request", 
      "gpr", 
      "gpr_test_util", 
      "grpc", 
      "grpc_test_util"
    ], 
    "headers": [], 
    "language": "c", 
    "name": "h2_proxy_simple_request_test", 
    "src": []
  }, 
  {
    "deps": [
      "end2end_certs", 
      "end2end_fixture_h2_proxy", 
      "end2end_test_trailing_metadata", 
      "gpr", 
      "gpr_test_util", 
      "grpc", 
      "grpc_test_util"
    ], 
    "headers": [], 
    "language": "c", 
    "name": "h2_proxy_trailing_metadata_test", 
    "src": []
  }, 
  {
    "deps": [
      "end2end_certs", 
      "end2end_fixture_h2_sockpair", 
      "end2end_test_bad_hostname", 
      "gpr", 
      "gpr_test_util", 
      "grpc", 
      "grpc_test_util"
    ], 
    "headers": [], 
    "language": "c", 
    "name": "h2_sockpair_bad_hostname_test", 
    "src": []
  }, 
  {
    "deps": [
      "end2end_certs", 
      "end2end_fixture_h2_sockpair", 
      "end2end_test_binary_metadata", 
      "gpr", 
      "gpr_test_util", 
      "grpc", 
      "grpc_test_util"
    ], 
    "headers": [], 
    "language": "c", 
    "name": "h2_sockpair_binary_metadata_test", 
    "src": []
  }, 
  {
    "deps": [
      "end2end_certs", 
      "end2end_fixture_h2_sockpair", 
      "end2end_test_call_creds", 
      "gpr", 
      "gpr_test_util", 
      "grpc", 
      "grpc_test_util"
    ], 
    "headers": [], 
    "language": "c", 
    "name": "h2_sockpair_call_creds_test", 
    "src": []
  }, 
  {
    "deps": [
      "end2end_certs", 
      "end2end_fixture_h2_sockpair", 
      "end2end_test_cancel_after_accept", 
      "gpr", 
      "gpr_test_util", 
      "grpc", 
      "grpc_test_util"
    ], 
    "headers": [], 
    "language": "c", 
    "name": "h2_sockpair_cancel_after_accept_test", 
    "src": []
  }, 
  {
    "deps": [
      "end2end_certs", 
      "end2end_fixture_h2_sockpair", 
      "end2end_test_cancel_after_client_done", 
      "gpr", 
      "gpr_test_util", 
      "grpc", 
      "grpc_test_util"
    ], 
    "headers": [], 
    "language": "c", 
    "name": "h2_sockpair_cancel_after_client_done_test", 
    "src": []
  }, 
  {
    "deps": [
      "end2end_certs", 
      "end2end_fixture_h2_sockpair", 
      "end2end_test_cancel_after_invoke", 
      "gpr", 
      "gpr_test_util", 
      "grpc", 
      "grpc_test_util"
    ], 
    "headers": [], 
    "language": "c", 
    "name": "h2_sockpair_cancel_after_invoke_test", 
    "src": []
  }, 
  {
    "deps": [
      "end2end_certs", 
      "end2end_fixture_h2_sockpair", 
      "end2end_test_cancel_before_invoke", 
      "gpr", 
      "gpr_test_util", 
      "grpc", 
      "grpc_test_util"
    ], 
    "headers": [], 
    "language": "c", 
    "name": "h2_sockpair_cancel_before_invoke_test", 
    "src": []
  }, 
  {
    "deps": [
      "end2end_certs", 
      "end2end_fixture_h2_sockpair", 
      "end2end_test_cancel_in_a_vacuum", 
      "gpr", 
      "gpr_test_util", 
      "grpc", 
      "grpc_test_util"
    ], 
    "headers": [], 
    "language": "c", 
    "name": "h2_sockpair_cancel_in_a_vacuum_test", 
    "src": []
  }, 
  {
    "deps": [
      "end2end_certs", 
      "end2end_fixture_h2_sockpair", 
      "end2end_test_cancel_with_status", 
      "gpr", 
      "gpr_test_util", 
      "grpc", 
      "grpc_test_util"
    ], 
    "headers": [], 
    "language": "c", 
    "name": "h2_sockpair_cancel_with_status_test", 
    "src": []
  }, 
  {
    "deps": [
      "end2end_certs", 
      "end2end_fixture_h2_sockpair", 
      "end2end_test_compressed_payload", 
      "gpr", 
      "gpr_test_util", 
      "grpc", 
      "grpc_test_util"
    ], 
    "headers": [], 
    "language": "c", 
    "name": "h2_sockpair_compressed_payload_test", 
    "src": []
  }, 
  {
    "deps": [
      "end2end_certs", 
      "end2end_fixture_h2_sockpair", 
      "end2end_test_empty_batch", 
      "gpr", 
      "gpr_test_util", 
      "grpc", 
      "grpc_test_util"
    ], 
    "headers": [], 
    "language": "c", 
    "name": "h2_sockpair_empty_batch_test", 
    "src": []
  }, 
  {
    "deps": [
      "end2end_certs", 
      "end2end_fixture_h2_sockpair", 
      "end2end_test_graceful_server_shutdown", 
      "gpr", 
      "gpr_test_util", 
      "grpc", 
      "grpc_test_util"
    ], 
    "headers": [], 
    "language": "c", 
    "name": "h2_sockpair_graceful_server_shutdown_test", 
    "src": []
  }, 
  {
    "deps": [
      "end2end_certs", 
      "end2end_fixture_h2_sockpair", 
      "end2end_test_high_initial_seqno", 
      "gpr", 
      "gpr_test_util", 
      "grpc", 
      "grpc_test_util"
    ], 
    "headers": [], 
    "language": "c", 
    "name": "h2_sockpair_high_initial_seqno_test", 
    "src": []
  }, 
  {
    "deps": [
      "end2end_certs", 
      "end2end_fixture_h2_sockpair", 
      "end2end_test_hpack_size", 
      "gpr", 
      "gpr_test_util", 
      "grpc", 
      "grpc_test_util"
    ], 
    "headers": [], 
    "language": "c", 
    "name": "h2_sockpair_hpack_size_test", 
    "src": []
  }, 
  {
    "deps": [
      "end2end_certs", 
      "end2end_fixture_h2_sockpair", 
      "end2end_test_invoke_large_request", 
      "gpr", 
      "gpr_test_util", 
      "grpc", 
      "grpc_test_util"
    ], 
    "headers": [], 
    "language": "c", 
    "name": "h2_sockpair_invoke_large_request_test", 
    "src": []
  }, 
  {
    "deps": [
      "end2end_certs", 
      "end2end_fixture_h2_sockpair", 
      "end2end_test_large_metadata", 
      "gpr", 
      "gpr_test_util", 
      "grpc", 
      "grpc_test_util"
    ], 
    "headers": [], 
    "language": "c", 
    "name": "h2_sockpair_large_metadata_test", 
    "src": []
  }, 
  {
    "deps": [
      "end2end_certs", 
      "end2end_fixture_h2_sockpair", 
      "end2end_test_max_concurrent_streams", 
      "gpr", 
      "gpr_test_util", 
      "grpc", 
      "grpc_test_util"
    ], 
    "headers": [], 
    "language": "c", 
    "name": "h2_sockpair_max_concurrent_streams_test", 
    "src": []
  }, 
  {
    "deps": [
      "end2end_certs", 
      "end2end_fixture_h2_sockpair", 
      "end2end_test_max_message_length", 
      "gpr", 
      "gpr_test_util", 
      "grpc", 
      "grpc_test_util"
    ], 
    "headers": [], 
    "language": "c", 
    "name": "h2_sockpair_max_message_length_test", 
    "src": []
  }, 
  {
    "deps": [
      "end2end_certs", 
      "end2end_fixture_h2_sockpair", 
      "end2end_test_metadata", 
      "gpr", 
      "gpr_test_util", 
      "grpc", 
      "grpc_test_util"
    ], 
    "headers": [], 
    "language": "c", 
    "name": "h2_sockpair_metadata_test", 
    "src": []
  }, 
  {
    "deps": [
      "end2end_certs", 
      "end2end_fixture_h2_sockpair", 
      "end2end_test_negative_deadline", 
      "gpr", 
      "gpr_test_util", 
      "grpc", 
      "grpc_test_util"
    ], 
    "headers": [], 
    "language": "c", 
    "name": "h2_sockpair_negative_deadline_test", 
    "src": []
  }, 
  {
    "deps": [
      "end2end_certs", 
      "end2end_fixture_h2_sockpair", 
      "end2end_test_no_op", 
      "gpr", 
      "gpr_test_util", 
      "grpc", 
      "grpc_test_util"
    ], 
    "headers": [], 
    "language": "c", 
    "name": "h2_sockpair_no_op_test", 
    "src": []
  }, 
  {
    "deps": [
      "end2end_certs", 
      "end2end_fixture_h2_sockpair", 
      "end2end_test_payload", 
      "gpr", 
      "gpr_test_util", 
      "grpc", 
      "grpc_test_util"
    ], 
    "headers": [], 
    "language": "c", 
    "name": "h2_sockpair_payload_test", 
    "src": []
  }, 
  {
    "deps": [
      "end2end_certs", 
      "end2end_fixture_h2_sockpair", 
      "end2end_test_ping_pong_streaming", 
      "gpr", 
      "gpr_test_util", 
      "grpc", 
      "grpc_test_util"
    ], 
    "headers": [], 
    "language": "c", 
    "name": "h2_sockpair_ping_pong_streaming_test", 
    "src": []
  }, 
  {
    "deps": [
      "end2end_certs", 
      "end2end_fixture_h2_sockpair", 
      "end2end_test_registered_call", 
      "gpr", 
      "gpr_test_util", 
      "grpc", 
      "grpc_test_util"
    ], 
    "headers": [], 
    "language": "c", 
    "name": "h2_sockpair_registered_call_test", 
    "src": []
  }, 
  {
    "deps": [
      "end2end_certs", 
      "end2end_fixture_h2_sockpair", 
      "end2end_test_request_with_flags", 
      "gpr", 
      "gpr_test_util", 
      "grpc", 
      "grpc_test_util"
    ], 
    "headers": [], 
    "language": "c", 
    "name": "h2_sockpair_request_with_flags_test", 
    "src": []
  }, 
  {
    "deps": [
      "end2end_certs", 
      "end2end_fixture_h2_sockpair", 
      "end2end_test_request_with_payload", 
      "gpr", 
      "gpr_test_util", 
      "grpc", 
      "grpc_test_util"
    ], 
    "headers": [], 
    "language": "c", 
    "name": "h2_sockpair_request_with_payload_test", 
    "src": []
  }, 
  {
    "deps": [
      "end2end_certs", 
      "end2end_fixture_h2_sockpair", 
      "end2end_test_server_finishes_request", 
      "gpr", 
      "gpr_test_util", 
      "grpc", 
      "grpc_test_util"
    ], 
    "headers": [], 
    "language": "c", 
    "name": "h2_sockpair_server_finishes_request_test", 
    "src": []
  }, 
  {
    "deps": [
      "end2end_certs", 
      "end2end_fixture_h2_sockpair", 
      "end2end_test_shutdown_finishes_calls", 
      "gpr", 
      "gpr_test_util", 
      "grpc", 
      "grpc_test_util"
    ], 
    "headers": [], 
    "language": "c", 
    "name": "h2_sockpair_shutdown_finishes_calls_test", 
    "src": []
  }, 
  {
    "deps": [
      "end2end_certs", 
      "end2end_fixture_h2_sockpair", 
      "end2end_test_shutdown_finishes_tags", 
      "gpr", 
      "gpr_test_util", 
      "grpc", 
      "grpc_test_util"
    ], 
    "headers": [], 
    "language": "c", 
    "name": "h2_sockpair_shutdown_finishes_tags_test", 
    "src": []
  }, 
  {
    "deps": [
      "end2end_certs", 
      "end2end_fixture_h2_sockpair", 
      "end2end_test_simple_request", 
      "gpr", 
      "gpr_test_util", 
      "grpc", 
      "grpc_test_util"
    ], 
    "headers": [], 
    "language": "c", 
    "name": "h2_sockpair_simple_request_test", 
    "src": []
  }, 
  {
    "deps": [
      "end2end_certs", 
      "end2end_fixture_h2_sockpair", 
      "end2end_test_trailing_metadata", 
      "gpr", 
      "gpr_test_util", 
      "grpc", 
      "grpc_test_util"
    ], 
    "headers": [], 
    "language": "c", 
    "name": "h2_sockpair_trailing_metadata_test", 
    "src": []
  }, 
  {
    "deps": [
      "end2end_certs", 
      "end2end_fixture_h2_sockpair+trace", 
      "end2end_test_bad_hostname", 
      "gpr", 
      "gpr_test_util", 
      "grpc", 
      "grpc_test_util"
    ], 
    "headers": [], 
    "language": "c", 
    "name": "h2_sockpair+trace_bad_hostname_test", 
    "src": []
  }, 
  {
    "deps": [
      "end2end_certs", 
      "end2end_fixture_h2_sockpair+trace", 
      "end2end_test_binary_metadata", 
      "gpr", 
      "gpr_test_util", 
      "grpc", 
      "grpc_test_util"
    ], 
    "headers": [], 
    "language": "c", 
    "name": "h2_sockpair+trace_binary_metadata_test", 
    "src": []
  }, 
  {
    "deps": [
      "end2end_certs", 
      "end2end_fixture_h2_sockpair+trace", 
      "end2end_test_call_creds", 
      "gpr", 
      "gpr_test_util", 
      "grpc", 
      "grpc_test_util"
    ], 
    "headers": [], 
    "language": "c", 
    "name": "h2_sockpair+trace_call_creds_test", 
    "src": []
  }, 
  {
    "deps": [
      "end2end_certs", 
      "end2end_fixture_h2_sockpair+trace", 
      "end2end_test_cancel_after_accept", 
      "gpr", 
      "gpr_test_util", 
      "grpc", 
      "grpc_test_util"
    ], 
    "headers": [], 
    "language": "c", 
    "name": "h2_sockpair+trace_cancel_after_accept_test", 
    "src": []
  }, 
  {
    "deps": [
      "end2end_certs", 
      "end2end_fixture_h2_sockpair+trace", 
      "end2end_test_cancel_after_client_done", 
      "gpr", 
      "gpr_test_util", 
      "grpc", 
      "grpc_test_util"
    ], 
    "headers": [], 
    "language": "c", 
    "name": "h2_sockpair+trace_cancel_after_client_done_test", 
    "src": []
  }, 
  {
    "deps": [
      "end2end_certs", 
      "end2end_fixture_h2_sockpair+trace", 
      "end2end_test_cancel_after_invoke", 
      "gpr", 
      "gpr_test_util", 
      "grpc", 
      "grpc_test_util"
    ], 
    "headers": [], 
    "language": "c", 
    "name": "h2_sockpair+trace_cancel_after_invoke_test", 
    "src": []
  }, 
  {
    "deps": [
      "end2end_certs", 
      "end2end_fixture_h2_sockpair+trace", 
      "end2end_test_cancel_before_invoke", 
      "gpr", 
      "gpr_test_util", 
      "grpc", 
      "grpc_test_util"
    ], 
    "headers": [], 
    "language": "c", 
    "name": "h2_sockpair+trace_cancel_before_invoke_test", 
    "src": []
  }, 
  {
    "deps": [
      "end2end_certs", 
      "end2end_fixture_h2_sockpair+trace", 
      "end2end_test_cancel_in_a_vacuum", 
      "gpr", 
      "gpr_test_util", 
      "grpc", 
      "grpc_test_util"
    ], 
    "headers": [], 
    "language": "c", 
    "name": "h2_sockpair+trace_cancel_in_a_vacuum_test", 
    "src": []
  }, 
  {
    "deps": [
      "end2end_certs", 
      "end2end_fixture_h2_sockpair+trace", 
      "end2end_test_cancel_with_status", 
      "gpr", 
      "gpr_test_util", 
      "grpc", 
      "grpc_test_util"
    ], 
    "headers": [], 
    "language": "c", 
    "name": "h2_sockpair+trace_cancel_with_status_test", 
    "src": []
  }, 
  {
    "deps": [
      "end2end_certs", 
      "end2end_fixture_h2_sockpair+trace", 
      "end2end_test_compressed_payload", 
      "gpr", 
      "gpr_test_util", 
      "grpc", 
      "grpc_test_util"
    ], 
    "headers": [], 
    "language": "c", 
    "name": "h2_sockpair+trace_compressed_payload_test", 
    "src": []
  }, 
  {
    "deps": [
      "end2end_certs", 
      "end2end_fixture_h2_sockpair+trace", 
      "end2end_test_empty_batch", 
      "gpr", 
      "gpr_test_util", 
      "grpc", 
      "grpc_test_util"
    ], 
    "headers": [], 
    "language": "c", 
    "name": "h2_sockpair+trace_empty_batch_test", 
    "src": []
  }, 
  {
    "deps": [
      "end2end_certs", 
      "end2end_fixture_h2_sockpair+trace", 
      "end2end_test_graceful_server_shutdown", 
      "gpr", 
      "gpr_test_util", 
      "grpc", 
      "grpc_test_util"
    ], 
    "headers": [], 
    "language": "c", 
    "name": "h2_sockpair+trace_graceful_server_shutdown_test", 
    "src": []
  }, 
  {
    "deps": [
      "end2end_certs", 
      "end2end_fixture_h2_sockpair+trace", 
      "end2end_test_high_initial_seqno", 
      "gpr", 
      "gpr_test_util", 
      "grpc", 
      "grpc_test_util"
    ], 
    "headers": [], 
    "language": "c", 
    "name": "h2_sockpair+trace_high_initial_seqno_test", 
    "src": []
  }, 
  {
    "deps": [
      "end2end_certs", 
      "end2end_fixture_h2_sockpair+trace", 
      "end2end_test_invoke_large_request", 
      "gpr", 
      "gpr_test_util", 
      "grpc", 
      "grpc_test_util"
    ], 
    "headers": [], 
    "language": "c", 
    "name": "h2_sockpair+trace_invoke_large_request_test", 
    "src": []
  }, 
  {
    "deps": [
      "end2end_certs", 
      "end2end_fixture_h2_sockpair+trace", 
      "end2end_test_large_metadata", 
      "gpr", 
      "gpr_test_util", 
      "grpc", 
      "grpc_test_util"
    ], 
    "headers": [], 
    "language": "c", 
    "name": "h2_sockpair+trace_large_metadata_test", 
    "src": []
  }, 
  {
    "deps": [
      "end2end_certs", 
      "end2end_fixture_h2_sockpair+trace", 
      "end2end_test_max_concurrent_streams", 
      "gpr", 
      "gpr_test_util", 
      "grpc", 
      "grpc_test_util"
    ], 
    "headers": [], 
    "language": "c", 
    "name": "h2_sockpair+trace_max_concurrent_streams_test", 
    "src": []
  }, 
  {
    "deps": [
      "end2end_certs", 
      "end2end_fixture_h2_sockpair+trace", 
      "end2end_test_max_message_length", 
      "gpr", 
      "gpr_test_util", 
      "grpc", 
      "grpc_test_util"
    ], 
    "headers": [], 
    "language": "c", 
    "name": "h2_sockpair+trace_max_message_length_test", 
    "src": []
  }, 
  {
    "deps": [
      "end2end_certs", 
      "end2end_fixture_h2_sockpair+trace", 
      "end2end_test_metadata", 
      "gpr", 
      "gpr_test_util", 
      "grpc", 
      "grpc_test_util"
    ], 
    "headers": [], 
    "language": "c", 
    "name": "h2_sockpair+trace_metadata_test", 
    "src": []
  }, 
  {
    "deps": [
      "end2end_certs", 
      "end2end_fixture_h2_sockpair+trace", 
      "end2end_test_negative_deadline", 
      "gpr", 
      "gpr_test_util", 
      "grpc", 
      "grpc_test_util"
    ], 
    "headers": [], 
    "language": "c", 
    "name": "h2_sockpair+trace_negative_deadline_test", 
    "src": []
  }, 
  {
    "deps": [
      "end2end_certs", 
      "end2end_fixture_h2_sockpair+trace", 
      "end2end_test_no_op", 
      "gpr", 
      "gpr_test_util", 
      "grpc", 
      "grpc_test_util"
    ], 
    "headers": [], 
    "language": "c", 
    "name": "h2_sockpair+trace_no_op_test", 
    "src": []
  }, 
  {
    "deps": [
      "end2end_certs", 
      "end2end_fixture_h2_sockpair+trace", 
      "end2end_test_payload", 
      "gpr", 
      "gpr_test_util", 
      "grpc", 
      "grpc_test_util"
    ], 
    "headers": [], 
    "language": "c", 
    "name": "h2_sockpair+trace_payload_test", 
    "src": []
  }, 
  {
    "deps": [
      "end2end_certs", 
      "end2end_fixture_h2_sockpair+trace", 
      "end2end_test_ping_pong_streaming", 
      "gpr", 
      "gpr_test_util", 
      "grpc", 
      "grpc_test_util"
    ], 
    "headers": [], 
    "language": "c", 
    "name": "h2_sockpair+trace_ping_pong_streaming_test", 
    "src": []
  }, 
  {
    "deps": [
      "end2end_certs", 
      "end2end_fixture_h2_sockpair+trace", 
      "end2end_test_registered_call", 
      "gpr", 
      "gpr_test_util", 
      "grpc", 
      "grpc_test_util"
    ], 
    "headers": [], 
    "language": "c", 
    "name": "h2_sockpair+trace_registered_call_test", 
    "src": []
  }, 
  {
    "deps": [
      "end2end_certs", 
      "end2end_fixture_h2_sockpair+trace", 
      "end2end_test_request_with_flags", 
      "gpr", 
      "gpr_test_util", 
      "grpc", 
      "grpc_test_util"
    ], 
    "headers": [], 
    "language": "c", 
    "name": "h2_sockpair+trace_request_with_flags_test", 
    "src": []
  }, 
  {
    "deps": [
      "end2end_certs", 
      "end2end_fixture_h2_sockpair+trace", 
      "end2end_test_request_with_payload", 
      "gpr", 
      "gpr_test_util", 
      "grpc", 
      "grpc_test_util"
    ], 
    "headers": [], 
    "language": "c", 
    "name": "h2_sockpair+trace_request_with_payload_test", 
    "src": []
  }, 
  {
    "deps": [
      "end2end_certs", 
      "end2end_fixture_h2_sockpair+trace", 
      "end2end_test_server_finishes_request", 
      "gpr", 
      "gpr_test_util", 
      "grpc", 
      "grpc_test_util"
    ], 
    "headers": [], 
    "language": "c", 
    "name": "h2_sockpair+trace_server_finishes_request_test", 
    "src": []
  }, 
  {
    "deps": [
      "end2end_certs", 
      "end2end_fixture_h2_sockpair+trace", 
      "end2end_test_shutdown_finishes_calls", 
      "gpr", 
      "gpr_test_util", 
      "grpc", 
      "grpc_test_util"
    ], 
    "headers": [], 
    "language": "c", 
    "name": "h2_sockpair+trace_shutdown_finishes_calls_test", 
    "src": []
  }, 
  {
    "deps": [
      "end2end_certs", 
      "end2end_fixture_h2_sockpair+trace", 
      "end2end_test_shutdown_finishes_tags", 
      "gpr", 
      "gpr_test_util", 
      "grpc", 
      "grpc_test_util"
    ], 
    "headers": [], 
    "language": "c", 
    "name": "h2_sockpair+trace_shutdown_finishes_tags_test", 
    "src": []
  }, 
  {
    "deps": [
      "end2end_certs", 
      "end2end_fixture_h2_sockpair+trace", 
      "end2end_test_simple_request", 
      "gpr", 
      "gpr_test_util", 
      "grpc", 
      "grpc_test_util"
    ], 
    "headers": [], 
    "language": "c", 
    "name": "h2_sockpair+trace_simple_request_test", 
    "src": []
  }, 
  {
    "deps": [
      "end2end_certs", 
      "end2end_fixture_h2_sockpair+trace", 
      "end2end_test_trailing_metadata", 
      "gpr", 
      "gpr_test_util", 
      "grpc", 
      "grpc_test_util"
    ], 
    "headers": [], 
    "language": "c", 
    "name": "h2_sockpair+trace_trailing_metadata_test", 
    "src": []
  }, 
  {
    "deps": [
      "end2end_certs", 
      "end2end_fixture_h2_sockpair_1byte", 
      "end2end_test_bad_hostname", 
      "gpr", 
      "gpr_test_util", 
      "grpc", 
      "grpc_test_util"
    ], 
    "headers": [], 
    "language": "c", 
    "name": "h2_sockpair_1byte_bad_hostname_test", 
    "src": []
  }, 
  {
    "deps": [
      "end2end_certs", 
      "end2end_fixture_h2_sockpair_1byte", 
      "end2end_test_binary_metadata", 
      "gpr", 
      "gpr_test_util", 
      "grpc", 
      "grpc_test_util"
    ], 
    "headers": [], 
    "language": "c", 
    "name": "h2_sockpair_1byte_binary_metadata_test", 
    "src": []
  }, 
  {
    "deps": [
      "end2end_certs", 
      "end2end_fixture_h2_sockpair_1byte", 
      "end2end_test_call_creds", 
      "gpr", 
      "gpr_test_util", 
      "grpc", 
      "grpc_test_util"
    ], 
    "headers": [], 
    "language": "c", 
    "name": "h2_sockpair_1byte_call_creds_test", 
    "src": []
  }, 
  {
    "deps": [
      "end2end_certs", 
      "end2end_fixture_h2_sockpair_1byte", 
      "end2end_test_cancel_after_accept", 
      "gpr", 
      "gpr_test_util", 
      "grpc", 
      "grpc_test_util"
    ], 
    "headers": [], 
    "language": "c", 
    "name": "h2_sockpair_1byte_cancel_after_accept_test", 
    "src": []
  }, 
  {
    "deps": [
      "end2end_certs", 
      "end2end_fixture_h2_sockpair_1byte", 
      "end2end_test_cancel_after_client_done", 
      "gpr", 
      "gpr_test_util", 
      "grpc", 
      "grpc_test_util"
    ], 
    "headers": [], 
    "language": "c", 
    "name": "h2_sockpair_1byte_cancel_after_client_done_test", 
    "src": []
  }, 
  {
    "deps": [
      "end2end_certs", 
      "end2end_fixture_h2_sockpair_1byte", 
      "end2end_test_cancel_after_invoke", 
      "gpr", 
      "gpr_test_util", 
      "grpc", 
      "grpc_test_util"
    ], 
    "headers": [], 
    "language": "c", 
    "name": "h2_sockpair_1byte_cancel_after_invoke_test", 
    "src": []
  }, 
  {
    "deps": [
      "end2end_certs", 
      "end2end_fixture_h2_sockpair_1byte", 
      "end2end_test_cancel_before_invoke", 
      "gpr", 
      "gpr_test_util", 
      "grpc", 
      "grpc_test_util"
    ], 
    "headers": [], 
    "language": "c", 
    "name": "h2_sockpair_1byte_cancel_before_invoke_test", 
    "src": []
  }, 
  {
    "deps": [
      "end2end_certs", 
      "end2end_fixture_h2_sockpair_1byte", 
      "end2end_test_cancel_in_a_vacuum", 
      "gpr", 
      "gpr_test_util", 
      "grpc", 
      "grpc_test_util"
    ], 
    "headers": [], 
    "language": "c", 
    "name": "h2_sockpair_1byte_cancel_in_a_vacuum_test", 
    "src": []
  }, 
  {
    "deps": [
      "end2end_certs", 
      "end2end_fixture_h2_sockpair_1byte", 
      "end2end_test_cancel_with_status", 
      "gpr", 
      "gpr_test_util", 
      "grpc", 
      "grpc_test_util"
    ], 
    "headers": [], 
    "language": "c", 
    "name": "h2_sockpair_1byte_cancel_with_status_test", 
    "src": []
  }, 
  {
    "deps": [
      "end2end_certs", 
      "end2end_fixture_h2_sockpair_1byte", 
      "end2end_test_compressed_payload", 
      "gpr", 
      "gpr_test_util", 
      "grpc", 
      "grpc_test_util"
    ], 
    "headers": [], 
    "language": "c", 
    "name": "h2_sockpair_1byte_compressed_payload_test", 
    "src": []
  }, 
  {
    "deps": [
      "end2end_certs", 
      "end2end_fixture_h2_sockpair_1byte", 
      "end2end_test_empty_batch", 
      "gpr", 
      "gpr_test_util", 
      "grpc", 
      "grpc_test_util"
    ], 
    "headers": [], 
    "language": "c", 
    "name": "h2_sockpair_1byte_empty_batch_test", 
    "src": []
  }, 
  {
    "deps": [
      "end2end_certs", 
      "end2end_fixture_h2_sockpair_1byte", 
      "end2end_test_graceful_server_shutdown", 
      "gpr", 
      "gpr_test_util", 
      "grpc", 
      "grpc_test_util"
    ], 
    "headers": [], 
    "language": "c", 
    "name": "h2_sockpair_1byte_graceful_server_shutdown_test", 
    "src": []
  }, 
  {
    "deps": [
      "end2end_certs", 
      "end2end_fixture_h2_sockpair_1byte", 
      "end2end_test_high_initial_seqno", 
      "gpr", 
      "gpr_test_util", 
      "grpc", 
      "grpc_test_util"
    ], 
    "headers": [], 
    "language": "c", 
    "name": "h2_sockpair_1byte_high_initial_seqno_test", 
    "src": []
  }, 
  {
    "deps": [
      "end2end_certs", 
      "end2end_fixture_h2_sockpair_1byte", 
      "end2end_test_hpack_size", 
      "gpr", 
      "gpr_test_util", 
      "grpc", 
      "grpc_test_util"
    ], 
    "headers": [], 
    "language": "c", 
    "name": "h2_sockpair_1byte_hpack_size_test", 
    "src": []
  }, 
  {
    "deps": [
      "end2end_certs", 
      "end2end_fixture_h2_sockpair_1byte", 
      "end2end_test_invoke_large_request", 
      "gpr", 
      "gpr_test_util", 
      "grpc", 
      "grpc_test_util"
    ], 
    "headers": [], 
    "language": "c", 
    "name": "h2_sockpair_1byte_invoke_large_request_test", 
    "src": []
  }, 
  {
    "deps": [
      "end2end_certs", 
      "end2end_fixture_h2_sockpair_1byte", 
      "end2end_test_large_metadata", 
      "gpr", 
      "gpr_test_util", 
      "grpc", 
      "grpc_test_util"
    ], 
    "headers": [], 
    "language": "c", 
    "name": "h2_sockpair_1byte_large_metadata_test", 
    "src": []
  }, 
  {
    "deps": [
      "end2end_certs", 
      "end2end_fixture_h2_sockpair_1byte", 
      "end2end_test_max_concurrent_streams", 
      "gpr", 
      "gpr_test_util", 
      "grpc", 
      "grpc_test_util"
    ], 
    "headers": [], 
    "language": "c", 
    "name": "h2_sockpair_1byte_max_concurrent_streams_test", 
    "src": []
  }, 
  {
    "deps": [
      "end2end_certs", 
      "end2end_fixture_h2_sockpair_1byte", 
      "end2end_test_max_message_length", 
      "gpr", 
      "gpr_test_util", 
      "grpc", 
      "grpc_test_util"
    ], 
    "headers": [], 
    "language": "c", 
    "name": "h2_sockpair_1byte_max_message_length_test", 
    "src": []
  }, 
  {
    "deps": [
      "end2end_certs", 
      "end2end_fixture_h2_sockpair_1byte", 
      "end2end_test_metadata", 
      "gpr", 
      "gpr_test_util", 
      "grpc", 
      "grpc_test_util"
    ], 
    "headers": [], 
    "language": "c", 
    "name": "h2_sockpair_1byte_metadata_test", 
    "src": []
  }, 
  {
    "deps": [
      "end2end_certs", 
      "end2end_fixture_h2_sockpair_1byte", 
      "end2end_test_negative_deadline", 
      "gpr", 
      "gpr_test_util", 
      "grpc", 
      "grpc_test_util"
    ], 
    "headers": [], 
    "language": "c", 
    "name": "h2_sockpair_1byte_negative_deadline_test", 
    "src": []
  }, 
  {
    "deps": [
      "end2end_certs", 
      "end2end_fixture_h2_sockpair_1byte", 
      "end2end_test_no_op", 
      "gpr", 
      "gpr_test_util", 
      "grpc", 
      "grpc_test_util"
    ], 
    "headers": [], 
    "language": "c", 
    "name": "h2_sockpair_1byte_no_op_test", 
    "src": []
  }, 
  {
    "deps": [
      "end2end_certs", 
      "end2end_fixture_h2_sockpair_1byte", 
      "end2end_test_payload", 
      "gpr", 
      "gpr_test_util", 
      "grpc", 
      "grpc_test_util"
    ], 
    "headers": [], 
    "language": "c", 
    "name": "h2_sockpair_1byte_payload_test", 
    "src": []
  }, 
  {
    "deps": [
      "end2end_certs", 
      "end2end_fixture_h2_sockpair_1byte", 
      "end2end_test_ping_pong_streaming", 
      "gpr", 
      "gpr_test_util", 
      "grpc", 
      "grpc_test_util"
    ], 
    "headers": [], 
    "language": "c", 
    "name": "h2_sockpair_1byte_ping_pong_streaming_test", 
    "src": []
  }, 
  {
    "deps": [
      "end2end_certs", 
      "end2end_fixture_h2_sockpair_1byte", 
      "end2end_test_registered_call", 
      "gpr", 
      "gpr_test_util", 
      "grpc", 
      "grpc_test_util"
    ], 
    "headers": [], 
    "language": "c", 
    "name": "h2_sockpair_1byte_registered_call_test", 
    "src": []
  }, 
  {
    "deps": [
      "end2end_certs", 
      "end2end_fixture_h2_sockpair_1byte", 
      "end2end_test_request_with_flags", 
      "gpr", 
      "gpr_test_util", 
      "grpc", 
      "grpc_test_util"
    ], 
    "headers": [], 
    "language": "c", 
    "name": "h2_sockpair_1byte_request_with_flags_test", 
    "src": []
  }, 
  {
    "deps": [
      "end2end_certs", 
      "end2end_fixture_h2_sockpair_1byte", 
      "end2end_test_request_with_payload", 
      "gpr", 
      "gpr_test_util", 
      "grpc", 
      "grpc_test_util"
    ], 
    "headers": [], 
    "language": "c", 
    "name": "h2_sockpair_1byte_request_with_payload_test", 
    "src": []
  }, 
  {
    "deps": [
      "end2end_certs", 
      "end2end_fixture_h2_sockpair_1byte", 
      "end2end_test_server_finishes_request", 
      "gpr", 
      "gpr_test_util", 
      "grpc", 
      "grpc_test_util"
    ], 
    "headers": [], 
    "language": "c", 
    "name": "h2_sockpair_1byte_server_finishes_request_test", 
    "src": []
  }, 
  {
    "deps": [
      "end2end_certs", 
      "end2end_fixture_h2_sockpair_1byte", 
      "end2end_test_shutdown_finishes_calls", 
      "gpr", 
      "gpr_test_util", 
      "grpc", 
      "grpc_test_util"
    ], 
    "headers": [], 
    "language": "c", 
    "name": "h2_sockpair_1byte_shutdown_finishes_calls_test", 
    "src": []
  }, 
  {
    "deps": [
      "end2end_certs", 
      "end2end_fixture_h2_sockpair_1byte", 
      "end2end_test_shutdown_finishes_tags", 
      "gpr", 
      "gpr_test_util", 
      "grpc", 
      "grpc_test_util"
    ], 
    "headers": [], 
    "language": "c", 
    "name": "h2_sockpair_1byte_shutdown_finishes_tags_test", 
    "src": []
  }, 
  {
    "deps": [
      "end2end_certs", 
      "end2end_fixture_h2_sockpair_1byte", 
      "end2end_test_simple_request", 
      "gpr", 
      "gpr_test_util", 
      "grpc", 
      "grpc_test_util"
    ], 
    "headers": [], 
    "language": "c", 
    "name": "h2_sockpair_1byte_simple_request_test", 
    "src": []
  }, 
  {
    "deps": [
      "end2end_certs", 
      "end2end_fixture_h2_sockpair_1byte", 
      "end2end_test_trailing_metadata", 
      "gpr", 
      "gpr_test_util", 
      "grpc", 
      "grpc_test_util"
    ], 
    "headers": [], 
    "language": "c", 
    "name": "h2_sockpair_1byte_trailing_metadata_test", 
    "src": []
  }, 
  {
    "deps": [
      "end2end_certs", 
      "end2end_fixture_h2_ssl", 
      "end2end_test_bad_hostname", 
      "gpr", 
      "gpr_test_util", 
      "grpc", 
      "grpc_test_util"
    ], 
    "headers": [], 
    "language": "c", 
    "name": "h2_ssl_bad_hostname_test", 
    "src": []
  }, 
  {
    "deps": [
      "end2end_certs", 
      "end2end_fixture_h2_ssl", 
      "end2end_test_binary_metadata", 
      "gpr", 
      "gpr_test_util", 
      "grpc", 
      "grpc_test_util"
    ], 
    "headers": [], 
    "language": "c", 
    "name": "h2_ssl_binary_metadata_test", 
    "src": []
  }, 
  {
    "deps": [
      "end2end_certs", 
      "end2end_fixture_h2_ssl", 
      "end2end_test_call_creds", 
      "gpr", 
      "gpr_test_util", 
      "grpc", 
      "grpc_test_util"
    ], 
    "headers": [], 
    "language": "c", 
    "name": "h2_ssl_call_creds_test", 
    "src": []
  }, 
  {
    "deps": [
      "end2end_certs", 
      "end2end_fixture_h2_ssl", 
      "end2end_test_cancel_after_accept", 
      "gpr", 
      "gpr_test_util", 
      "grpc", 
      "grpc_test_util"
    ], 
    "headers": [], 
    "language": "c", 
    "name": "h2_ssl_cancel_after_accept_test", 
    "src": []
  }, 
  {
    "deps": [
      "end2end_certs", 
      "end2end_fixture_h2_ssl", 
      "end2end_test_cancel_after_client_done", 
      "gpr", 
      "gpr_test_util", 
      "grpc", 
      "grpc_test_util"
    ], 
    "headers": [], 
    "language": "c", 
    "name": "h2_ssl_cancel_after_client_done_test", 
    "src": []
  }, 
  {
    "deps": [
      "end2end_certs", 
      "end2end_fixture_h2_ssl", 
      "end2end_test_cancel_after_invoke", 
      "gpr", 
      "gpr_test_util", 
      "grpc", 
      "grpc_test_util"
    ], 
    "headers": [], 
    "language": "c", 
    "name": "h2_ssl_cancel_after_invoke_test", 
    "src": []
  }, 
  {
    "deps": [
      "end2end_certs", 
      "end2end_fixture_h2_ssl", 
      "end2end_test_cancel_before_invoke", 
      "gpr", 
      "gpr_test_util", 
      "grpc", 
      "grpc_test_util"
    ], 
    "headers": [], 
    "language": "c", 
    "name": "h2_ssl_cancel_before_invoke_test", 
    "src": []
  }, 
  {
    "deps": [
      "end2end_certs", 
      "end2end_fixture_h2_ssl", 
      "end2end_test_cancel_in_a_vacuum", 
      "gpr", 
      "gpr_test_util", 
      "grpc", 
      "grpc_test_util"
    ], 
    "headers": [], 
    "language": "c", 
    "name": "h2_ssl_cancel_in_a_vacuum_test", 
    "src": []
  }, 
  {
    "deps": [
      "end2end_certs", 
      "end2end_fixture_h2_ssl", 
      "end2end_test_cancel_with_status", 
      "gpr", 
      "gpr_test_util", 
      "grpc", 
      "grpc_test_util"
    ], 
    "headers": [], 
    "language": "c", 
    "name": "h2_ssl_cancel_with_status_test", 
    "src": []
  }, 
  {
    "deps": [
      "end2end_certs", 
      "end2end_fixture_h2_ssl", 
      "end2end_test_channel_connectivity", 
      "gpr", 
      "gpr_test_util", 
      "grpc", 
      "grpc_test_util"
    ], 
    "headers": [], 
    "language": "c", 
    "name": "h2_ssl_channel_connectivity_test", 
    "src": []
  }, 
  {
    "deps": [
      "end2end_certs", 
      "end2end_fixture_h2_ssl", 
      "end2end_test_channel_ping", 
      "gpr", 
      "gpr_test_util", 
      "grpc", 
      "grpc_test_util"
    ], 
    "headers": [], 
    "language": "c", 
    "name": "h2_ssl_channel_ping_test", 
    "src": []
  }, 
  {
    "deps": [
      "end2end_certs", 
      "end2end_fixture_h2_ssl", 
      "end2end_test_compressed_payload", 
      "gpr", 
      "gpr_test_util", 
      "grpc", 
      "grpc_test_util"
    ], 
    "headers": [], 
    "language": "c", 
    "name": "h2_ssl_compressed_payload_test", 
    "src": []
  }, 
  {
    "deps": [
      "end2end_certs", 
      "end2end_fixture_h2_ssl", 
      "end2end_test_default_host", 
      "gpr", 
      "gpr_test_util", 
      "grpc", 
      "grpc_test_util"
    ], 
    "headers": [], 
    "language": "c", 
    "name": "h2_ssl_default_host_test", 
    "src": []
  }, 
  {
    "deps": [
      "end2end_certs", 
      "end2end_fixture_h2_ssl", 
      "end2end_test_disappearing_server", 
      "gpr", 
      "gpr_test_util", 
      "grpc", 
      "grpc_test_util"
    ], 
    "headers": [], 
    "language": "c", 
    "name": "h2_ssl_disappearing_server_test", 
    "src": []
  }, 
  {
    "deps": [
      "end2end_certs", 
      "end2end_fixture_h2_ssl", 
      "end2end_test_empty_batch", 
      "gpr", 
      "gpr_test_util", 
      "grpc", 
      "grpc_test_util"
    ], 
    "headers": [], 
    "language": "c", 
    "name": "h2_ssl_empty_batch_test", 
    "src": []
  }, 
  {
    "deps": [
      "end2end_certs", 
      "end2end_fixture_h2_ssl", 
      "end2end_test_graceful_server_shutdown", 
      "gpr", 
      "gpr_test_util", 
      "grpc", 
      "grpc_test_util"
    ], 
    "headers": [], 
    "language": "c", 
    "name": "h2_ssl_graceful_server_shutdown_test", 
    "src": []
  }, 
  {
    "deps": [
      "end2end_certs", 
      "end2end_fixture_h2_ssl", 
      "end2end_test_high_initial_seqno", 
      "gpr", 
      "gpr_test_util", 
      "grpc", 
      "grpc_test_util"
    ], 
    "headers": [], 
    "language": "c", 
    "name": "h2_ssl_high_initial_seqno_test", 
    "src": []
  }, 
  {
    "deps": [
      "end2end_certs", 
      "end2end_fixture_h2_ssl", 
      "end2end_test_hpack_size", 
      "gpr", 
      "gpr_test_util", 
      "grpc", 
      "grpc_test_util"
    ], 
    "headers": [], 
    "language": "c", 
    "name": "h2_ssl_hpack_size_test", 
    "src": []
  }, 
  {
    "deps": [
      "end2end_certs", 
      "end2end_fixture_h2_ssl", 
      "end2end_test_invoke_large_request", 
      "gpr", 
      "gpr_test_util", 
      "grpc", 
      "grpc_test_util"
    ], 
    "headers": [], 
    "language": "c", 
    "name": "h2_ssl_invoke_large_request_test", 
    "src": []
  }, 
  {
    "deps": [
      "end2end_certs", 
      "end2end_fixture_h2_ssl", 
      "end2end_test_large_metadata", 
      "gpr", 
      "gpr_test_util", 
      "grpc", 
      "grpc_test_util"
    ], 
    "headers": [], 
    "language": "c", 
    "name": "h2_ssl_large_metadata_test", 
    "src": []
  }, 
  {
    "deps": [
      "end2end_certs", 
      "end2end_fixture_h2_ssl", 
      "end2end_test_max_concurrent_streams", 
      "gpr", 
      "gpr_test_util", 
      "grpc", 
      "grpc_test_util"
    ], 
    "headers": [], 
    "language": "c", 
    "name": "h2_ssl_max_concurrent_streams_test", 
    "src": []
  }, 
  {
    "deps": [
      "end2end_certs", 
      "end2end_fixture_h2_ssl", 
      "end2end_test_max_message_length", 
      "gpr", 
      "gpr_test_util", 
      "grpc", 
      "grpc_test_util"
    ], 
    "headers": [], 
    "language": "c", 
    "name": "h2_ssl_max_message_length_test", 
    "src": []
  }, 
  {
    "deps": [
      "end2end_certs", 
      "end2end_fixture_h2_ssl", 
      "end2end_test_metadata", 
      "gpr", 
      "gpr_test_util", 
      "grpc", 
      "grpc_test_util"
    ], 
    "headers": [], 
    "language": "c", 
    "name": "h2_ssl_metadata_test", 
    "src": []
  }, 
  {
    "deps": [
      "end2end_certs", 
      "end2end_fixture_h2_ssl", 
      "end2end_test_negative_deadline", 
      "gpr", 
      "gpr_test_util", 
      "grpc", 
      "grpc_test_util"
    ], 
    "headers": [], 
    "language": "c", 
    "name": "h2_ssl_negative_deadline_test", 
    "src": []
  }, 
  {
    "deps": [
      "end2end_certs", 
      "end2end_fixture_h2_ssl", 
      "end2end_test_no_op", 
      "gpr", 
      "gpr_test_util", 
      "grpc", 
      "grpc_test_util"
    ], 
    "headers": [], 
    "language": "c", 
    "name": "h2_ssl_no_op_test", 
    "src": []
  }, 
  {
    "deps": [
      "end2end_certs", 
      "end2end_fixture_h2_ssl", 
      "end2end_test_payload", 
      "gpr", 
      "gpr_test_util", 
      "grpc", 
      "grpc_test_util"
    ], 
    "headers": [], 
    "language": "c", 
    "name": "h2_ssl_payload_test", 
    "src": []
  }, 
  {
    "deps": [
      "end2end_certs", 
      "end2end_fixture_h2_ssl", 
      "end2end_test_ping_pong_streaming", 
      "gpr", 
      "gpr_test_util", 
      "grpc", 
      "grpc_test_util"
    ], 
    "headers": [], 
    "language": "c", 
    "name": "h2_ssl_ping_pong_streaming_test", 
    "src": []
  }, 
  {
    "deps": [
      "end2end_certs", 
      "end2end_fixture_h2_ssl", 
      "end2end_test_registered_call", 
      "gpr", 
      "gpr_test_util", 
      "grpc", 
      "grpc_test_util"
    ], 
    "headers": [], 
    "language": "c", 
    "name": "h2_ssl_registered_call_test", 
    "src": []
  }, 
  {
    "deps": [
      "end2end_certs", 
      "end2end_fixture_h2_ssl", 
      "end2end_test_request_with_flags", 
      "gpr", 
      "gpr_test_util", 
      "grpc", 
      "grpc_test_util"
    ], 
    "headers": [], 
    "language": "c", 
    "name": "h2_ssl_request_with_flags_test", 
    "src": []
  }, 
  {
    "deps": [
      "end2end_certs", 
      "end2end_fixture_h2_ssl", 
      "end2end_test_request_with_payload", 
      "gpr", 
      "gpr_test_util", 
      "grpc", 
      "grpc_test_util"
    ], 
    "headers": [], 
    "language": "c", 
    "name": "h2_ssl_request_with_payload_test", 
    "src": []
  }, 
  {
    "deps": [
      "end2end_certs", 
      "end2end_fixture_h2_ssl", 
      "end2end_test_server_finishes_request", 
      "gpr", 
      "gpr_test_util", 
      "grpc", 
      "grpc_test_util"
    ], 
    "headers": [], 
    "language": "c", 
    "name": "h2_ssl_server_finishes_request_test", 
    "src": []
  }, 
  {
    "deps": [
      "end2end_certs", 
      "end2end_fixture_h2_ssl", 
      "end2end_test_shutdown_finishes_calls", 
      "gpr", 
      "gpr_test_util", 
      "grpc", 
      "grpc_test_util"
    ], 
    "headers": [], 
    "language": "c", 
    "name": "h2_ssl_shutdown_finishes_calls_test", 
    "src": []
  }, 
  {
    "deps": [
      "end2end_certs", 
      "end2end_fixture_h2_ssl", 
      "end2end_test_shutdown_finishes_tags", 
      "gpr", 
      "gpr_test_util", 
      "grpc", 
      "grpc_test_util"
    ], 
    "headers": [], 
    "language": "c", 
    "name": "h2_ssl_shutdown_finishes_tags_test", 
    "src": []
  }, 
  {
    "deps": [
      "end2end_certs", 
      "end2end_fixture_h2_ssl", 
      "end2end_test_simple_delayed_request", 
      "gpr", 
      "gpr_test_util", 
      "grpc", 
      "grpc_test_util"
    ], 
    "headers": [], 
    "language": "c", 
    "name": "h2_ssl_simple_delayed_request_test", 
    "src": []
  }, 
  {
    "deps": [
      "end2end_certs", 
      "end2end_fixture_h2_ssl", 
      "end2end_test_simple_request", 
      "gpr", 
      "gpr_test_util", 
      "grpc", 
      "grpc_test_util"
    ], 
    "headers": [], 
    "language": "c", 
    "name": "h2_ssl_simple_request_test", 
    "src": []
  }, 
  {
    "deps": [
      "end2end_certs", 
      "end2end_fixture_h2_ssl", 
      "end2end_test_trailing_metadata", 
      "gpr", 
      "gpr_test_util", 
      "grpc", 
      "grpc_test_util"
    ], 
    "headers": [], 
    "language": "c", 
    "name": "h2_ssl_trailing_metadata_test", 
    "src": []
  }, 
  {
    "deps": [
      "end2end_certs", 
      "end2end_fixture_h2_ssl+poll", 
      "end2end_test_bad_hostname", 
      "gpr", 
      "gpr_test_util", 
      "grpc", 
      "grpc_test_util"
    ], 
    "headers": [], 
    "language": "c", 
    "name": "h2_ssl+poll_bad_hostname_test", 
    "src": []
  }, 
  {
    "deps": [
      "end2end_certs", 
      "end2end_fixture_h2_ssl+poll", 
      "end2end_test_binary_metadata", 
      "gpr", 
      "gpr_test_util", 
      "grpc", 
      "grpc_test_util"
    ], 
    "headers": [], 
    "language": "c", 
    "name": "h2_ssl+poll_binary_metadata_test", 
    "src": []
  }, 
  {
    "deps": [
      "end2end_certs", 
      "end2end_fixture_h2_ssl+poll", 
      "end2end_test_call_creds", 
      "gpr", 
      "gpr_test_util", 
      "grpc", 
      "grpc_test_util"
    ], 
    "headers": [], 
    "language": "c", 
    "name": "h2_ssl+poll_call_creds_test", 
    "src": []
  }, 
  {
    "deps": [
      "end2end_certs", 
      "end2end_fixture_h2_ssl+poll", 
      "end2end_test_cancel_after_accept", 
      "gpr", 
      "gpr_test_util", 
      "grpc", 
      "grpc_test_util"
    ], 
    "headers": [], 
    "language": "c", 
    "name": "h2_ssl+poll_cancel_after_accept_test", 
    "src": []
  }, 
  {
    "deps": [
      "end2end_certs", 
      "end2end_fixture_h2_ssl+poll", 
      "end2end_test_cancel_after_client_done", 
      "gpr", 
      "gpr_test_util", 
      "grpc", 
      "grpc_test_util"
    ], 
    "headers": [], 
    "language": "c", 
    "name": "h2_ssl+poll_cancel_after_client_done_test", 
    "src": []
  }, 
  {
    "deps": [
      "end2end_certs", 
      "end2end_fixture_h2_ssl+poll", 
      "end2end_test_cancel_after_invoke", 
      "gpr", 
      "gpr_test_util", 
      "grpc", 
      "grpc_test_util"
    ], 
    "headers": [], 
    "language": "c", 
    "name": "h2_ssl+poll_cancel_after_invoke_test", 
    "src": []
  }, 
  {
    "deps": [
      "end2end_certs", 
      "end2end_fixture_h2_ssl+poll", 
      "end2end_test_cancel_before_invoke", 
      "gpr", 
      "gpr_test_util", 
      "grpc", 
      "grpc_test_util"
    ], 
    "headers": [], 
    "language": "c", 
    "name": "h2_ssl+poll_cancel_before_invoke_test", 
    "src": []
  }, 
  {
    "deps": [
      "end2end_certs", 
      "end2end_fixture_h2_ssl+poll", 
      "end2end_test_cancel_in_a_vacuum", 
      "gpr", 
      "gpr_test_util", 
      "grpc", 
      "grpc_test_util"
    ], 
    "headers": [], 
    "language": "c", 
    "name": "h2_ssl+poll_cancel_in_a_vacuum_test", 
    "src": []
  }, 
  {
    "deps": [
      "end2end_certs", 
      "end2end_fixture_h2_ssl+poll", 
      "end2end_test_cancel_with_status", 
      "gpr", 
      "gpr_test_util", 
      "grpc", 
      "grpc_test_util"
    ], 
    "headers": [], 
    "language": "c", 
    "name": "h2_ssl+poll_cancel_with_status_test", 
    "src": []
  }, 
  {
    "deps": [
      "end2end_certs", 
      "end2end_fixture_h2_ssl+poll", 
      "end2end_test_channel_connectivity", 
      "gpr", 
      "gpr_test_util", 
      "grpc", 
      "grpc_test_util"
    ], 
    "headers": [], 
    "language": "c", 
    "name": "h2_ssl+poll_channel_connectivity_test", 
    "src": []
  }, 
  {
    "deps": [
      "end2end_certs", 
      "end2end_fixture_h2_ssl+poll", 
      "end2end_test_channel_ping", 
      "gpr", 
      "gpr_test_util", 
      "grpc", 
      "grpc_test_util"
    ], 
    "headers": [], 
    "language": "c", 
    "name": "h2_ssl+poll_channel_ping_test", 
    "src": []
  }, 
  {
    "deps": [
      "end2end_certs", 
      "end2end_fixture_h2_ssl+poll", 
      "end2end_test_compressed_payload", 
      "gpr", 
      "gpr_test_util", 
      "grpc", 
      "grpc_test_util"
    ], 
    "headers": [], 
    "language": "c", 
    "name": "h2_ssl+poll_compressed_payload_test", 
    "src": []
  }, 
  {
    "deps": [
      "end2end_certs", 
      "end2end_fixture_h2_ssl+poll", 
      "end2end_test_default_host", 
      "gpr", 
      "gpr_test_util", 
      "grpc", 
      "grpc_test_util"
    ], 
    "headers": [], 
    "language": "c", 
    "name": "h2_ssl+poll_default_host_test", 
    "src": []
  }, 
  {
    "deps": [
      "end2end_certs", 
      "end2end_fixture_h2_ssl+poll", 
      "end2end_test_disappearing_server", 
      "gpr", 
      "gpr_test_util", 
      "grpc", 
      "grpc_test_util"
    ], 
    "headers": [], 
    "language": "c", 
    "name": "h2_ssl+poll_disappearing_server_test", 
    "src": []
  }, 
  {
    "deps": [
      "end2end_certs", 
      "end2end_fixture_h2_ssl+poll", 
      "end2end_test_empty_batch", 
      "gpr", 
      "gpr_test_util", 
      "grpc", 
      "grpc_test_util"
    ], 
    "headers": [], 
    "language": "c", 
    "name": "h2_ssl+poll_empty_batch_test", 
    "src": []
  }, 
  {
    "deps": [
      "end2end_certs", 
      "end2end_fixture_h2_ssl+poll", 
      "end2end_test_graceful_server_shutdown", 
      "gpr", 
      "gpr_test_util", 
      "grpc", 
      "grpc_test_util"
    ], 
    "headers": [], 
    "language": "c", 
    "name": "h2_ssl+poll_graceful_server_shutdown_test", 
    "src": []
  }, 
  {
    "deps": [
      "end2end_certs", 
      "end2end_fixture_h2_ssl+poll", 
      "end2end_test_high_initial_seqno", 
      "gpr", 
      "gpr_test_util", 
      "grpc", 
      "grpc_test_util"
    ], 
    "headers": [], 
    "language": "c", 
    "name": "h2_ssl+poll_high_initial_seqno_test", 
    "src": []
  }, 
  {
    "deps": [
      "end2end_certs", 
      "end2end_fixture_h2_ssl+poll", 
      "end2end_test_hpack_size", 
      "gpr", 
      "gpr_test_util", 
      "grpc", 
      "grpc_test_util"
    ], 
    "headers": [], 
    "language": "c", 
    "name": "h2_ssl+poll_hpack_size_test", 
    "src": []
  }, 
  {
    "deps": [
      "end2end_certs", 
      "end2end_fixture_h2_ssl+poll", 
      "end2end_test_invoke_large_request", 
      "gpr", 
      "gpr_test_util", 
      "grpc", 
      "grpc_test_util"
    ], 
    "headers": [], 
    "language": "c", 
    "name": "h2_ssl+poll_invoke_large_request_test", 
    "src": []
  }, 
  {
    "deps": [
      "end2end_certs", 
      "end2end_fixture_h2_ssl+poll", 
      "end2end_test_large_metadata", 
      "gpr", 
      "gpr_test_util", 
      "grpc", 
      "grpc_test_util"
    ], 
    "headers": [], 
    "language": "c", 
    "name": "h2_ssl+poll_large_metadata_test", 
    "src": []
  }, 
  {
    "deps": [
      "end2end_certs", 
      "end2end_fixture_h2_ssl+poll", 
      "end2end_test_max_concurrent_streams", 
      "gpr", 
      "gpr_test_util", 
      "grpc", 
      "grpc_test_util"
    ], 
    "headers": [], 
    "language": "c", 
    "name": "h2_ssl+poll_max_concurrent_streams_test", 
    "src": []
  }, 
  {
    "deps": [
      "end2end_certs", 
      "end2end_fixture_h2_ssl+poll", 
      "end2end_test_max_message_length", 
      "gpr", 
      "gpr_test_util", 
      "grpc", 
      "grpc_test_util"
    ], 
    "headers": [], 
    "language": "c", 
    "name": "h2_ssl+poll_max_message_length_test", 
    "src": []
  }, 
  {
    "deps": [
      "end2end_certs", 
      "end2end_fixture_h2_ssl+poll", 
      "end2end_test_metadata", 
      "gpr", 
      "gpr_test_util", 
      "grpc", 
      "grpc_test_util"
    ], 
    "headers": [], 
    "language": "c", 
    "name": "h2_ssl+poll_metadata_test", 
    "src": []
  }, 
  {
    "deps": [
      "end2end_certs", 
      "end2end_fixture_h2_ssl+poll", 
      "end2end_test_negative_deadline", 
      "gpr", 
      "gpr_test_util", 
      "grpc", 
      "grpc_test_util"
    ], 
    "headers": [], 
    "language": "c", 
    "name": "h2_ssl+poll_negative_deadline_test", 
    "src": []
  }, 
  {
    "deps": [
      "end2end_certs", 
      "end2end_fixture_h2_ssl+poll", 
      "end2end_test_no_op", 
      "gpr", 
      "gpr_test_util", 
      "grpc", 
      "grpc_test_util"
    ], 
    "headers": [], 
    "language": "c", 
    "name": "h2_ssl+poll_no_op_test", 
    "src": []
  }, 
  {
    "deps": [
      "end2end_certs", 
      "end2end_fixture_h2_ssl+poll", 
      "end2end_test_payload", 
      "gpr", 
      "gpr_test_util", 
      "grpc", 
      "grpc_test_util"
    ], 
    "headers": [], 
    "language": "c", 
    "name": "h2_ssl+poll_payload_test", 
    "src": []
  }, 
  {
    "deps": [
      "end2end_certs", 
      "end2end_fixture_h2_ssl+poll", 
      "end2end_test_ping_pong_streaming", 
      "gpr", 
      "gpr_test_util", 
      "grpc", 
      "grpc_test_util"
    ], 
    "headers": [], 
    "language": "c", 
    "name": "h2_ssl+poll_ping_pong_streaming_test", 
    "src": []
  }, 
  {
    "deps": [
      "end2end_certs", 
      "end2end_fixture_h2_ssl+poll", 
      "end2end_test_registered_call", 
      "gpr", 
      "gpr_test_util", 
      "grpc", 
      "grpc_test_util"
    ], 
    "headers": [], 
    "language": "c", 
    "name": "h2_ssl+poll_registered_call_test", 
    "src": []
  }, 
  {
    "deps": [
      "end2end_certs", 
      "end2end_fixture_h2_ssl+poll", 
      "end2end_test_request_with_flags", 
      "gpr", 
      "gpr_test_util", 
      "grpc", 
      "grpc_test_util"
    ], 
    "headers": [], 
    "language": "c", 
    "name": "h2_ssl+poll_request_with_flags_test", 
    "src": []
  }, 
  {
    "deps": [
      "end2end_certs", 
      "end2end_fixture_h2_ssl+poll", 
      "end2end_test_request_with_payload", 
      "gpr", 
      "gpr_test_util", 
      "grpc", 
      "grpc_test_util"
    ], 
    "headers": [], 
    "language": "c", 
    "name": "h2_ssl+poll_request_with_payload_test", 
    "src": []
  }, 
  {
    "deps": [
      "end2end_certs", 
      "end2end_fixture_h2_ssl+poll", 
      "end2end_test_server_finishes_request", 
      "gpr", 
      "gpr_test_util", 
      "grpc", 
      "grpc_test_util"
    ], 
    "headers": [], 
    "language": "c", 
    "name": "h2_ssl+poll_server_finishes_request_test", 
    "src": []
  }, 
  {
    "deps": [
      "end2end_certs", 
      "end2end_fixture_h2_ssl+poll", 
      "end2end_test_shutdown_finishes_calls", 
      "gpr", 
      "gpr_test_util", 
      "grpc", 
      "grpc_test_util"
    ], 
    "headers": [], 
    "language": "c", 
    "name": "h2_ssl+poll_shutdown_finishes_calls_test", 
    "src": []
  }, 
  {
    "deps": [
      "end2end_certs", 
      "end2end_fixture_h2_ssl+poll", 
      "end2end_test_shutdown_finishes_tags", 
      "gpr", 
      "gpr_test_util", 
      "grpc", 
      "grpc_test_util"
    ], 
    "headers": [], 
    "language": "c", 
    "name": "h2_ssl+poll_shutdown_finishes_tags_test", 
    "src": []
  }, 
  {
    "deps": [
      "end2end_certs", 
      "end2end_fixture_h2_ssl+poll", 
      "end2end_test_simple_delayed_request", 
      "gpr", 
      "gpr_test_util", 
      "grpc", 
      "grpc_test_util"
    ], 
    "headers": [], 
    "language": "c", 
    "name": "h2_ssl+poll_simple_delayed_request_test", 
    "src": []
  }, 
  {
    "deps": [
      "end2end_certs", 
      "end2end_fixture_h2_ssl+poll", 
      "end2end_test_simple_request", 
      "gpr", 
      "gpr_test_util", 
      "grpc", 
      "grpc_test_util"
    ], 
    "headers": [], 
    "language": "c", 
    "name": "h2_ssl+poll_simple_request_test", 
    "src": []
  }, 
  {
    "deps": [
      "end2end_certs", 
      "end2end_fixture_h2_ssl+poll", 
      "end2end_test_trailing_metadata", 
      "gpr", 
      "gpr_test_util", 
      "grpc", 
      "grpc_test_util"
    ], 
    "headers": [], 
    "language": "c", 
    "name": "h2_ssl+poll_trailing_metadata_test", 
    "src": []
  }, 
  {
    "deps": [
      "end2end_certs", 
      "end2end_fixture_h2_ssl_proxy", 
      "end2end_test_bad_hostname", 
      "gpr", 
      "gpr_test_util", 
      "grpc", 
      "grpc_test_util"
    ], 
    "headers": [], 
    "language": "c", 
    "name": "h2_ssl_proxy_bad_hostname_test", 
    "src": []
  }, 
  {
    "deps": [
      "end2end_certs", 
      "end2end_fixture_h2_ssl_proxy", 
      "end2end_test_binary_metadata", 
      "gpr", 
      "gpr_test_util", 
      "grpc", 
      "grpc_test_util"
    ], 
    "headers": [], 
    "language": "c", 
    "name": "h2_ssl_proxy_binary_metadata_test", 
    "src": []
  }, 
  {
    "deps": [
      "end2end_certs", 
      "end2end_fixture_h2_ssl_proxy", 
      "end2end_test_call_creds", 
      "gpr", 
      "gpr_test_util", 
      "grpc", 
      "grpc_test_util"
    ], 
    "headers": [], 
    "language": "c", 
    "name": "h2_ssl_proxy_call_creds_test", 
    "src": []
  }, 
  {
    "deps": [
      "end2end_certs", 
      "end2end_fixture_h2_ssl_proxy", 
      "end2end_test_cancel_after_accept", 
      "gpr", 
      "gpr_test_util", 
      "grpc", 
      "grpc_test_util"
    ], 
    "headers": [], 
    "language": "c", 
    "name": "h2_ssl_proxy_cancel_after_accept_test", 
    "src": []
  }, 
  {
    "deps": [
      "end2end_certs", 
      "end2end_fixture_h2_ssl_proxy", 
      "end2end_test_cancel_after_client_done", 
      "gpr", 
      "gpr_test_util", 
      "grpc", 
      "grpc_test_util"
    ], 
    "headers": [], 
    "language": "c", 
    "name": "h2_ssl_proxy_cancel_after_client_done_test", 
    "src": []
  }, 
  {
    "deps": [
      "end2end_certs", 
      "end2end_fixture_h2_ssl_proxy", 
      "end2end_test_cancel_after_invoke", 
      "gpr", 
      "gpr_test_util", 
      "grpc", 
      "grpc_test_util"
    ], 
    "headers": [], 
    "language": "c", 
    "name": "h2_ssl_proxy_cancel_after_invoke_test", 
    "src": []
  }, 
  {
    "deps": [
      "end2end_certs", 
      "end2end_fixture_h2_ssl_proxy", 
      "end2end_test_cancel_before_invoke", 
      "gpr", 
      "gpr_test_util", 
      "grpc", 
      "grpc_test_util"
    ], 
    "headers": [], 
    "language": "c", 
    "name": "h2_ssl_proxy_cancel_before_invoke_test", 
    "src": []
  }, 
  {
    "deps": [
      "end2end_certs", 
      "end2end_fixture_h2_ssl_proxy", 
      "end2end_test_cancel_in_a_vacuum", 
      "gpr", 
      "gpr_test_util", 
      "grpc", 
      "grpc_test_util"
    ], 
    "headers": [], 
    "language": "c", 
    "name": "h2_ssl_proxy_cancel_in_a_vacuum_test", 
    "src": []
  }, 
  {
    "deps": [
      "end2end_certs", 
      "end2end_fixture_h2_ssl_proxy", 
      "end2end_test_cancel_with_status", 
      "gpr", 
      "gpr_test_util", 
      "grpc", 
      "grpc_test_util"
    ], 
    "headers": [], 
    "language": "c", 
    "name": "h2_ssl_proxy_cancel_with_status_test", 
    "src": []
  }, 
  {
    "deps": [
      "end2end_certs", 
      "end2end_fixture_h2_ssl_proxy", 
      "end2end_test_default_host", 
      "gpr", 
      "gpr_test_util", 
      "grpc", 
      "grpc_test_util"
    ], 
    "headers": [], 
    "language": "c", 
    "name": "h2_ssl_proxy_default_host_test", 
    "src": []
  }, 
  {
    "deps": [
      "end2end_certs", 
      "end2end_fixture_h2_ssl_proxy", 
      "end2end_test_disappearing_server", 
      "gpr", 
      "gpr_test_util", 
      "grpc", 
      "grpc_test_util"
    ], 
    "headers": [], 
    "language": "c", 
    "name": "h2_ssl_proxy_disappearing_server_test", 
    "src": []
  }, 
  {
    "deps": [
      "end2end_certs", 
      "end2end_fixture_h2_ssl_proxy", 
      "end2end_test_empty_batch", 
      "gpr", 
      "gpr_test_util", 
      "grpc", 
      "grpc_test_util"
    ], 
    "headers": [], 
    "language": "c", 
    "name": "h2_ssl_proxy_empty_batch_test", 
    "src": []
  }, 
  {
    "deps": [
      "end2end_certs", 
      "end2end_fixture_h2_ssl_proxy", 
      "end2end_test_graceful_server_shutdown", 
      "gpr", 
      "gpr_test_util", 
      "grpc", 
      "grpc_test_util"
    ], 
    "headers": [], 
    "language": "c", 
    "name": "h2_ssl_proxy_graceful_server_shutdown_test", 
    "src": []
  }, 
  {
    "deps": [
      "end2end_certs", 
      "end2end_fixture_h2_ssl_proxy", 
      "end2end_test_high_initial_seqno", 
      "gpr", 
      "gpr_test_util", 
      "grpc", 
      "grpc_test_util"
    ], 
    "headers": [], 
    "language": "c", 
    "name": "h2_ssl_proxy_high_initial_seqno_test", 
    "src": []
  }, 
  {
    "deps": [
      "end2end_certs", 
      "end2end_fixture_h2_ssl_proxy", 
      "end2end_test_invoke_large_request", 
      "gpr", 
      "gpr_test_util", 
      "grpc", 
      "grpc_test_util"
    ], 
    "headers": [], 
    "language": "c", 
    "name": "h2_ssl_proxy_invoke_large_request_test", 
    "src": []
  }, 
  {
    "deps": [
      "end2end_certs", 
      "end2end_fixture_h2_ssl_proxy", 
      "end2end_test_large_metadata", 
      "gpr", 
      "gpr_test_util", 
      "grpc", 
      "grpc_test_util"
    ], 
    "headers": [], 
    "language": "c", 
    "name": "h2_ssl_proxy_large_metadata_test", 
    "src": []
  }, 
  {
    "deps": [
      "end2end_certs", 
      "end2end_fixture_h2_ssl_proxy", 
      "end2end_test_max_message_length", 
      "gpr", 
      "gpr_test_util", 
      "grpc", 
      "grpc_test_util"
    ], 
    "headers": [], 
    "language": "c", 
    "name": "h2_ssl_proxy_max_message_length_test", 
    "src": []
  }, 
  {
    "deps": [
      "end2end_certs", 
      "end2end_fixture_h2_ssl_proxy", 
      "end2end_test_metadata", 
      "gpr", 
      "gpr_test_util", 
      "grpc", 
      "grpc_test_util"
    ], 
    "headers": [], 
    "language": "c", 
    "name": "h2_ssl_proxy_metadata_test", 
    "src": []
  }, 
  {
    "deps": [
      "end2end_certs", 
      "end2end_fixture_h2_ssl_proxy", 
      "end2end_test_negative_deadline", 
      "gpr", 
      "gpr_test_util", 
      "grpc", 
      "grpc_test_util"
    ], 
    "headers": [], 
    "language": "c", 
    "name": "h2_ssl_proxy_negative_deadline_test", 
    "src": []
  }, 
  {
    "deps": [
      "end2end_certs", 
      "end2end_fixture_h2_ssl_proxy", 
      "end2end_test_no_op", 
      "gpr", 
      "gpr_test_util", 
      "grpc", 
      "grpc_test_util"
    ], 
    "headers": [], 
    "language": "c", 
    "name": "h2_ssl_proxy_no_op_test", 
    "src": []
  }, 
  {
    "deps": [
      "end2end_certs", 
      "end2end_fixture_h2_ssl_proxy", 
      "end2end_test_payload", 
      "gpr", 
      "gpr_test_util", 
      "grpc", 
      "grpc_test_util"
    ], 
    "headers": [], 
    "language": "c", 
    "name": "h2_ssl_proxy_payload_test", 
    "src": []
  }, 
  {
    "deps": [
      "end2end_certs", 
      "end2end_fixture_h2_ssl_proxy", 
      "end2end_test_ping_pong_streaming", 
      "gpr", 
      "gpr_test_util", 
      "grpc", 
      "grpc_test_util"
    ], 
    "headers": [], 
    "language": "c", 
    "name": "h2_ssl_proxy_ping_pong_streaming_test", 
    "src": []
  }, 
  {
    "deps": [
      "end2end_certs", 
      "end2end_fixture_h2_ssl_proxy", 
      "end2end_test_registered_call", 
      "gpr", 
      "gpr_test_util", 
      "grpc", 
      "grpc_test_util"
    ], 
    "headers": [], 
    "language": "c", 
    "name": "h2_ssl_proxy_registered_call_test", 
    "src": []
  }, 
  {
    "deps": [
      "end2end_certs", 
      "end2end_fixture_h2_ssl_proxy", 
      "end2end_test_request_with_payload", 
      "gpr", 
      "gpr_test_util", 
      "grpc", 
      "grpc_test_util"
    ], 
    "headers": [], 
    "language": "c", 
    "name": "h2_ssl_proxy_request_with_payload_test", 
    "src": []
  }, 
  {
    "deps": [
      "end2end_certs", 
      "end2end_fixture_h2_ssl_proxy", 
      "end2end_test_server_finishes_request", 
      "gpr", 
      "gpr_test_util", 
      "grpc", 
      "grpc_test_util"
    ], 
    "headers": [], 
    "language": "c", 
    "name": "h2_ssl_proxy_server_finishes_request_test", 
    "src": []
  }, 
  {
    "deps": [
      "end2end_certs", 
      "end2end_fixture_h2_ssl_proxy", 
      "end2end_test_shutdown_finishes_calls", 
      "gpr", 
      "gpr_test_util", 
      "grpc", 
      "grpc_test_util"
    ], 
    "headers": [], 
    "language": "c", 
    "name": "h2_ssl_proxy_shutdown_finishes_calls_test", 
    "src": []
  }, 
  {
    "deps": [
      "end2end_certs", 
      "end2end_fixture_h2_ssl_proxy", 
      "end2end_test_shutdown_finishes_tags", 
      "gpr", 
      "gpr_test_util", 
      "grpc", 
      "grpc_test_util"
    ], 
    "headers": [], 
    "language": "c", 
    "name": "h2_ssl_proxy_shutdown_finishes_tags_test", 
    "src": []
  }, 
  {
    "deps": [
      "end2end_certs", 
      "end2end_fixture_h2_ssl_proxy", 
      "end2end_test_simple_delayed_request", 
      "gpr", 
      "gpr_test_util", 
      "grpc", 
      "grpc_test_util"
    ], 
    "headers": [], 
    "language": "c", 
    "name": "h2_ssl_proxy_simple_delayed_request_test", 
    "src": []
  }, 
  {
    "deps": [
      "end2end_certs", 
      "end2end_fixture_h2_ssl_proxy", 
      "end2end_test_simple_request", 
      "gpr", 
      "gpr_test_util", 
      "grpc", 
      "grpc_test_util"
    ], 
    "headers": [], 
    "language": "c", 
    "name": "h2_ssl_proxy_simple_request_test", 
    "src": []
  }, 
  {
    "deps": [
      "end2end_certs", 
      "end2end_fixture_h2_ssl_proxy", 
      "end2end_test_trailing_metadata", 
      "gpr", 
      "gpr_test_util", 
      "grpc", 
      "grpc_test_util"
    ], 
    "headers": [], 
    "language": "c", 
    "name": "h2_ssl_proxy_trailing_metadata_test", 
    "src": []
  }, 
  {
    "deps": [
      "end2end_certs", 
      "end2end_fixture_h2_uchannel", 
      "end2end_test_bad_hostname", 
      "gpr", 
      "gpr_test_util", 
      "grpc", 
      "grpc_test_util"
    ], 
    "headers": [], 
    "language": "c", 
    "name": "h2_uchannel_bad_hostname_test", 
    "src": []
  }, 
  {
    "deps": [
      "end2end_certs", 
      "end2end_fixture_h2_uchannel", 
      "end2end_test_binary_metadata", 
      "gpr", 
      "gpr_test_util", 
      "grpc", 
      "grpc_test_util"
    ], 
    "headers": [], 
    "language": "c", 
    "name": "h2_uchannel_binary_metadata_test", 
    "src": []
  }, 
  {
    "deps": [
      "end2end_certs", 
      "end2end_fixture_h2_uchannel", 
      "end2end_test_call_creds", 
      "gpr", 
      "gpr_test_util", 
      "grpc", 
      "grpc_test_util"
    ], 
    "headers": [], 
    "language": "c", 
    "name": "h2_uchannel_call_creds_test", 
    "src": []
  }, 
  {
    "deps": [
      "end2end_certs", 
      "end2end_fixture_h2_uchannel", 
      "end2end_test_cancel_after_accept", 
      "gpr", 
      "gpr_test_util", 
      "grpc", 
      "grpc_test_util"
    ], 
    "headers": [], 
    "language": "c", 
    "name": "h2_uchannel_cancel_after_accept_test", 
    "src": []
  }, 
  {
    "deps": [
      "end2end_certs", 
      "end2end_fixture_h2_uchannel", 
      "end2end_test_cancel_after_client_done", 
      "gpr", 
      "gpr_test_util", 
      "grpc", 
      "grpc_test_util"
    ], 
    "headers": [], 
    "language": "c", 
    "name": "h2_uchannel_cancel_after_client_done_test", 
    "src": []
  }, 
  {
    "deps": [
      "end2end_certs", 
      "end2end_fixture_h2_uchannel", 
      "end2end_test_cancel_after_invoke", 
      "gpr", 
      "gpr_test_util", 
      "grpc", 
      "grpc_test_util"
    ], 
    "headers": [], 
    "language": "c", 
    "name": "h2_uchannel_cancel_after_invoke_test", 
    "src": []
  }, 
  {
    "deps": [
      "end2end_certs", 
      "end2end_fixture_h2_uchannel", 
      "end2end_test_cancel_before_invoke", 
      "gpr", 
      "gpr_test_util", 
      "grpc", 
      "grpc_test_util"
    ], 
    "headers": [], 
    "language": "c", 
    "name": "h2_uchannel_cancel_before_invoke_test", 
    "src": []
  }, 
  {
    "deps": [
      "end2end_certs", 
      "end2end_fixture_h2_uchannel", 
      "end2end_test_cancel_in_a_vacuum", 
      "gpr", 
      "gpr_test_util", 
      "grpc", 
      "grpc_test_util"
    ], 
    "headers": [], 
    "language": "c", 
    "name": "h2_uchannel_cancel_in_a_vacuum_test", 
    "src": []
  }, 
  {
    "deps": [
      "end2end_certs", 
      "end2end_fixture_h2_uchannel", 
      "end2end_test_cancel_with_status", 
      "gpr", 
      "gpr_test_util", 
      "grpc", 
      "grpc_test_util"
    ], 
    "headers": [], 
    "language": "c", 
    "name": "h2_uchannel_cancel_with_status_test", 
    "src": []
  }, 
  {
    "deps": [
      "end2end_certs", 
      "end2end_fixture_h2_uchannel", 
      "end2end_test_compressed_payload", 
      "gpr", 
      "gpr_test_util", 
      "grpc", 
      "grpc_test_util"
    ], 
    "headers": [], 
    "language": "c", 
    "name": "h2_uchannel_compressed_payload_test", 
    "src": []
  }, 
  {
    "deps": [
      "end2end_certs", 
      "end2end_fixture_h2_uchannel", 
      "end2end_test_empty_batch", 
      "gpr", 
      "gpr_test_util", 
      "grpc", 
      "grpc_test_util"
    ], 
    "headers": [], 
    "language": "c", 
    "name": "h2_uchannel_empty_batch_test", 
    "src": []
  }, 
  {
    "deps": [
      "end2end_certs", 
      "end2end_fixture_h2_uchannel", 
      "end2end_test_graceful_server_shutdown", 
      "gpr", 
      "gpr_test_util", 
      "grpc", 
      "grpc_test_util"
    ], 
    "headers": [], 
    "language": "c", 
    "name": "h2_uchannel_graceful_server_shutdown_test", 
    "src": []
  }, 
  {
    "deps": [
      "end2end_certs", 
      "end2end_fixture_h2_uchannel", 
      "end2end_test_high_initial_seqno", 
      "gpr", 
      "gpr_test_util", 
      "grpc", 
      "grpc_test_util"
    ], 
    "headers": [], 
    "language": "c", 
    "name": "h2_uchannel_high_initial_seqno_test", 
    "src": []
  }, 
  {
    "deps": [
      "end2end_certs", 
      "end2end_fixture_h2_uchannel", 
      "end2end_test_hpack_size", 
      "gpr", 
      "gpr_test_util", 
      "grpc", 
      "grpc_test_util"
    ], 
    "headers": [], 
    "language": "c", 
    "name": "h2_uchannel_hpack_size_test", 
    "src": []
  }, 
  {
    "deps": [
      "end2end_certs", 
      "end2end_fixture_h2_uchannel", 
      "end2end_test_invoke_large_request", 
      "gpr", 
      "gpr_test_util", 
      "grpc", 
      "grpc_test_util"
    ], 
    "headers": [], 
    "language": "c", 
    "name": "h2_uchannel_invoke_large_request_test", 
    "src": []
  }, 
  {
    "deps": [
      "end2end_certs", 
      "end2end_fixture_h2_uchannel", 
      "end2end_test_large_metadata", 
      "gpr", 
      "gpr_test_util", 
      "grpc", 
      "grpc_test_util"
    ], 
    "headers": [], 
    "language": "c", 
    "name": "h2_uchannel_large_metadata_test", 
    "src": []
  }, 
  {
    "deps": [
      "end2end_certs", 
      "end2end_fixture_h2_uchannel", 
      "end2end_test_max_concurrent_streams", 
      "gpr", 
      "gpr_test_util", 
      "grpc", 
      "grpc_test_util"
    ], 
    "headers": [], 
    "language": "c", 
    "name": "h2_uchannel_max_concurrent_streams_test", 
    "src": []
  }, 
  {
    "deps": [
      "end2end_certs", 
      "end2end_fixture_h2_uchannel", 
      "end2end_test_max_message_length", 
      "gpr", 
      "gpr_test_util", 
      "grpc", 
      "grpc_test_util"
    ], 
    "headers": [], 
    "language": "c", 
    "name": "h2_uchannel_max_message_length_test", 
    "src": []
  }, 
  {
    "deps": [
      "end2end_certs", 
      "end2end_fixture_h2_uchannel", 
      "end2end_test_metadata", 
      "gpr", 
      "gpr_test_util", 
      "grpc", 
      "grpc_test_util"
    ], 
    "headers": [], 
    "language": "c", 
    "name": "h2_uchannel_metadata_test", 
    "src": []
  }, 
  {
    "deps": [
      "end2end_certs", 
      "end2end_fixture_h2_uchannel", 
      "end2end_test_negative_deadline", 
      "gpr", 
      "gpr_test_util", 
      "grpc", 
      "grpc_test_util"
    ], 
    "headers": [], 
    "language": "c", 
    "name": "h2_uchannel_negative_deadline_test", 
    "src": []
  }, 
  {
    "deps": [
      "end2end_certs", 
      "end2end_fixture_h2_uchannel", 
      "end2end_test_no_op", 
      "gpr", 
      "gpr_test_util", 
      "grpc", 
      "grpc_test_util"
    ], 
    "headers": [], 
    "language": "c", 
    "name": "h2_uchannel_no_op_test", 
    "src": []
  }, 
  {
    "deps": [
      "end2end_certs", 
      "end2end_fixture_h2_uchannel", 
      "end2end_test_payload", 
      "gpr", 
      "gpr_test_util", 
      "grpc", 
      "grpc_test_util"
    ], 
    "headers": [], 
    "language": "c", 
    "name": "h2_uchannel_payload_test", 
    "src": []
  }, 
  {
    "deps": [
      "end2end_certs", 
      "end2end_fixture_h2_uchannel", 
      "end2end_test_ping_pong_streaming", 
      "gpr", 
      "gpr_test_util", 
      "grpc", 
      "grpc_test_util"
    ], 
    "headers": [], 
    "language": "c", 
    "name": "h2_uchannel_ping_pong_streaming_test", 
    "src": []
  }, 
  {
    "deps": [
      "end2end_certs", 
      "end2end_fixture_h2_uchannel", 
      "end2end_test_registered_call", 
      "gpr", 
      "gpr_test_util", 
      "grpc", 
      "grpc_test_util"
    ], 
    "headers": [], 
    "language": "c", 
    "name": "h2_uchannel_registered_call_test", 
    "src": []
  }, 
  {
    "deps": [
      "end2end_certs", 
      "end2end_fixture_h2_uchannel", 
      "end2end_test_request_with_flags", 
      "gpr", 
      "gpr_test_util", 
      "grpc", 
      "grpc_test_util"
    ], 
    "headers": [], 
    "language": "c", 
    "name": "h2_uchannel_request_with_flags_test", 
    "src": []
  }, 
  {
    "deps": [
      "end2end_certs", 
      "end2end_fixture_h2_uchannel", 
      "end2end_test_request_with_payload", 
      "gpr", 
      "gpr_test_util", 
      "grpc", 
      "grpc_test_util"
    ], 
    "headers": [], 
    "language": "c", 
    "name": "h2_uchannel_request_with_payload_test", 
    "src": []
  }, 
  {
    "deps": [
      "end2end_certs", 
      "end2end_fixture_h2_uchannel", 
      "end2end_test_server_finishes_request", 
      "gpr", 
      "gpr_test_util", 
      "grpc", 
      "grpc_test_util"
    ], 
    "headers": [], 
    "language": "c", 
    "name": "h2_uchannel_server_finishes_request_test", 
    "src": []
  }, 
  {
    "deps": [
      "end2end_certs", 
      "end2end_fixture_h2_uchannel", 
      "end2end_test_shutdown_finishes_calls", 
      "gpr", 
      "gpr_test_util", 
      "grpc", 
      "grpc_test_util"
    ], 
    "headers": [], 
    "language": "c", 
    "name": "h2_uchannel_shutdown_finishes_calls_test", 
    "src": []
  }, 
  {
    "deps": [
      "end2end_certs", 
      "end2end_fixture_h2_uchannel", 
      "end2end_test_shutdown_finishes_tags", 
      "gpr", 
      "gpr_test_util", 
      "grpc", 
      "grpc_test_util"
    ], 
    "headers": [], 
    "language": "c", 
    "name": "h2_uchannel_shutdown_finishes_tags_test", 
    "src": []
  }, 
  {
    "deps": [
      "end2end_certs", 
      "end2end_fixture_h2_uchannel", 
      "end2end_test_simple_request", 
      "gpr", 
      "gpr_test_util", 
      "grpc", 
      "grpc_test_util"
    ], 
    "headers": [], 
    "language": "c", 
    "name": "h2_uchannel_simple_request_test", 
    "src": []
  }, 
  {
    "deps": [
      "end2end_certs", 
      "end2end_fixture_h2_uchannel", 
      "end2end_test_trailing_metadata", 
      "gpr", 
      "gpr_test_util", 
      "grpc", 
      "grpc_test_util"
    ], 
    "headers": [], 
    "language": "c", 
    "name": "h2_uchannel_trailing_metadata_test", 
    "src": []
  }, 
  {
    "deps": [
      "end2end_certs", 
      "end2end_fixture_h2_uds", 
      "end2end_test_bad_hostname", 
      "gpr", 
      "gpr_test_util", 
      "grpc", 
      "grpc_test_util"
    ], 
    "headers": [], 
    "language": "c", 
    "name": "h2_uds_bad_hostname_test", 
    "src": []
  }, 
  {
    "deps": [
      "end2end_certs", 
      "end2end_fixture_h2_uds", 
      "end2end_test_binary_metadata", 
      "gpr", 
      "gpr_test_util", 
      "grpc", 
      "grpc_test_util"
    ], 
    "headers": [], 
    "language": "c", 
    "name": "h2_uds_binary_metadata_test", 
    "src": []
  }, 
  {
    "deps": [
      "end2end_certs", 
      "end2end_fixture_h2_uds", 
      "end2end_test_call_creds", 
      "gpr", 
      "gpr_test_util", 
      "grpc", 
      "grpc_test_util"
    ], 
    "headers": [], 
    "language": "c", 
    "name": "h2_uds_call_creds_test", 
    "src": []
  }, 
  {
    "deps": [
      "end2end_certs", 
      "end2end_fixture_h2_uds", 
      "end2end_test_cancel_after_accept", 
      "gpr", 
      "gpr_test_util", 
      "grpc", 
      "grpc_test_util"
    ], 
    "headers": [], 
    "language": "c", 
    "name": "h2_uds_cancel_after_accept_test", 
    "src": []
  }, 
  {
    "deps": [
      "end2end_certs", 
      "end2end_fixture_h2_uds", 
      "end2end_test_cancel_after_client_done", 
      "gpr", 
      "gpr_test_util", 
      "grpc", 
      "grpc_test_util"
    ], 
    "headers": [], 
    "language": "c", 
    "name": "h2_uds_cancel_after_client_done_test", 
    "src": []
  }, 
  {
    "deps": [
      "end2end_certs", 
      "end2end_fixture_h2_uds", 
      "end2end_test_cancel_after_invoke", 
      "gpr", 
      "gpr_test_util", 
      "grpc", 
      "grpc_test_util"
    ], 
    "headers": [], 
    "language": "c", 
    "name": "h2_uds_cancel_after_invoke_test", 
    "src": []
  }, 
  {
    "deps": [
      "end2end_certs", 
      "end2end_fixture_h2_uds", 
      "end2end_test_cancel_before_invoke", 
      "gpr", 
      "gpr_test_util", 
      "grpc", 
      "grpc_test_util"
    ], 
    "headers": [], 
    "language": "c", 
    "name": "h2_uds_cancel_before_invoke_test", 
    "src": []
  }, 
  {
    "deps": [
      "end2end_certs", 
      "end2end_fixture_h2_uds", 
      "end2end_test_cancel_in_a_vacuum", 
      "gpr", 
      "gpr_test_util", 
      "grpc", 
      "grpc_test_util"
    ], 
    "headers": [], 
    "language": "c", 
    "name": "h2_uds_cancel_in_a_vacuum_test", 
    "src": []
  }, 
  {
    "deps": [
      "end2end_certs", 
      "end2end_fixture_h2_uds", 
      "end2end_test_cancel_with_status", 
      "gpr", 
      "gpr_test_util", 
      "grpc", 
      "grpc_test_util"
    ], 
    "headers": [], 
    "language": "c", 
    "name": "h2_uds_cancel_with_status_test", 
    "src": []
  }, 
  {
    "deps": [
      "end2end_certs", 
      "end2end_fixture_h2_uds", 
      "end2end_test_channel_connectivity", 
      "gpr", 
      "gpr_test_util", 
      "grpc", 
      "grpc_test_util"
    ], 
    "headers": [], 
    "language": "c", 
    "name": "h2_uds_channel_connectivity_test", 
    "src": []
  }, 
  {
    "deps": [
      "end2end_certs", 
      "end2end_fixture_h2_uds", 
      "end2end_test_channel_ping", 
      "gpr", 
      "gpr_test_util", 
      "grpc", 
      "grpc_test_util"
    ], 
    "headers": [], 
    "language": "c", 
    "name": "h2_uds_channel_ping_test", 
    "src": []
  }, 
  {
    "deps": [
      "end2end_certs", 
      "end2end_fixture_h2_uds", 
      "end2end_test_compressed_payload", 
      "gpr", 
      "gpr_test_util", 
      "grpc", 
      "grpc_test_util"
    ], 
    "headers": [], 
    "language": "c", 
    "name": "h2_uds_compressed_payload_test", 
    "src": []
  }, 
  {
    "deps": [
      "end2end_certs", 
      "end2end_fixture_h2_uds", 
      "end2end_test_disappearing_server", 
      "gpr", 
      "gpr_test_util", 
      "grpc", 
      "grpc_test_util"
    ], 
    "headers": [], 
    "language": "c", 
    "name": "h2_uds_disappearing_server_test", 
    "src": []
  }, 
  {
    "deps": [
      "end2end_certs", 
      "end2end_fixture_h2_uds", 
      "end2end_test_empty_batch", 
      "gpr", 
      "gpr_test_util", 
      "grpc", 
      "grpc_test_util"
    ], 
    "headers": [], 
    "language": "c", 
    "name": "h2_uds_empty_batch_test", 
    "src": []
  }, 
  {
    "deps": [
      "end2end_certs", 
      "end2end_fixture_h2_uds", 
      "end2end_test_graceful_server_shutdown", 
      "gpr", 
      "gpr_test_util", 
      "grpc", 
      "grpc_test_util"
    ], 
    "headers": [], 
    "language": "c", 
    "name": "h2_uds_graceful_server_shutdown_test", 
    "src": []
  }, 
  {
    "deps": [
      "end2end_certs", 
      "end2end_fixture_h2_uds", 
      "end2end_test_high_initial_seqno", 
      "gpr", 
      "gpr_test_util", 
      "grpc", 
      "grpc_test_util"
    ], 
    "headers": [], 
    "language": "c", 
    "name": "h2_uds_high_initial_seqno_test", 
    "src": []
  }, 
  {
    "deps": [
      "end2end_certs", 
      "end2end_fixture_h2_uds", 
      "end2end_test_hpack_size", 
      "gpr", 
      "gpr_test_util", 
      "grpc", 
      "grpc_test_util"
    ], 
    "headers": [], 
    "language": "c", 
    "name": "h2_uds_hpack_size_test", 
    "src": []
  }, 
  {
    "deps": [
      "end2end_certs", 
      "end2end_fixture_h2_uds", 
      "end2end_test_invoke_large_request", 
      "gpr", 
      "gpr_test_util", 
      "grpc", 
      "grpc_test_util"
    ], 
    "headers": [], 
    "language": "c", 
    "name": "h2_uds_invoke_large_request_test", 
    "src": []
  }, 
  {
    "deps": [
      "end2end_certs", 
      "end2end_fixture_h2_uds", 
      "end2end_test_large_metadata", 
      "gpr", 
      "gpr_test_util", 
      "grpc", 
      "grpc_test_util"
    ], 
    "headers": [], 
    "language": "c", 
    "name": "h2_uds_large_metadata_test", 
    "src": []
  }, 
  {
    "deps": [
      "end2end_certs", 
      "end2end_fixture_h2_uds", 
      "end2end_test_max_concurrent_streams", 
      "gpr", 
      "gpr_test_util", 
      "grpc", 
      "grpc_test_util"
    ], 
    "headers": [], 
    "language": "c", 
    "name": "h2_uds_max_concurrent_streams_test", 
    "src": []
  }, 
  {
    "deps": [
      "end2end_certs", 
      "end2end_fixture_h2_uds", 
      "end2end_test_max_message_length", 
      "gpr", 
      "gpr_test_util", 
      "grpc", 
      "grpc_test_util"
    ], 
    "headers": [], 
    "language": "c", 
    "name": "h2_uds_max_message_length_test", 
    "src": []
  }, 
  {
    "deps": [
      "end2end_certs", 
      "end2end_fixture_h2_uds", 
      "end2end_test_metadata", 
      "gpr", 
      "gpr_test_util", 
      "grpc", 
      "grpc_test_util"
    ], 
    "headers": [], 
    "language": "c", 
    "name": "h2_uds_metadata_test", 
    "src": []
  }, 
  {
    "deps": [
      "end2end_certs", 
      "end2end_fixture_h2_uds", 
      "end2end_test_negative_deadline", 
      "gpr", 
      "gpr_test_util", 
      "grpc", 
      "grpc_test_util"
    ], 
    "headers": [], 
    "language": "c", 
    "name": "h2_uds_negative_deadline_test", 
    "src": []
  }, 
  {
    "deps": [
      "end2end_certs", 
      "end2end_fixture_h2_uds", 
      "end2end_test_no_op", 
      "gpr", 
      "gpr_test_util", 
      "grpc", 
      "grpc_test_util"
    ], 
    "headers": [], 
    "language": "c", 
    "name": "h2_uds_no_op_test", 
    "src": []
  }, 
  {
    "deps": [
      "end2end_certs", 
      "end2end_fixture_h2_uds", 
      "end2end_test_payload", 
      "gpr", 
      "gpr_test_util", 
      "grpc", 
      "grpc_test_util"
    ], 
    "headers": [], 
    "language": "c", 
    "name": "h2_uds_payload_test", 
    "src": []
  }, 
  {
    "deps": [
      "end2end_certs", 
      "end2end_fixture_h2_uds", 
      "end2end_test_ping_pong_streaming", 
      "gpr", 
      "gpr_test_util", 
      "grpc", 
      "grpc_test_util"
    ], 
    "headers": [], 
    "language": "c", 
    "name": "h2_uds_ping_pong_streaming_test", 
    "src": []
  }, 
  {
    "deps": [
      "end2end_certs", 
      "end2end_fixture_h2_uds", 
      "end2end_test_registered_call", 
      "gpr", 
      "gpr_test_util", 
      "grpc", 
      "grpc_test_util"
    ], 
    "headers": [], 
    "language": "c", 
    "name": "h2_uds_registered_call_test", 
    "src": []
  }, 
  {
    "deps": [
      "end2end_certs", 
      "end2end_fixture_h2_uds", 
      "end2end_test_request_with_flags", 
      "gpr", 
      "gpr_test_util", 
      "grpc", 
      "grpc_test_util"
    ], 
    "headers": [], 
    "language": "c", 
    "name": "h2_uds_request_with_flags_test", 
    "src": []
  }, 
  {
    "deps": [
      "end2end_certs", 
      "end2end_fixture_h2_uds", 
      "end2end_test_request_with_payload", 
      "gpr", 
      "gpr_test_util", 
      "grpc", 
      "grpc_test_util"
    ], 
    "headers": [], 
    "language": "c", 
    "name": "h2_uds_request_with_payload_test", 
    "src": []
  }, 
  {
    "deps": [
      "end2end_certs", 
      "end2end_fixture_h2_uds", 
      "end2end_test_server_finishes_request", 
      "gpr", 
      "gpr_test_util", 
      "grpc", 
      "grpc_test_util"
    ], 
    "headers": [], 
    "language": "c", 
    "name": "h2_uds_server_finishes_request_test", 
    "src": []
  }, 
  {
    "deps": [
      "end2end_certs", 
      "end2end_fixture_h2_uds", 
      "end2end_test_shutdown_finishes_calls", 
      "gpr", 
      "gpr_test_util", 
      "grpc", 
      "grpc_test_util"
    ], 
    "headers": [], 
    "language": "c", 
    "name": "h2_uds_shutdown_finishes_calls_test", 
    "src": []
  }, 
  {
    "deps": [
      "end2end_certs", 
      "end2end_fixture_h2_uds", 
      "end2end_test_shutdown_finishes_tags", 
      "gpr", 
      "gpr_test_util", 
      "grpc", 
      "grpc_test_util"
    ], 
    "headers": [], 
    "language": "c", 
    "name": "h2_uds_shutdown_finishes_tags_test", 
    "src": []
  }, 
  {
    "deps": [
      "end2end_certs", 
      "end2end_fixture_h2_uds", 
      "end2end_test_simple_delayed_request", 
      "gpr", 
      "gpr_test_util", 
      "grpc", 
      "grpc_test_util"
    ], 
    "headers": [], 
    "language": "c", 
    "name": "h2_uds_simple_delayed_request_test", 
    "src": []
  }, 
  {
    "deps": [
      "end2end_certs", 
      "end2end_fixture_h2_uds", 
      "end2end_test_simple_request", 
      "gpr", 
      "gpr_test_util", 
      "grpc", 
      "grpc_test_util"
    ], 
    "headers": [], 
    "language": "c", 
    "name": "h2_uds_simple_request_test", 
    "src": []
  }, 
  {
    "deps": [
      "end2end_certs", 
      "end2end_fixture_h2_uds", 
      "end2end_test_trailing_metadata", 
      "gpr", 
      "gpr_test_util", 
      "grpc", 
      "grpc_test_util"
    ], 
    "headers": [], 
    "language": "c", 
    "name": "h2_uds_trailing_metadata_test", 
    "src": []
  }, 
  {
    "deps": [
      "end2end_certs", 
      "end2end_fixture_h2_uds+poll", 
      "end2end_test_bad_hostname", 
      "gpr", 
      "gpr_test_util", 
      "grpc", 
      "grpc_test_util"
    ], 
    "headers": [], 
    "language": "c", 
    "name": "h2_uds+poll_bad_hostname_test", 
    "src": []
  }, 
  {
    "deps": [
      "end2end_certs", 
      "end2end_fixture_h2_uds+poll", 
      "end2end_test_binary_metadata", 
      "gpr", 
      "gpr_test_util", 
      "grpc", 
      "grpc_test_util"
    ], 
    "headers": [], 
    "language": "c", 
    "name": "h2_uds+poll_binary_metadata_test", 
    "src": []
  }, 
  {
    "deps": [
      "end2end_certs", 
      "end2end_fixture_h2_uds+poll", 
      "end2end_test_call_creds", 
      "gpr", 
      "gpr_test_util", 
      "grpc", 
      "grpc_test_util"
    ], 
    "headers": [], 
    "language": "c", 
    "name": "h2_uds+poll_call_creds_test", 
    "src": []
  }, 
  {
    "deps": [
      "end2end_certs", 
      "end2end_fixture_h2_uds+poll", 
      "end2end_test_cancel_after_accept", 
      "gpr", 
      "gpr_test_util", 
      "grpc", 
      "grpc_test_util"
    ], 
    "headers": [], 
    "language": "c", 
    "name": "h2_uds+poll_cancel_after_accept_test", 
    "src": []
  }, 
  {
    "deps": [
      "end2end_certs", 
      "end2end_fixture_h2_uds+poll", 
      "end2end_test_cancel_after_client_done", 
      "gpr", 
      "gpr_test_util", 
      "grpc", 
      "grpc_test_util"
    ], 
    "headers": [], 
    "language": "c", 
    "name": "h2_uds+poll_cancel_after_client_done_test", 
    "src": []
  }, 
  {
    "deps": [
      "end2end_certs", 
      "end2end_fixture_h2_uds+poll", 
      "end2end_test_cancel_after_invoke", 
      "gpr", 
      "gpr_test_util", 
      "grpc", 
      "grpc_test_util"
    ], 
    "headers": [], 
    "language": "c", 
    "name": "h2_uds+poll_cancel_after_invoke_test", 
    "src": []
  }, 
  {
    "deps": [
      "end2end_certs", 
      "end2end_fixture_h2_uds+poll", 
      "end2end_test_cancel_before_invoke", 
      "gpr", 
      "gpr_test_util", 
      "grpc", 
      "grpc_test_util"
    ], 
    "headers": [], 
    "language": "c", 
    "name": "h2_uds+poll_cancel_before_invoke_test", 
    "src": []
  }, 
  {
    "deps": [
      "end2end_certs", 
      "end2end_fixture_h2_uds+poll", 
      "end2end_test_cancel_in_a_vacuum", 
      "gpr", 
      "gpr_test_util", 
      "grpc", 
      "grpc_test_util"
    ], 
    "headers": [], 
    "language": "c", 
    "name": "h2_uds+poll_cancel_in_a_vacuum_test", 
    "src": []
  }, 
  {
    "deps": [
      "end2end_certs", 
      "end2end_fixture_h2_uds+poll", 
      "end2end_test_cancel_with_status", 
      "gpr", 
      "gpr_test_util", 
      "grpc", 
      "grpc_test_util"
    ], 
    "headers": [], 
    "language": "c", 
    "name": "h2_uds+poll_cancel_with_status_test", 
    "src": []
  }, 
  {
    "deps": [
      "end2end_certs", 
      "end2end_fixture_h2_uds+poll", 
      "end2end_test_channel_connectivity", 
      "gpr", 
      "gpr_test_util", 
      "grpc", 
      "grpc_test_util"
    ], 
    "headers": [], 
    "language": "c", 
    "name": "h2_uds+poll_channel_connectivity_test", 
    "src": []
  }, 
  {
    "deps": [
      "end2end_certs", 
      "end2end_fixture_h2_uds+poll", 
      "end2end_test_channel_ping", 
      "gpr", 
      "gpr_test_util", 
      "grpc", 
      "grpc_test_util"
    ], 
    "headers": [], 
    "language": "c", 
    "name": "h2_uds+poll_channel_ping_test", 
    "src": []
  }, 
  {
    "deps": [
      "end2end_certs", 
      "end2end_fixture_h2_uds+poll", 
      "end2end_test_compressed_payload", 
      "gpr", 
      "gpr_test_util", 
      "grpc", 
      "grpc_test_util"
    ], 
    "headers": [], 
    "language": "c", 
    "name": "h2_uds+poll_compressed_payload_test", 
    "src": []
  }, 
  {
    "deps": [
      "end2end_certs", 
      "end2end_fixture_h2_uds+poll", 
      "end2end_test_disappearing_server", 
      "gpr", 
      "gpr_test_util", 
      "grpc", 
      "grpc_test_util"
    ], 
    "headers": [], 
    "language": "c", 
    "name": "h2_uds+poll_disappearing_server_test", 
    "src": []
  }, 
  {
    "deps": [
      "end2end_certs", 
      "end2end_fixture_h2_uds+poll", 
      "end2end_test_empty_batch", 
      "gpr", 
      "gpr_test_util", 
      "grpc", 
      "grpc_test_util"
    ], 
    "headers": [], 
    "language": "c", 
    "name": "h2_uds+poll_empty_batch_test", 
    "src": []
  }, 
  {
    "deps": [
      "end2end_certs", 
      "end2end_fixture_h2_uds+poll", 
      "end2end_test_graceful_server_shutdown", 
      "gpr", 
      "gpr_test_util", 
      "grpc", 
      "grpc_test_util"
    ], 
    "headers": [], 
    "language": "c", 
    "name": "h2_uds+poll_graceful_server_shutdown_test", 
    "src": []
  }, 
  {
    "deps": [
      "end2end_certs", 
      "end2end_fixture_h2_uds+poll", 
      "end2end_test_high_initial_seqno", 
      "gpr", 
      "gpr_test_util", 
      "grpc", 
      "grpc_test_util"
    ], 
    "headers": [], 
    "language": "c", 
    "name": "h2_uds+poll_high_initial_seqno_test", 
    "src": []
  }, 
  {
    "deps": [
      "end2end_certs", 
      "end2end_fixture_h2_uds+poll", 
      "end2end_test_hpack_size", 
      "gpr", 
      "gpr_test_util", 
      "grpc", 
      "grpc_test_util"
    ], 
    "headers": [], 
    "language": "c", 
    "name": "h2_uds+poll_hpack_size_test", 
    "src": []
  }, 
  {
    "deps": [
      "end2end_certs", 
      "end2end_fixture_h2_uds+poll", 
      "end2end_test_invoke_large_request", 
      "gpr", 
      "gpr_test_util", 
      "grpc", 
      "grpc_test_util"
    ], 
    "headers": [], 
    "language": "c", 
    "name": "h2_uds+poll_invoke_large_request_test", 
    "src": []
  }, 
  {
    "deps": [
      "end2end_certs", 
      "end2end_fixture_h2_uds+poll", 
      "end2end_test_large_metadata", 
      "gpr", 
      "gpr_test_util", 
      "grpc", 
      "grpc_test_util"
    ], 
    "headers": [], 
    "language": "c", 
    "name": "h2_uds+poll_large_metadata_test", 
    "src": []
  }, 
  {
    "deps": [
      "end2end_certs", 
      "end2end_fixture_h2_uds+poll", 
      "end2end_test_max_concurrent_streams", 
      "gpr", 
      "gpr_test_util", 
      "grpc", 
      "grpc_test_util"
    ], 
    "headers": [], 
    "language": "c", 
    "name": "h2_uds+poll_max_concurrent_streams_test", 
    "src": []
  }, 
  {
    "deps": [
      "end2end_certs", 
      "end2end_fixture_h2_uds+poll", 
      "end2end_test_max_message_length", 
      "gpr", 
      "gpr_test_util", 
      "grpc", 
      "grpc_test_util"
    ], 
    "headers": [], 
    "language": "c", 
    "name": "h2_uds+poll_max_message_length_test", 
    "src": []
  }, 
  {
    "deps": [
      "end2end_certs", 
      "end2end_fixture_h2_uds+poll", 
      "end2end_test_metadata", 
      "gpr", 
      "gpr_test_util", 
      "grpc", 
      "grpc_test_util"
    ], 
    "headers": [], 
    "language": "c", 
    "name": "h2_uds+poll_metadata_test", 
    "src": []
  }, 
  {
    "deps": [
      "end2end_certs", 
      "end2end_fixture_h2_uds+poll", 
      "end2end_test_negative_deadline", 
      "gpr", 
      "gpr_test_util", 
      "grpc", 
      "grpc_test_util"
    ], 
    "headers": [], 
    "language": "c", 
    "name": "h2_uds+poll_negative_deadline_test", 
    "src": []
  }, 
  {
    "deps": [
      "end2end_certs", 
      "end2end_fixture_h2_uds+poll", 
      "end2end_test_no_op", 
      "gpr", 
      "gpr_test_util", 
      "grpc", 
      "grpc_test_util"
    ], 
    "headers": [], 
    "language": "c", 
    "name": "h2_uds+poll_no_op_test", 
    "src": []
  }, 
  {
    "deps": [
      "end2end_certs", 
      "end2end_fixture_h2_uds+poll", 
      "end2end_test_payload", 
      "gpr", 
      "gpr_test_util", 
      "grpc", 
      "grpc_test_util"
    ], 
    "headers": [], 
    "language": "c", 
    "name": "h2_uds+poll_payload_test", 
    "src": []
  }, 
  {
    "deps": [
      "end2end_certs", 
      "end2end_fixture_h2_uds+poll", 
      "end2end_test_ping_pong_streaming", 
      "gpr", 
      "gpr_test_util", 
      "grpc", 
      "grpc_test_util"
    ], 
    "headers": [], 
    "language": "c", 
    "name": "h2_uds+poll_ping_pong_streaming_test", 
    "src": []
  }, 
  {
    "deps": [
      "end2end_certs", 
      "end2end_fixture_h2_uds+poll", 
      "end2end_test_registered_call", 
      "gpr", 
      "gpr_test_util", 
      "grpc", 
      "grpc_test_util"
    ], 
    "headers": [], 
    "language": "c", 
    "name": "h2_uds+poll_registered_call_test", 
    "src": []
  }, 
  {
    "deps": [
      "end2end_certs", 
      "end2end_fixture_h2_uds+poll", 
      "end2end_test_request_with_flags", 
      "gpr", 
      "gpr_test_util", 
      "grpc", 
      "grpc_test_util"
    ], 
    "headers": [], 
    "language": "c", 
    "name": "h2_uds+poll_request_with_flags_test", 
    "src": []
  }, 
  {
    "deps": [
      "end2end_certs", 
      "end2end_fixture_h2_uds+poll", 
      "end2end_test_request_with_payload", 
      "gpr", 
      "gpr_test_util", 
      "grpc", 
      "grpc_test_util"
    ], 
    "headers": [], 
    "language": "c", 
    "name": "h2_uds+poll_request_with_payload_test", 
    "src": []
  }, 
  {
    "deps": [
      "end2end_certs", 
      "end2end_fixture_h2_uds+poll", 
      "end2end_test_server_finishes_request", 
      "gpr", 
      "gpr_test_util", 
      "grpc", 
      "grpc_test_util"
    ], 
    "headers": [], 
    "language": "c", 
    "name": "h2_uds+poll_server_finishes_request_test", 
    "src": []
  }, 
  {
    "deps": [
      "end2end_certs", 
      "end2end_fixture_h2_uds+poll", 
      "end2end_test_shutdown_finishes_calls", 
      "gpr", 
      "gpr_test_util", 
      "grpc", 
      "grpc_test_util"
    ], 
    "headers": [], 
    "language": "c", 
    "name": "h2_uds+poll_shutdown_finishes_calls_test", 
    "src": []
  }, 
  {
    "deps": [
      "end2end_certs", 
      "end2end_fixture_h2_uds+poll", 
      "end2end_test_shutdown_finishes_tags", 
      "gpr", 
      "gpr_test_util", 
      "grpc", 
      "grpc_test_util"
    ], 
    "headers": [], 
    "language": "c", 
    "name": "h2_uds+poll_shutdown_finishes_tags_test", 
    "src": []
  }, 
  {
    "deps": [
      "end2end_certs", 
      "end2end_fixture_h2_uds+poll", 
      "end2end_test_simple_delayed_request", 
      "gpr", 
      "gpr_test_util", 
      "grpc", 
      "grpc_test_util"
    ], 
    "headers": [], 
    "language": "c", 
    "name": "h2_uds+poll_simple_delayed_request_test", 
    "src": []
  }, 
  {
    "deps": [
      "end2end_certs", 
      "end2end_fixture_h2_uds+poll", 
      "end2end_test_simple_request", 
      "gpr", 
      "gpr_test_util", 
      "grpc", 
      "grpc_test_util"
    ], 
    "headers": [], 
    "language": "c", 
    "name": "h2_uds+poll_simple_request_test", 
    "src": []
  }, 
  {
    "deps": [
      "end2end_certs", 
      "end2end_fixture_h2_uds+poll", 
      "end2end_test_trailing_metadata", 
      "gpr", 
      "gpr_test_util", 
      "grpc", 
      "grpc_test_util"
    ], 
    "headers": [], 
    "language": "c", 
    "name": "h2_uds+poll_trailing_metadata_test", 
    "src": []
  }, 
  {
    "deps": [
      "end2end_nosec_fixture_h2_census", 
      "end2end_nosec_test_bad_hostname", 
      "gpr", 
      "gpr_test_util", 
      "grpc_test_util_unsecure", 
      "grpc_unsecure"
    ], 
    "headers": [], 
    "language": "c", 
    "name": "h2_census_bad_hostname_nosec_test", 
    "src": []
  }, 
  {
    "deps": [
      "end2end_nosec_fixture_h2_census", 
      "end2end_nosec_test_binary_metadata", 
      "gpr", 
      "gpr_test_util", 
      "grpc_test_util_unsecure", 
      "grpc_unsecure"
    ], 
    "headers": [], 
    "language": "c", 
    "name": "h2_census_binary_metadata_nosec_test", 
    "src": []
  }, 
  {
    "deps": [
      "end2end_nosec_fixture_h2_census", 
      "end2end_nosec_test_cancel_after_accept", 
      "gpr", 
      "gpr_test_util", 
      "grpc_test_util_unsecure", 
      "grpc_unsecure"
    ], 
    "headers": [], 
    "language": "c", 
    "name": "h2_census_cancel_after_accept_nosec_test", 
    "src": []
  }, 
  {
    "deps": [
      "end2end_nosec_fixture_h2_census", 
      "end2end_nosec_test_cancel_after_client_done", 
      "gpr", 
      "gpr_test_util", 
      "grpc_test_util_unsecure", 
      "grpc_unsecure"
    ], 
    "headers": [], 
    "language": "c", 
    "name": "h2_census_cancel_after_client_done_nosec_test", 
    "src": []
  }, 
  {
    "deps": [
      "end2end_nosec_fixture_h2_census", 
      "end2end_nosec_test_cancel_after_invoke", 
      "gpr", 
      "gpr_test_util", 
      "grpc_test_util_unsecure", 
      "grpc_unsecure"
    ], 
    "headers": [], 
    "language": "c", 
    "name": "h2_census_cancel_after_invoke_nosec_test", 
    "src": []
  }, 
  {
    "deps": [
      "end2end_nosec_fixture_h2_census", 
      "end2end_nosec_test_cancel_before_invoke", 
      "gpr", 
      "gpr_test_util", 
      "grpc_test_util_unsecure", 
      "grpc_unsecure"
    ], 
    "headers": [], 
    "language": "c", 
    "name": "h2_census_cancel_before_invoke_nosec_test", 
    "src": []
  }, 
  {
    "deps": [
      "end2end_nosec_fixture_h2_census", 
      "end2end_nosec_test_cancel_in_a_vacuum", 
      "gpr", 
      "gpr_test_util", 
      "grpc_test_util_unsecure", 
      "grpc_unsecure"
    ], 
    "headers": [], 
    "language": "c", 
    "name": "h2_census_cancel_in_a_vacuum_nosec_test", 
    "src": []
  }, 
  {
    "deps": [
      "end2end_nosec_fixture_h2_census", 
      "end2end_nosec_test_cancel_with_status", 
      "gpr", 
      "gpr_test_util", 
      "grpc_test_util_unsecure", 
      "grpc_unsecure"
    ], 
    "headers": [], 
    "language": "c", 
    "name": "h2_census_cancel_with_status_nosec_test", 
    "src": []
  }, 
  {
    "deps": [
      "end2end_nosec_fixture_h2_census", 
      "end2end_nosec_test_channel_connectivity", 
      "gpr", 
      "gpr_test_util", 
      "grpc_test_util_unsecure", 
      "grpc_unsecure"
    ], 
    "headers": [], 
    "language": "c", 
    "name": "h2_census_channel_connectivity_nosec_test", 
    "src": []
  }, 
  {
    "deps": [
      "end2end_nosec_fixture_h2_census", 
      "end2end_nosec_test_channel_ping", 
      "gpr", 
      "gpr_test_util", 
      "grpc_test_util_unsecure", 
      "grpc_unsecure"
    ], 
    "headers": [], 
    "language": "c", 
    "name": "h2_census_channel_ping_nosec_test", 
    "src": []
  }, 
  {
    "deps": [
      "end2end_nosec_fixture_h2_census", 
      "end2end_nosec_test_compressed_payload", 
      "gpr", 
      "gpr_test_util", 
      "grpc_test_util_unsecure", 
      "grpc_unsecure"
    ], 
    "headers": [], 
    "language": "c", 
    "name": "h2_census_compressed_payload_nosec_test", 
    "src": []
  }, 
  {
    "deps": [
      "end2end_nosec_fixture_h2_census", 
      "end2end_nosec_test_default_host", 
      "gpr", 
      "gpr_test_util", 
      "grpc_test_util_unsecure", 
      "grpc_unsecure"
    ], 
    "headers": [], 
    "language": "c", 
    "name": "h2_census_default_host_nosec_test", 
    "src": []
  }, 
  {
    "deps": [
      "end2end_nosec_fixture_h2_census", 
      "end2end_nosec_test_disappearing_server", 
      "gpr", 
      "gpr_test_util", 
      "grpc_test_util_unsecure", 
      "grpc_unsecure"
    ], 
    "headers": [], 
    "language": "c", 
    "name": "h2_census_disappearing_server_nosec_test", 
    "src": []
  }, 
  {
    "deps": [
      "end2end_nosec_fixture_h2_census", 
      "end2end_nosec_test_empty_batch", 
      "gpr", 
      "gpr_test_util", 
      "grpc_test_util_unsecure", 
      "grpc_unsecure"
    ], 
    "headers": [], 
    "language": "c", 
    "name": "h2_census_empty_batch_nosec_test", 
    "src": []
  }, 
  {
    "deps": [
      "end2end_nosec_fixture_h2_census", 
      "end2end_nosec_test_graceful_server_shutdown", 
      "gpr", 
      "gpr_test_util", 
      "grpc_test_util_unsecure", 
      "grpc_unsecure"
    ], 
    "headers": [], 
    "language": "c", 
    "name": "h2_census_graceful_server_shutdown_nosec_test", 
    "src": []
  }, 
  {
    "deps": [
      "end2end_nosec_fixture_h2_census", 
      "end2end_nosec_test_high_initial_seqno", 
      "gpr", 
      "gpr_test_util", 
      "grpc_test_util_unsecure", 
      "grpc_unsecure"
    ], 
    "headers": [], 
    "language": "c", 
    "name": "h2_census_high_initial_seqno_nosec_test", 
    "src": []
  }, 
  {
    "deps": [
      "end2end_nosec_fixture_h2_census", 
      "end2end_nosec_test_hpack_size", 
      "gpr", 
      "gpr_test_util", 
      "grpc_test_util_unsecure", 
      "grpc_unsecure"
    ], 
    "headers": [], 
    "language": "c", 
    "name": "h2_census_hpack_size_nosec_test", 
    "src": []
  }, 
  {
    "deps": [
      "end2end_nosec_fixture_h2_census", 
      "end2end_nosec_test_invoke_large_request", 
      "gpr", 
      "gpr_test_util", 
      "grpc_test_util_unsecure", 
      "grpc_unsecure"
    ], 
    "headers": [], 
    "language": "c", 
    "name": "h2_census_invoke_large_request_nosec_test", 
    "src": []
  }, 
  {
    "deps": [
      "end2end_nosec_fixture_h2_census", 
      "end2end_nosec_test_large_metadata", 
      "gpr", 
      "gpr_test_util", 
      "grpc_test_util_unsecure", 
      "grpc_unsecure"
    ], 
    "headers": [], 
    "language": "c", 
    "name": "h2_census_large_metadata_nosec_test", 
    "src": []
  }, 
  {
    "deps": [
      "end2end_nosec_fixture_h2_census", 
      "end2end_nosec_test_max_concurrent_streams", 
      "gpr", 
      "gpr_test_util", 
      "grpc_test_util_unsecure", 
      "grpc_unsecure"
    ], 
    "headers": [], 
    "language": "c", 
    "name": "h2_census_max_concurrent_streams_nosec_test", 
    "src": []
  }, 
  {
    "deps": [
      "end2end_nosec_fixture_h2_census", 
      "end2end_nosec_test_max_message_length", 
      "gpr", 
      "gpr_test_util", 
      "grpc_test_util_unsecure", 
      "grpc_unsecure"
    ], 
    "headers": [], 
    "language": "c", 
    "name": "h2_census_max_message_length_nosec_test", 
    "src": []
  }, 
  {
    "deps": [
      "end2end_nosec_fixture_h2_census", 
      "end2end_nosec_test_metadata", 
      "gpr", 
      "gpr_test_util", 
      "grpc_test_util_unsecure", 
      "grpc_unsecure"
    ], 
    "headers": [], 
    "language": "c", 
    "name": "h2_census_metadata_nosec_test", 
    "src": []
  }, 
  {
    "deps": [
      "end2end_nosec_fixture_h2_census", 
      "end2end_nosec_test_negative_deadline", 
      "gpr", 
      "gpr_test_util", 
      "grpc_test_util_unsecure", 
      "grpc_unsecure"
    ], 
    "headers": [], 
    "language": "c", 
    "name": "h2_census_negative_deadline_nosec_test", 
    "src": []
  }, 
  {
    "deps": [
      "end2end_nosec_fixture_h2_census", 
      "end2end_nosec_test_no_op", 
      "gpr", 
      "gpr_test_util", 
      "grpc_test_util_unsecure", 
      "grpc_unsecure"
    ], 
    "headers": [], 
    "language": "c", 
    "name": "h2_census_no_op_nosec_test", 
    "src": []
  }, 
  {
    "deps": [
      "end2end_nosec_fixture_h2_census", 
      "end2end_nosec_test_payload", 
      "gpr", 
      "gpr_test_util", 
      "grpc_test_util_unsecure", 
      "grpc_unsecure"
    ], 
    "headers": [], 
    "language": "c", 
    "name": "h2_census_payload_nosec_test", 
    "src": []
  }, 
  {
    "deps": [
      "end2end_nosec_fixture_h2_census", 
      "end2end_nosec_test_ping_pong_streaming", 
      "gpr", 
      "gpr_test_util", 
      "grpc_test_util_unsecure", 
      "grpc_unsecure"
    ], 
    "headers": [], 
    "language": "c", 
    "name": "h2_census_ping_pong_streaming_nosec_test", 
    "src": []
  }, 
  {
    "deps": [
      "end2end_nosec_fixture_h2_census", 
      "end2end_nosec_test_registered_call", 
      "gpr", 
      "gpr_test_util", 
      "grpc_test_util_unsecure", 
      "grpc_unsecure"
    ], 
    "headers": [], 
    "language": "c", 
    "name": "h2_census_registered_call_nosec_test", 
    "src": []
  }, 
  {
    "deps": [
      "end2end_nosec_fixture_h2_census", 
      "end2end_nosec_test_request_with_flags", 
      "gpr", 
      "gpr_test_util", 
      "grpc_test_util_unsecure", 
      "grpc_unsecure"
    ], 
    "headers": [], 
    "language": "c", 
    "name": "h2_census_request_with_flags_nosec_test", 
    "src": []
  }, 
  {
    "deps": [
      "end2end_nosec_fixture_h2_census", 
      "end2end_nosec_test_request_with_payload", 
      "gpr", 
      "gpr_test_util", 
      "grpc_test_util_unsecure", 
      "grpc_unsecure"
    ], 
    "headers": [], 
    "language": "c", 
    "name": "h2_census_request_with_payload_nosec_test", 
    "src": []
  }, 
  {
    "deps": [
      "end2end_nosec_fixture_h2_census", 
      "end2end_nosec_test_server_finishes_request", 
      "gpr", 
      "gpr_test_util", 
      "grpc_test_util_unsecure", 
      "grpc_unsecure"
    ], 
    "headers": [], 
    "language": "c", 
    "name": "h2_census_server_finishes_request_nosec_test", 
    "src": []
  }, 
  {
    "deps": [
      "end2end_nosec_fixture_h2_census", 
      "end2end_nosec_test_shutdown_finishes_calls", 
      "gpr", 
      "gpr_test_util", 
      "grpc_test_util_unsecure", 
      "grpc_unsecure"
    ], 
    "headers": [], 
    "language": "c", 
    "name": "h2_census_shutdown_finishes_calls_nosec_test", 
    "src": []
  }, 
  {
    "deps": [
      "end2end_nosec_fixture_h2_census", 
      "end2end_nosec_test_shutdown_finishes_tags", 
      "gpr", 
      "gpr_test_util", 
      "grpc_test_util_unsecure", 
      "grpc_unsecure"
    ], 
    "headers": [], 
    "language": "c", 
    "name": "h2_census_shutdown_finishes_tags_nosec_test", 
    "src": []
  }, 
  {
    "deps": [
      "end2end_nosec_fixture_h2_census", 
      "end2end_nosec_test_simple_delayed_request", 
      "gpr", 
      "gpr_test_util", 
      "grpc_test_util_unsecure", 
      "grpc_unsecure"
    ], 
    "headers": [], 
    "language": "c", 
    "name": "h2_census_simple_delayed_request_nosec_test", 
    "src": []
  }, 
  {
    "deps": [
      "end2end_nosec_fixture_h2_census", 
      "end2end_nosec_test_simple_request", 
      "gpr", 
      "gpr_test_util", 
      "grpc_test_util_unsecure", 
      "grpc_unsecure"
    ], 
    "headers": [], 
    "language": "c", 
    "name": "h2_census_simple_request_nosec_test", 
    "src": []
  }, 
  {
    "deps": [
      "end2end_nosec_fixture_h2_census", 
      "end2end_nosec_test_trailing_metadata", 
      "gpr", 
      "gpr_test_util", 
      "grpc_test_util_unsecure", 
      "grpc_unsecure"
    ], 
    "headers": [], 
    "language": "c", 
    "name": "h2_census_trailing_metadata_nosec_test", 
    "src": []
  }, 
  {
    "deps": [
      "end2end_nosec_fixture_h2_compress", 
      "end2end_nosec_test_bad_hostname", 
      "gpr", 
      "gpr_test_util", 
      "grpc_test_util_unsecure", 
      "grpc_unsecure"
    ], 
    "headers": [], 
    "language": "c", 
    "name": "h2_compress_bad_hostname_nosec_test", 
    "src": []
  }, 
  {
    "deps": [
      "end2end_nosec_fixture_h2_compress", 
      "end2end_nosec_test_binary_metadata", 
      "gpr", 
      "gpr_test_util", 
      "grpc_test_util_unsecure", 
      "grpc_unsecure"
    ], 
    "headers": [], 
    "language": "c", 
    "name": "h2_compress_binary_metadata_nosec_test", 
    "src": []
  }, 
  {
    "deps": [
      "end2end_nosec_fixture_h2_compress", 
      "end2end_nosec_test_cancel_after_accept", 
      "gpr", 
      "gpr_test_util", 
      "grpc_test_util_unsecure", 
      "grpc_unsecure"
    ], 
    "headers": [], 
    "language": "c", 
    "name": "h2_compress_cancel_after_accept_nosec_test", 
    "src": []
  }, 
  {
    "deps": [
      "end2end_nosec_fixture_h2_compress", 
      "end2end_nosec_test_cancel_after_client_done", 
      "gpr", 
      "gpr_test_util", 
      "grpc_test_util_unsecure", 
      "grpc_unsecure"
    ], 
    "headers": [], 
    "language": "c", 
    "name": "h2_compress_cancel_after_client_done_nosec_test", 
    "src": []
  }, 
  {
    "deps": [
      "end2end_nosec_fixture_h2_compress", 
      "end2end_nosec_test_cancel_after_invoke", 
      "gpr", 
      "gpr_test_util", 
      "grpc_test_util_unsecure", 
      "grpc_unsecure"
    ], 
    "headers": [], 
    "language": "c", 
    "name": "h2_compress_cancel_after_invoke_nosec_test", 
    "src": []
  }, 
  {
    "deps": [
      "end2end_nosec_fixture_h2_compress", 
      "end2end_nosec_test_cancel_before_invoke", 
      "gpr", 
      "gpr_test_util", 
      "grpc_test_util_unsecure", 
      "grpc_unsecure"
    ], 
    "headers": [], 
    "language": "c", 
    "name": "h2_compress_cancel_before_invoke_nosec_test", 
    "src": []
  }, 
  {
    "deps": [
      "end2end_nosec_fixture_h2_compress", 
      "end2end_nosec_test_cancel_in_a_vacuum", 
      "gpr", 
      "gpr_test_util", 
      "grpc_test_util_unsecure", 
      "grpc_unsecure"
    ], 
    "headers": [], 
    "language": "c", 
    "name": "h2_compress_cancel_in_a_vacuum_nosec_test", 
    "src": []
  }, 
  {
    "deps": [
      "end2end_nosec_fixture_h2_compress", 
      "end2end_nosec_test_cancel_with_status", 
      "gpr", 
      "gpr_test_util", 
      "grpc_test_util_unsecure", 
      "grpc_unsecure"
    ], 
    "headers": [], 
    "language": "c", 
    "name": "h2_compress_cancel_with_status_nosec_test", 
    "src": []
  }, 
  {
    "deps": [
      "end2end_nosec_fixture_h2_compress", 
      "end2end_nosec_test_channel_connectivity", 
      "gpr", 
      "gpr_test_util", 
      "grpc_test_util_unsecure", 
      "grpc_unsecure"
    ], 
    "headers": [], 
    "language": "c", 
    "name": "h2_compress_channel_connectivity_nosec_test", 
    "src": []
  }, 
  {
    "deps": [
      "end2end_nosec_fixture_h2_compress", 
      "end2end_nosec_test_channel_ping", 
      "gpr", 
      "gpr_test_util", 
      "grpc_test_util_unsecure", 
      "grpc_unsecure"
    ], 
    "headers": [], 
    "language": "c", 
    "name": "h2_compress_channel_ping_nosec_test", 
    "src": []
  }, 
  {
    "deps": [
      "end2end_nosec_fixture_h2_compress", 
      "end2end_nosec_test_compressed_payload", 
      "gpr", 
      "gpr_test_util", 
      "grpc_test_util_unsecure", 
      "grpc_unsecure"
    ], 
    "headers": [], 
    "language": "c", 
    "name": "h2_compress_compressed_payload_nosec_test", 
    "src": []
  }, 
  {
    "deps": [
      "end2end_nosec_fixture_h2_compress", 
      "end2end_nosec_test_default_host", 
      "gpr", 
      "gpr_test_util", 
      "grpc_test_util_unsecure", 
      "grpc_unsecure"
    ], 
    "headers": [], 
    "language": "c", 
    "name": "h2_compress_default_host_nosec_test", 
    "src": []
  }, 
  {
    "deps": [
      "end2end_nosec_fixture_h2_compress", 
      "end2end_nosec_test_disappearing_server", 
      "gpr", 
      "gpr_test_util", 
      "grpc_test_util_unsecure", 
      "grpc_unsecure"
    ], 
    "headers": [], 
    "language": "c", 
    "name": "h2_compress_disappearing_server_nosec_test", 
    "src": []
  }, 
  {
    "deps": [
      "end2end_nosec_fixture_h2_compress", 
      "end2end_nosec_test_empty_batch", 
      "gpr", 
      "gpr_test_util", 
      "grpc_test_util_unsecure", 
      "grpc_unsecure"
    ], 
    "headers": [], 
    "language": "c", 
    "name": "h2_compress_empty_batch_nosec_test", 
    "src": []
  }, 
  {
    "deps": [
      "end2end_nosec_fixture_h2_compress", 
      "end2end_nosec_test_graceful_server_shutdown", 
      "gpr", 
      "gpr_test_util", 
      "grpc_test_util_unsecure", 
      "grpc_unsecure"
    ], 
    "headers": [], 
    "language": "c", 
    "name": "h2_compress_graceful_server_shutdown_nosec_test", 
    "src": []
  }, 
  {
    "deps": [
      "end2end_nosec_fixture_h2_compress", 
      "end2end_nosec_test_high_initial_seqno", 
      "gpr", 
      "gpr_test_util", 
      "grpc_test_util_unsecure", 
      "grpc_unsecure"
    ], 
    "headers": [], 
    "language": "c", 
    "name": "h2_compress_high_initial_seqno_nosec_test", 
    "src": []
  }, 
  {
    "deps": [
      "end2end_nosec_fixture_h2_compress", 
      "end2end_nosec_test_hpack_size", 
      "gpr", 
      "gpr_test_util", 
      "grpc_test_util_unsecure", 
      "grpc_unsecure"
    ], 
    "headers": [], 
    "language": "c", 
    "name": "h2_compress_hpack_size_nosec_test", 
    "src": []
  }, 
  {
    "deps": [
      "end2end_nosec_fixture_h2_compress", 
      "end2end_nosec_test_invoke_large_request", 
      "gpr", 
      "gpr_test_util", 
      "grpc_test_util_unsecure", 
      "grpc_unsecure"
    ], 
    "headers": [], 
    "language": "c", 
    "name": "h2_compress_invoke_large_request_nosec_test", 
    "src": []
  }, 
  {
    "deps": [
      "end2end_nosec_fixture_h2_compress", 
      "end2end_nosec_test_large_metadata", 
      "gpr", 
      "gpr_test_util", 
      "grpc_test_util_unsecure", 
      "grpc_unsecure"
    ], 
    "headers": [], 
    "language": "c", 
    "name": "h2_compress_large_metadata_nosec_test", 
    "src": []
  }, 
  {
    "deps": [
      "end2end_nosec_fixture_h2_compress", 
      "end2end_nosec_test_max_concurrent_streams", 
      "gpr", 
      "gpr_test_util", 
      "grpc_test_util_unsecure", 
      "grpc_unsecure"
    ], 
    "headers": [], 
    "language": "c", 
    "name": "h2_compress_max_concurrent_streams_nosec_test", 
    "src": []
  }, 
  {
    "deps": [
      "end2end_nosec_fixture_h2_compress", 
      "end2end_nosec_test_max_message_length", 
      "gpr", 
      "gpr_test_util", 
      "grpc_test_util_unsecure", 
      "grpc_unsecure"
    ], 
    "headers": [], 
    "language": "c", 
    "name": "h2_compress_max_message_length_nosec_test", 
    "src": []
  }, 
  {
    "deps": [
      "end2end_nosec_fixture_h2_compress", 
      "end2end_nosec_test_metadata", 
      "gpr", 
      "gpr_test_util", 
      "grpc_test_util_unsecure", 
      "grpc_unsecure"
    ], 
    "headers": [], 
    "language": "c", 
    "name": "h2_compress_metadata_nosec_test", 
    "src": []
  }, 
  {
    "deps": [
      "end2end_nosec_fixture_h2_compress", 
      "end2end_nosec_test_negative_deadline", 
      "gpr", 
      "gpr_test_util", 
      "grpc_test_util_unsecure", 
      "grpc_unsecure"
    ], 
    "headers": [], 
    "language": "c", 
    "name": "h2_compress_negative_deadline_nosec_test", 
    "src": []
  }, 
  {
    "deps": [
      "end2end_nosec_fixture_h2_compress", 
      "end2end_nosec_test_no_op", 
      "gpr", 
      "gpr_test_util", 
      "grpc_test_util_unsecure", 
      "grpc_unsecure"
    ], 
    "headers": [], 
    "language": "c", 
    "name": "h2_compress_no_op_nosec_test", 
    "src": []
  }, 
  {
    "deps": [
      "end2end_nosec_fixture_h2_compress", 
      "end2end_nosec_test_payload", 
      "gpr", 
      "gpr_test_util", 
      "grpc_test_util_unsecure", 
      "grpc_unsecure"
    ], 
    "headers": [], 
    "language": "c", 
    "name": "h2_compress_payload_nosec_test", 
    "src": []
  }, 
  {
    "deps": [
      "end2end_nosec_fixture_h2_compress", 
      "end2end_nosec_test_ping_pong_streaming", 
      "gpr", 
      "gpr_test_util", 
      "grpc_test_util_unsecure", 
      "grpc_unsecure"
    ], 
    "headers": [], 
    "language": "c", 
    "name": "h2_compress_ping_pong_streaming_nosec_test", 
    "src": []
  }, 
  {
    "deps": [
      "end2end_nosec_fixture_h2_compress", 
      "end2end_nosec_test_registered_call", 
      "gpr", 
      "gpr_test_util", 
      "grpc_test_util_unsecure", 
      "grpc_unsecure"
    ], 
    "headers": [], 
    "language": "c", 
    "name": "h2_compress_registered_call_nosec_test", 
    "src": []
  }, 
  {
    "deps": [
      "end2end_nosec_fixture_h2_compress", 
      "end2end_nosec_test_request_with_flags", 
      "gpr", 
      "gpr_test_util", 
      "grpc_test_util_unsecure", 
      "grpc_unsecure"
    ], 
    "headers": [], 
    "language": "c", 
    "name": "h2_compress_request_with_flags_nosec_test", 
    "src": []
  }, 
  {
    "deps": [
      "end2end_nosec_fixture_h2_compress", 
      "end2end_nosec_test_request_with_payload", 
      "gpr", 
      "gpr_test_util", 
      "grpc_test_util_unsecure", 
      "grpc_unsecure"
    ], 
    "headers": [], 
    "language": "c", 
    "name": "h2_compress_request_with_payload_nosec_test", 
    "src": []
  }, 
  {
    "deps": [
      "end2end_nosec_fixture_h2_compress", 
      "end2end_nosec_test_server_finishes_request", 
      "gpr", 
      "gpr_test_util", 
      "grpc_test_util_unsecure", 
      "grpc_unsecure"
    ], 
    "headers": [], 
    "language": "c", 
    "name": "h2_compress_server_finishes_request_nosec_test", 
    "src": []
  }, 
  {
    "deps": [
      "end2end_nosec_fixture_h2_compress", 
      "end2end_nosec_test_shutdown_finishes_calls", 
      "gpr", 
      "gpr_test_util", 
      "grpc_test_util_unsecure", 
      "grpc_unsecure"
    ], 
    "headers": [], 
    "language": "c", 
    "name": "h2_compress_shutdown_finishes_calls_nosec_test", 
    "src": []
  }, 
  {
    "deps": [
      "end2end_nosec_fixture_h2_compress", 
      "end2end_nosec_test_shutdown_finishes_tags", 
      "gpr", 
      "gpr_test_util", 
      "grpc_test_util_unsecure", 
      "grpc_unsecure"
    ], 
    "headers": [], 
    "language": "c", 
    "name": "h2_compress_shutdown_finishes_tags_nosec_test", 
    "src": []
  }, 
  {
    "deps": [
      "end2end_nosec_fixture_h2_compress", 
      "end2end_nosec_test_simple_delayed_request", 
      "gpr", 
      "gpr_test_util", 
      "grpc_test_util_unsecure", 
      "grpc_unsecure"
    ], 
    "headers": [], 
    "language": "c", 
    "name": "h2_compress_simple_delayed_request_nosec_test", 
    "src": []
  }, 
  {
    "deps": [
      "end2end_nosec_fixture_h2_compress", 
      "end2end_nosec_test_simple_request", 
      "gpr", 
      "gpr_test_util", 
      "grpc_test_util_unsecure", 
      "grpc_unsecure"
    ], 
    "headers": [], 
    "language": "c", 
    "name": "h2_compress_simple_request_nosec_test", 
    "src": []
  }, 
  {
    "deps": [
      "end2end_nosec_fixture_h2_compress", 
      "end2end_nosec_test_trailing_metadata", 
      "gpr", 
      "gpr_test_util", 
      "grpc_test_util_unsecure", 
      "grpc_unsecure"
    ], 
    "headers": [], 
    "language": "c", 
    "name": "h2_compress_trailing_metadata_nosec_test", 
    "src": []
  }, 
  {
    "deps": [
      "end2end_nosec_fixture_h2_full", 
      "end2end_nosec_test_bad_hostname", 
      "gpr", 
      "gpr_test_util", 
      "grpc_test_util_unsecure", 
      "grpc_unsecure"
    ], 
    "headers": [], 
    "language": "c", 
    "name": "h2_full_bad_hostname_nosec_test", 
    "src": []
  }, 
  {
    "deps": [
      "end2end_nosec_fixture_h2_full", 
      "end2end_nosec_test_binary_metadata", 
      "gpr", 
      "gpr_test_util", 
      "grpc_test_util_unsecure", 
      "grpc_unsecure"
    ], 
    "headers": [], 
    "language": "c", 
    "name": "h2_full_binary_metadata_nosec_test", 
    "src": []
  }, 
  {
    "deps": [
      "end2end_nosec_fixture_h2_full", 
      "end2end_nosec_test_cancel_after_accept", 
      "gpr", 
      "gpr_test_util", 
      "grpc_test_util_unsecure", 
      "grpc_unsecure"
    ], 
    "headers": [], 
    "language": "c", 
    "name": "h2_full_cancel_after_accept_nosec_test", 
    "src": []
  }, 
  {
    "deps": [
      "end2end_nosec_fixture_h2_full", 
      "end2end_nosec_test_cancel_after_client_done", 
      "gpr", 
      "gpr_test_util", 
      "grpc_test_util_unsecure", 
      "grpc_unsecure"
    ], 
    "headers": [], 
    "language": "c", 
    "name": "h2_full_cancel_after_client_done_nosec_test", 
    "src": []
  }, 
  {
    "deps": [
      "end2end_nosec_fixture_h2_full", 
      "end2end_nosec_test_cancel_after_invoke", 
      "gpr", 
      "gpr_test_util", 
      "grpc_test_util_unsecure", 
      "grpc_unsecure"
    ], 
    "headers": [], 
    "language": "c", 
    "name": "h2_full_cancel_after_invoke_nosec_test", 
    "src": []
  }, 
  {
    "deps": [
      "end2end_nosec_fixture_h2_full", 
      "end2end_nosec_test_cancel_before_invoke", 
      "gpr", 
      "gpr_test_util", 
      "grpc_test_util_unsecure", 
      "grpc_unsecure"
    ], 
    "headers": [], 
    "language": "c", 
    "name": "h2_full_cancel_before_invoke_nosec_test", 
    "src": []
  }, 
  {
    "deps": [
      "end2end_nosec_fixture_h2_full", 
      "end2end_nosec_test_cancel_in_a_vacuum", 
      "gpr", 
      "gpr_test_util", 
      "grpc_test_util_unsecure", 
      "grpc_unsecure"
    ], 
    "headers": [], 
    "language": "c", 
    "name": "h2_full_cancel_in_a_vacuum_nosec_test", 
    "src": []
  }, 
  {
    "deps": [
      "end2end_nosec_fixture_h2_full", 
      "end2end_nosec_test_cancel_with_status", 
      "gpr", 
      "gpr_test_util", 
      "grpc_test_util_unsecure", 
      "grpc_unsecure"
    ], 
    "headers": [], 
    "language": "c", 
    "name": "h2_full_cancel_with_status_nosec_test", 
    "src": []
  }, 
  {
    "deps": [
      "end2end_nosec_fixture_h2_full", 
      "end2end_nosec_test_channel_connectivity", 
      "gpr", 
      "gpr_test_util", 
      "grpc_test_util_unsecure", 
      "grpc_unsecure"
    ], 
    "headers": [], 
    "language": "c", 
    "name": "h2_full_channel_connectivity_nosec_test", 
    "src": []
  }, 
  {
    "deps": [
      "end2end_nosec_fixture_h2_full", 
      "end2end_nosec_test_channel_ping", 
      "gpr", 
      "gpr_test_util", 
      "grpc_test_util_unsecure", 
      "grpc_unsecure"
    ], 
    "headers": [], 
    "language": "c", 
    "name": "h2_full_channel_ping_nosec_test", 
    "src": []
  }, 
  {
    "deps": [
      "end2end_nosec_fixture_h2_full", 
      "end2end_nosec_test_compressed_payload", 
      "gpr", 
      "gpr_test_util", 
      "grpc_test_util_unsecure", 
      "grpc_unsecure"
    ], 
    "headers": [], 
    "language": "c", 
    "name": "h2_full_compressed_payload_nosec_test", 
    "src": []
  }, 
  {
    "deps": [
      "end2end_nosec_fixture_h2_full", 
      "end2end_nosec_test_default_host", 
      "gpr", 
      "gpr_test_util", 
      "grpc_test_util_unsecure", 
      "grpc_unsecure"
    ], 
    "headers": [], 
    "language": "c", 
    "name": "h2_full_default_host_nosec_test", 
    "src": []
  }, 
  {
    "deps": [
      "end2end_nosec_fixture_h2_full", 
      "end2end_nosec_test_disappearing_server", 
      "gpr", 
      "gpr_test_util", 
      "grpc_test_util_unsecure", 
      "grpc_unsecure"
    ], 
    "headers": [], 
    "language": "c", 
    "name": "h2_full_disappearing_server_nosec_test", 
    "src": []
  }, 
  {
    "deps": [
      "end2end_nosec_fixture_h2_full", 
      "end2end_nosec_test_empty_batch", 
      "gpr", 
      "gpr_test_util", 
      "grpc_test_util_unsecure", 
      "grpc_unsecure"
    ], 
    "headers": [], 
    "language": "c", 
    "name": "h2_full_empty_batch_nosec_test", 
    "src": []
  }, 
  {
    "deps": [
      "end2end_nosec_fixture_h2_full", 
      "end2end_nosec_test_graceful_server_shutdown", 
      "gpr", 
      "gpr_test_util", 
      "grpc_test_util_unsecure", 
      "grpc_unsecure"
    ], 
    "headers": [], 
    "language": "c", 
    "name": "h2_full_graceful_server_shutdown_nosec_test", 
    "src": []
  }, 
  {
    "deps": [
      "end2end_nosec_fixture_h2_full", 
      "end2end_nosec_test_high_initial_seqno", 
      "gpr", 
      "gpr_test_util", 
      "grpc_test_util_unsecure", 
      "grpc_unsecure"
    ], 
    "headers": [], 
    "language": "c", 
    "name": "h2_full_high_initial_seqno_nosec_test", 
    "src": []
  }, 
  {
    "deps": [
      "end2end_nosec_fixture_h2_full", 
      "end2end_nosec_test_hpack_size", 
      "gpr", 
      "gpr_test_util", 
      "grpc_test_util_unsecure", 
      "grpc_unsecure"
    ], 
    "headers": [], 
    "language": "c", 
    "name": "h2_full_hpack_size_nosec_test", 
    "src": []
  }, 
  {
    "deps": [
      "end2end_nosec_fixture_h2_full", 
      "end2end_nosec_test_invoke_large_request", 
      "gpr", 
      "gpr_test_util", 
      "grpc_test_util_unsecure", 
      "grpc_unsecure"
    ], 
    "headers": [], 
    "language": "c", 
    "name": "h2_full_invoke_large_request_nosec_test", 
    "src": []
  }, 
  {
    "deps": [
      "end2end_nosec_fixture_h2_full", 
      "end2end_nosec_test_large_metadata", 
      "gpr", 
      "gpr_test_util", 
      "grpc_test_util_unsecure", 
      "grpc_unsecure"
    ], 
    "headers": [], 
    "language": "c", 
    "name": "h2_full_large_metadata_nosec_test", 
    "src": []
  }, 
  {
    "deps": [
      "end2end_nosec_fixture_h2_full", 
      "end2end_nosec_test_max_concurrent_streams", 
      "gpr", 
      "gpr_test_util", 
      "grpc_test_util_unsecure", 
      "grpc_unsecure"
    ], 
    "headers": [], 
    "language": "c", 
    "name": "h2_full_max_concurrent_streams_nosec_test", 
    "src": []
  }, 
  {
    "deps": [
      "end2end_nosec_fixture_h2_full", 
      "end2end_nosec_test_max_message_length", 
      "gpr", 
      "gpr_test_util", 
      "grpc_test_util_unsecure", 
      "grpc_unsecure"
    ], 
    "headers": [], 
    "language": "c", 
    "name": "h2_full_max_message_length_nosec_test", 
    "src": []
  }, 
  {
    "deps": [
      "end2end_nosec_fixture_h2_full", 
      "end2end_nosec_test_metadata", 
      "gpr", 
      "gpr_test_util", 
      "grpc_test_util_unsecure", 
      "grpc_unsecure"
    ], 
    "headers": [], 
    "language": "c", 
    "name": "h2_full_metadata_nosec_test", 
    "src": []
  }, 
  {
    "deps": [
      "end2end_nosec_fixture_h2_full", 
      "end2end_nosec_test_negative_deadline", 
      "gpr", 
      "gpr_test_util", 
      "grpc_test_util_unsecure", 
      "grpc_unsecure"
    ], 
    "headers": [], 
    "language": "c", 
    "name": "h2_full_negative_deadline_nosec_test", 
    "src": []
  }, 
  {
    "deps": [
      "end2end_nosec_fixture_h2_full", 
      "end2end_nosec_test_no_op", 
      "gpr", 
      "gpr_test_util", 
      "grpc_test_util_unsecure", 
      "grpc_unsecure"
    ], 
    "headers": [], 
    "language": "c", 
    "name": "h2_full_no_op_nosec_test", 
    "src": []
  }, 
  {
    "deps": [
      "end2end_nosec_fixture_h2_full", 
      "end2end_nosec_test_payload", 
      "gpr", 
      "gpr_test_util", 
      "grpc_test_util_unsecure", 
      "grpc_unsecure"
    ], 
    "headers": [], 
    "language": "c", 
    "name": "h2_full_payload_nosec_test", 
    "src": []
  }, 
  {
    "deps": [
      "end2end_nosec_fixture_h2_full", 
      "end2end_nosec_test_ping_pong_streaming", 
      "gpr", 
      "gpr_test_util", 
      "grpc_test_util_unsecure", 
      "grpc_unsecure"
    ], 
    "headers": [], 
    "language": "c", 
    "name": "h2_full_ping_pong_streaming_nosec_test", 
    "src": []
  }, 
  {
    "deps": [
      "end2end_nosec_fixture_h2_full", 
      "end2end_nosec_test_registered_call", 
      "gpr", 
      "gpr_test_util", 
      "grpc_test_util_unsecure", 
      "grpc_unsecure"
    ], 
    "headers": [], 
    "language": "c", 
    "name": "h2_full_registered_call_nosec_test", 
    "src": []
  }, 
  {
    "deps": [
      "end2end_nosec_fixture_h2_full", 
      "end2end_nosec_test_request_with_flags", 
      "gpr", 
      "gpr_test_util", 
      "grpc_test_util_unsecure", 
      "grpc_unsecure"
    ], 
    "headers": [], 
    "language": "c", 
    "name": "h2_full_request_with_flags_nosec_test", 
    "src": []
  }, 
  {
    "deps": [
      "end2end_nosec_fixture_h2_full", 
      "end2end_nosec_test_request_with_payload", 
      "gpr", 
      "gpr_test_util", 
      "grpc_test_util_unsecure", 
      "grpc_unsecure"
    ], 
    "headers": [], 
    "language": "c", 
    "name": "h2_full_request_with_payload_nosec_test", 
    "src": []
  }, 
  {
    "deps": [
      "end2end_nosec_fixture_h2_full", 
      "end2end_nosec_test_server_finishes_request", 
      "gpr", 
      "gpr_test_util", 
      "grpc_test_util_unsecure", 
      "grpc_unsecure"
    ], 
    "headers": [], 
    "language": "c", 
    "name": "h2_full_server_finishes_request_nosec_test", 
    "src": []
  }, 
  {
    "deps": [
      "end2end_nosec_fixture_h2_full", 
      "end2end_nosec_test_shutdown_finishes_calls", 
      "gpr", 
      "gpr_test_util", 
      "grpc_test_util_unsecure", 
      "grpc_unsecure"
    ], 
    "headers": [], 
    "language": "c", 
    "name": "h2_full_shutdown_finishes_calls_nosec_test", 
    "src": []
  }, 
  {
    "deps": [
      "end2end_nosec_fixture_h2_full", 
      "end2end_nosec_test_shutdown_finishes_tags", 
      "gpr", 
      "gpr_test_util", 
      "grpc_test_util_unsecure", 
      "grpc_unsecure"
    ], 
    "headers": [], 
    "language": "c", 
    "name": "h2_full_shutdown_finishes_tags_nosec_test", 
    "src": []
  }, 
  {
    "deps": [
      "end2end_nosec_fixture_h2_full", 
      "end2end_nosec_test_simple_delayed_request", 
      "gpr", 
      "gpr_test_util", 
      "grpc_test_util_unsecure", 
      "grpc_unsecure"
    ], 
    "headers": [], 
    "language": "c", 
    "name": "h2_full_simple_delayed_request_nosec_test", 
    "src": []
  }, 
  {
    "deps": [
      "end2end_nosec_fixture_h2_full", 
      "end2end_nosec_test_simple_request", 
      "gpr", 
      "gpr_test_util", 
      "grpc_test_util_unsecure", 
      "grpc_unsecure"
    ], 
    "headers": [], 
    "language": "c", 
    "name": "h2_full_simple_request_nosec_test", 
    "src": []
  }, 
  {
    "deps": [
      "end2end_nosec_fixture_h2_full", 
      "end2end_nosec_test_trailing_metadata", 
      "gpr", 
      "gpr_test_util", 
      "grpc_test_util_unsecure", 
      "grpc_unsecure"
    ], 
    "headers": [], 
    "language": "c", 
    "name": "h2_full_trailing_metadata_nosec_test", 
    "src": []
  }, 
  {
    "deps": [
      "end2end_nosec_fixture_h2_full+pipe", 
      "end2end_nosec_test_bad_hostname", 
      "gpr", 
      "gpr_test_util", 
      "grpc_test_util_unsecure", 
      "grpc_unsecure"
    ], 
    "headers": [], 
    "language": "c", 
    "name": "h2_full+pipe_bad_hostname_nosec_test", 
    "src": []
  }, 
  {
    "deps": [
      "end2end_nosec_fixture_h2_full+pipe", 
      "end2end_nosec_test_binary_metadata", 
      "gpr", 
      "gpr_test_util", 
      "grpc_test_util_unsecure", 
      "grpc_unsecure"
    ], 
    "headers": [], 
    "language": "c", 
    "name": "h2_full+pipe_binary_metadata_nosec_test", 
    "src": []
  }, 
  {
    "deps": [
      "end2end_nosec_fixture_h2_full+pipe", 
      "end2end_nosec_test_cancel_after_accept", 
      "gpr", 
      "gpr_test_util", 
      "grpc_test_util_unsecure", 
      "grpc_unsecure"
    ], 
    "headers": [], 
    "language": "c", 
    "name": "h2_full+pipe_cancel_after_accept_nosec_test", 
    "src": []
  }, 
  {
    "deps": [
      "end2end_nosec_fixture_h2_full+pipe", 
      "end2end_nosec_test_cancel_after_client_done", 
      "gpr", 
      "gpr_test_util", 
      "grpc_test_util_unsecure", 
      "grpc_unsecure"
    ], 
    "headers": [], 
    "language": "c", 
    "name": "h2_full+pipe_cancel_after_client_done_nosec_test", 
    "src": []
  }, 
  {
    "deps": [
      "end2end_nosec_fixture_h2_full+pipe", 
      "end2end_nosec_test_cancel_after_invoke", 
      "gpr", 
      "gpr_test_util", 
      "grpc_test_util_unsecure", 
      "grpc_unsecure"
    ], 
    "headers": [], 
    "language": "c", 
    "name": "h2_full+pipe_cancel_after_invoke_nosec_test", 
    "src": []
  }, 
  {
    "deps": [
      "end2end_nosec_fixture_h2_full+pipe", 
      "end2end_nosec_test_cancel_before_invoke", 
      "gpr", 
      "gpr_test_util", 
      "grpc_test_util_unsecure", 
      "grpc_unsecure"
    ], 
    "headers": [], 
    "language": "c", 
    "name": "h2_full+pipe_cancel_before_invoke_nosec_test", 
    "src": []
  }, 
  {
    "deps": [
      "end2end_nosec_fixture_h2_full+pipe", 
      "end2end_nosec_test_cancel_in_a_vacuum", 
      "gpr", 
      "gpr_test_util", 
      "grpc_test_util_unsecure", 
      "grpc_unsecure"
    ], 
    "headers": [], 
    "language": "c", 
    "name": "h2_full+pipe_cancel_in_a_vacuum_nosec_test", 
    "src": []
  }, 
  {
    "deps": [
      "end2end_nosec_fixture_h2_full+pipe", 
      "end2end_nosec_test_cancel_with_status", 
      "gpr", 
      "gpr_test_util", 
      "grpc_test_util_unsecure", 
      "grpc_unsecure"
    ], 
    "headers": [], 
    "language": "c", 
    "name": "h2_full+pipe_cancel_with_status_nosec_test", 
    "src": []
  }, 
  {
    "deps": [
      "end2end_nosec_fixture_h2_full+pipe", 
      "end2end_nosec_test_channel_connectivity", 
      "gpr", 
      "gpr_test_util", 
      "grpc_test_util_unsecure", 
      "grpc_unsecure"
    ], 
    "headers": [], 
    "language": "c", 
    "name": "h2_full+pipe_channel_connectivity_nosec_test", 
    "src": []
  }, 
  {
    "deps": [
      "end2end_nosec_fixture_h2_full+pipe", 
      "end2end_nosec_test_channel_ping", 
      "gpr", 
      "gpr_test_util", 
      "grpc_test_util_unsecure", 
      "grpc_unsecure"
    ], 
    "headers": [], 
    "language": "c", 
    "name": "h2_full+pipe_channel_ping_nosec_test", 
    "src": []
  }, 
  {
    "deps": [
      "end2end_nosec_fixture_h2_full+pipe", 
      "end2end_nosec_test_compressed_payload", 
      "gpr", 
      "gpr_test_util", 
      "grpc_test_util_unsecure", 
      "grpc_unsecure"
    ], 
    "headers": [], 
    "language": "c", 
    "name": "h2_full+pipe_compressed_payload_nosec_test", 
    "src": []
  }, 
  {
    "deps": [
      "end2end_nosec_fixture_h2_full+pipe", 
      "end2end_nosec_test_default_host", 
      "gpr", 
      "gpr_test_util", 
      "grpc_test_util_unsecure", 
      "grpc_unsecure"
    ], 
    "headers": [], 
    "language": "c", 
    "name": "h2_full+pipe_default_host_nosec_test", 
    "src": []
  }, 
  {
    "deps": [
      "end2end_nosec_fixture_h2_full+pipe", 
      "end2end_nosec_test_disappearing_server", 
      "gpr", 
      "gpr_test_util", 
      "grpc_test_util_unsecure", 
      "grpc_unsecure"
    ], 
    "headers": [], 
    "language": "c", 
    "name": "h2_full+pipe_disappearing_server_nosec_test", 
    "src": []
  }, 
  {
    "deps": [
      "end2end_nosec_fixture_h2_full+pipe", 
      "end2end_nosec_test_empty_batch", 
      "gpr", 
      "gpr_test_util", 
      "grpc_test_util_unsecure", 
      "grpc_unsecure"
    ], 
    "headers": [], 
    "language": "c", 
    "name": "h2_full+pipe_empty_batch_nosec_test", 
    "src": []
  }, 
  {
    "deps": [
      "end2end_nosec_fixture_h2_full+pipe", 
      "end2end_nosec_test_graceful_server_shutdown", 
      "gpr", 
      "gpr_test_util", 
      "grpc_test_util_unsecure", 
      "grpc_unsecure"
    ], 
    "headers": [], 
    "language": "c", 
    "name": "h2_full+pipe_graceful_server_shutdown_nosec_test", 
    "src": []
  }, 
  {
    "deps": [
      "end2end_nosec_fixture_h2_full+pipe", 
      "end2end_nosec_test_high_initial_seqno", 
      "gpr", 
      "gpr_test_util", 
      "grpc_test_util_unsecure", 
      "grpc_unsecure"
    ], 
    "headers": [], 
    "language": "c", 
    "name": "h2_full+pipe_high_initial_seqno_nosec_test", 
    "src": []
  }, 
  {
    "deps": [
      "end2end_nosec_fixture_h2_full+pipe", 
      "end2end_nosec_test_hpack_size", 
      "gpr", 
      "gpr_test_util", 
      "grpc_test_util_unsecure", 
      "grpc_unsecure"
    ], 
    "headers": [], 
    "language": "c", 
    "name": "h2_full+pipe_hpack_size_nosec_test", 
    "src": []
  }, 
  {
    "deps": [
      "end2end_nosec_fixture_h2_full+pipe", 
      "end2end_nosec_test_invoke_large_request", 
      "gpr", 
      "gpr_test_util", 
      "grpc_test_util_unsecure", 
      "grpc_unsecure"
    ], 
    "headers": [], 
    "language": "c", 
    "name": "h2_full+pipe_invoke_large_request_nosec_test", 
    "src": []
  }, 
  {
    "deps": [
      "end2end_nosec_fixture_h2_full+pipe", 
      "end2end_nosec_test_large_metadata", 
      "gpr", 
      "gpr_test_util", 
      "grpc_test_util_unsecure", 
      "grpc_unsecure"
    ], 
    "headers": [], 
    "language": "c", 
    "name": "h2_full+pipe_large_metadata_nosec_test", 
    "src": []
  }, 
  {
    "deps": [
      "end2end_nosec_fixture_h2_full+pipe", 
      "end2end_nosec_test_max_concurrent_streams", 
      "gpr", 
      "gpr_test_util", 
      "grpc_test_util_unsecure", 
      "grpc_unsecure"
    ], 
    "headers": [], 
    "language": "c", 
    "name": "h2_full+pipe_max_concurrent_streams_nosec_test", 
    "src": []
  }, 
  {
    "deps": [
      "end2end_nosec_fixture_h2_full+pipe", 
      "end2end_nosec_test_max_message_length", 
      "gpr", 
      "gpr_test_util", 
      "grpc_test_util_unsecure", 
      "grpc_unsecure"
    ], 
    "headers": [], 
    "language": "c", 
    "name": "h2_full+pipe_max_message_length_nosec_test", 
    "src": []
  }, 
  {
    "deps": [
      "end2end_nosec_fixture_h2_full+pipe", 
      "end2end_nosec_test_metadata", 
      "gpr", 
      "gpr_test_util", 
      "grpc_test_util_unsecure", 
      "grpc_unsecure"
    ], 
    "headers": [], 
    "language": "c", 
    "name": "h2_full+pipe_metadata_nosec_test", 
    "src": []
  }, 
  {
    "deps": [
      "end2end_nosec_fixture_h2_full+pipe", 
      "end2end_nosec_test_negative_deadline", 
      "gpr", 
      "gpr_test_util", 
      "grpc_test_util_unsecure", 
      "grpc_unsecure"
    ], 
    "headers": [], 
    "language": "c", 
    "name": "h2_full+pipe_negative_deadline_nosec_test", 
    "src": []
  }, 
  {
    "deps": [
      "end2end_nosec_fixture_h2_full+pipe", 
      "end2end_nosec_test_no_op", 
      "gpr", 
      "gpr_test_util", 
      "grpc_test_util_unsecure", 
      "grpc_unsecure"
    ], 
    "headers": [], 
    "language": "c", 
    "name": "h2_full+pipe_no_op_nosec_test", 
    "src": []
  }, 
  {
    "deps": [
      "end2end_nosec_fixture_h2_full+pipe", 
      "end2end_nosec_test_payload", 
      "gpr", 
      "gpr_test_util", 
      "grpc_test_util_unsecure", 
      "grpc_unsecure"
    ], 
    "headers": [], 
    "language": "c", 
    "name": "h2_full+pipe_payload_nosec_test", 
    "src": []
  }, 
  {
    "deps": [
      "end2end_nosec_fixture_h2_full+pipe", 
      "end2end_nosec_test_ping_pong_streaming", 
      "gpr", 
      "gpr_test_util", 
      "grpc_test_util_unsecure", 
      "grpc_unsecure"
    ], 
    "headers": [], 
    "language": "c", 
    "name": "h2_full+pipe_ping_pong_streaming_nosec_test", 
    "src": []
  }, 
  {
    "deps": [
      "end2end_nosec_fixture_h2_full+pipe", 
      "end2end_nosec_test_registered_call", 
      "gpr", 
      "gpr_test_util", 
      "grpc_test_util_unsecure", 
      "grpc_unsecure"
    ], 
    "headers": [], 
    "language": "c", 
    "name": "h2_full+pipe_registered_call_nosec_test", 
    "src": []
  }, 
  {
    "deps": [
      "end2end_nosec_fixture_h2_full+pipe", 
      "end2end_nosec_test_request_with_flags", 
      "gpr", 
      "gpr_test_util", 
      "grpc_test_util_unsecure", 
      "grpc_unsecure"
    ], 
    "headers": [], 
    "language": "c", 
    "name": "h2_full+pipe_request_with_flags_nosec_test", 
    "src": []
  }, 
  {
    "deps": [
      "end2end_nosec_fixture_h2_full+pipe", 
      "end2end_nosec_test_request_with_payload", 
      "gpr", 
      "gpr_test_util", 
      "grpc_test_util_unsecure", 
      "grpc_unsecure"
    ], 
    "headers": [], 
    "language": "c", 
    "name": "h2_full+pipe_request_with_payload_nosec_test", 
    "src": []
  }, 
  {
    "deps": [
      "end2end_nosec_fixture_h2_full+pipe", 
      "end2end_nosec_test_server_finishes_request", 
      "gpr", 
      "gpr_test_util", 
      "grpc_test_util_unsecure", 
      "grpc_unsecure"
    ], 
    "headers": [], 
    "language": "c", 
    "name": "h2_full+pipe_server_finishes_request_nosec_test", 
    "src": []
  }, 
  {
    "deps": [
      "end2end_nosec_fixture_h2_full+pipe", 
      "end2end_nosec_test_shutdown_finishes_calls", 
      "gpr", 
      "gpr_test_util", 
      "grpc_test_util_unsecure", 
      "grpc_unsecure"
    ], 
    "headers": [], 
    "language": "c", 
    "name": "h2_full+pipe_shutdown_finishes_calls_nosec_test", 
    "src": []
  }, 
  {
    "deps": [
      "end2end_nosec_fixture_h2_full+pipe", 
      "end2end_nosec_test_shutdown_finishes_tags", 
      "gpr", 
      "gpr_test_util", 
      "grpc_test_util_unsecure", 
      "grpc_unsecure"
    ], 
    "headers": [], 
    "language": "c", 
    "name": "h2_full+pipe_shutdown_finishes_tags_nosec_test", 
    "src": []
  }, 
  {
    "deps": [
      "end2end_nosec_fixture_h2_full+pipe", 
      "end2end_nosec_test_simple_delayed_request", 
      "gpr", 
      "gpr_test_util", 
      "grpc_test_util_unsecure", 
      "grpc_unsecure"
    ], 
    "headers": [], 
    "language": "c", 
    "name": "h2_full+pipe_simple_delayed_request_nosec_test", 
    "src": []
  }, 
  {
    "deps": [
      "end2end_nosec_fixture_h2_full+pipe", 
      "end2end_nosec_test_simple_request", 
      "gpr", 
      "gpr_test_util", 
      "grpc_test_util_unsecure", 
      "grpc_unsecure"
    ], 
    "headers": [], 
    "language": "c", 
    "name": "h2_full+pipe_simple_request_nosec_test", 
    "src": []
  }, 
  {
    "deps": [
      "end2end_nosec_fixture_h2_full+pipe", 
      "end2end_nosec_test_trailing_metadata", 
      "gpr", 
      "gpr_test_util", 
      "grpc_test_util_unsecure", 
      "grpc_unsecure"
    ], 
    "headers": [], 
    "language": "c", 
    "name": "h2_full+pipe_trailing_metadata_nosec_test", 
    "src": []
  }, 
  {
    "deps": [
      "end2end_nosec_fixture_h2_full+poll", 
      "end2end_nosec_test_bad_hostname", 
      "gpr", 
      "gpr_test_util", 
      "grpc_test_util_unsecure", 
      "grpc_unsecure"
    ], 
    "headers": [], 
    "language": "c", 
    "name": "h2_full+poll_bad_hostname_nosec_test", 
    "src": []
  }, 
  {
    "deps": [
      "end2end_nosec_fixture_h2_full+poll", 
      "end2end_nosec_test_binary_metadata", 
      "gpr", 
      "gpr_test_util", 
      "grpc_test_util_unsecure", 
      "grpc_unsecure"
    ], 
    "headers": [], 
    "language": "c", 
    "name": "h2_full+poll_binary_metadata_nosec_test", 
    "src": []
  }, 
  {
    "deps": [
      "end2end_nosec_fixture_h2_full+poll", 
      "end2end_nosec_test_cancel_after_accept", 
      "gpr", 
      "gpr_test_util", 
      "grpc_test_util_unsecure", 
      "grpc_unsecure"
    ], 
    "headers": [], 
    "language": "c", 
    "name": "h2_full+poll_cancel_after_accept_nosec_test", 
    "src": []
  }, 
  {
    "deps": [
      "end2end_nosec_fixture_h2_full+poll", 
      "end2end_nosec_test_cancel_after_client_done", 
      "gpr", 
      "gpr_test_util", 
      "grpc_test_util_unsecure", 
      "grpc_unsecure"
    ], 
    "headers": [], 
    "language": "c", 
    "name": "h2_full+poll_cancel_after_client_done_nosec_test", 
    "src": []
  }, 
  {
    "deps": [
      "end2end_nosec_fixture_h2_full+poll", 
      "end2end_nosec_test_cancel_after_invoke", 
      "gpr", 
      "gpr_test_util", 
      "grpc_test_util_unsecure", 
      "grpc_unsecure"
    ], 
    "headers": [], 
    "language": "c", 
    "name": "h2_full+poll_cancel_after_invoke_nosec_test", 
    "src": []
  }, 
  {
    "deps": [
      "end2end_nosec_fixture_h2_full+poll", 
      "end2end_nosec_test_cancel_before_invoke", 
      "gpr", 
      "gpr_test_util", 
      "grpc_test_util_unsecure", 
      "grpc_unsecure"
    ], 
    "headers": [], 
    "language": "c", 
    "name": "h2_full+poll_cancel_before_invoke_nosec_test", 
    "src": []
  }, 
  {
    "deps": [
      "end2end_nosec_fixture_h2_full+poll", 
      "end2end_nosec_test_cancel_in_a_vacuum", 
      "gpr", 
      "gpr_test_util", 
      "grpc_test_util_unsecure", 
      "grpc_unsecure"
    ], 
    "headers": [], 
    "language": "c", 
    "name": "h2_full+poll_cancel_in_a_vacuum_nosec_test", 
    "src": []
  }, 
  {
    "deps": [
      "end2end_nosec_fixture_h2_full+poll", 
      "end2end_nosec_test_cancel_with_status", 
      "gpr", 
      "gpr_test_util", 
      "grpc_test_util_unsecure", 
      "grpc_unsecure"
    ], 
    "headers": [], 
    "language": "c", 
    "name": "h2_full+poll_cancel_with_status_nosec_test", 
    "src": []
  }, 
  {
    "deps": [
      "end2end_nosec_fixture_h2_full+poll", 
      "end2end_nosec_test_channel_connectivity", 
      "gpr", 
      "gpr_test_util", 
      "grpc_test_util_unsecure", 
      "grpc_unsecure"
    ], 
    "headers": [], 
    "language": "c", 
    "name": "h2_full+poll_channel_connectivity_nosec_test", 
    "src": []
  }, 
  {
    "deps": [
      "end2end_nosec_fixture_h2_full+poll", 
      "end2end_nosec_test_channel_ping", 
      "gpr", 
      "gpr_test_util", 
      "grpc_test_util_unsecure", 
      "grpc_unsecure"
    ], 
    "headers": [], 
    "language": "c", 
    "name": "h2_full+poll_channel_ping_nosec_test", 
    "src": []
  }, 
  {
    "deps": [
      "end2end_nosec_fixture_h2_full+poll", 
      "end2end_nosec_test_compressed_payload", 
      "gpr", 
      "gpr_test_util", 
      "grpc_test_util_unsecure", 
      "grpc_unsecure"
    ], 
    "headers": [], 
    "language": "c", 
    "name": "h2_full+poll_compressed_payload_nosec_test", 
    "src": []
  }, 
  {
    "deps": [
      "end2end_nosec_fixture_h2_full+poll", 
      "end2end_nosec_test_default_host", 
      "gpr", 
      "gpr_test_util", 
      "grpc_test_util_unsecure", 
      "grpc_unsecure"
    ], 
    "headers": [], 
    "language": "c", 
    "name": "h2_full+poll_default_host_nosec_test", 
    "src": []
  }, 
  {
    "deps": [
      "end2end_nosec_fixture_h2_full+poll", 
      "end2end_nosec_test_disappearing_server", 
      "gpr", 
      "gpr_test_util", 
      "grpc_test_util_unsecure", 
      "grpc_unsecure"
    ], 
    "headers": [], 
    "language": "c", 
    "name": "h2_full+poll_disappearing_server_nosec_test", 
    "src": []
  }, 
  {
    "deps": [
      "end2end_nosec_fixture_h2_full+poll", 
      "end2end_nosec_test_empty_batch", 
      "gpr", 
      "gpr_test_util", 
      "grpc_test_util_unsecure", 
      "grpc_unsecure"
    ], 
    "headers": [], 
    "language": "c", 
    "name": "h2_full+poll_empty_batch_nosec_test", 
    "src": []
  }, 
  {
    "deps": [
      "end2end_nosec_fixture_h2_full+poll", 
      "end2end_nosec_test_graceful_server_shutdown", 
      "gpr", 
      "gpr_test_util", 
      "grpc_test_util_unsecure", 
      "grpc_unsecure"
    ], 
    "headers": [], 
    "language": "c", 
    "name": "h2_full+poll_graceful_server_shutdown_nosec_test", 
    "src": []
  }, 
  {
    "deps": [
      "end2end_nosec_fixture_h2_full+poll", 
      "end2end_nosec_test_high_initial_seqno", 
      "gpr", 
      "gpr_test_util", 
      "grpc_test_util_unsecure", 
      "grpc_unsecure"
    ], 
    "headers": [], 
    "language": "c", 
    "name": "h2_full+poll_high_initial_seqno_nosec_test", 
    "src": []
  }, 
  {
    "deps": [
      "end2end_nosec_fixture_h2_full+poll", 
      "end2end_nosec_test_hpack_size", 
      "gpr", 
      "gpr_test_util", 
      "grpc_test_util_unsecure", 
      "grpc_unsecure"
    ], 
    "headers": [], 
    "language": "c", 
    "name": "h2_full+poll_hpack_size_nosec_test", 
    "src": []
  }, 
  {
    "deps": [
      "end2end_nosec_fixture_h2_full+poll", 
      "end2end_nosec_test_invoke_large_request", 
      "gpr", 
      "gpr_test_util", 
      "grpc_test_util_unsecure", 
      "grpc_unsecure"
    ], 
    "headers": [], 
    "language": "c", 
    "name": "h2_full+poll_invoke_large_request_nosec_test", 
    "src": []
  }, 
  {
    "deps": [
      "end2end_nosec_fixture_h2_full+poll", 
      "end2end_nosec_test_large_metadata", 
      "gpr", 
      "gpr_test_util", 
      "grpc_test_util_unsecure", 
      "grpc_unsecure"
    ], 
    "headers": [], 
    "language": "c", 
    "name": "h2_full+poll_large_metadata_nosec_test", 
    "src": []
  }, 
  {
    "deps": [
      "end2end_nosec_fixture_h2_full+poll", 
      "end2end_nosec_test_max_concurrent_streams", 
      "gpr", 
      "gpr_test_util", 
      "grpc_test_util_unsecure", 
      "grpc_unsecure"
    ], 
    "headers": [], 
    "language": "c", 
    "name": "h2_full+poll_max_concurrent_streams_nosec_test", 
    "src": []
  }, 
  {
    "deps": [
      "end2end_nosec_fixture_h2_full+poll", 
      "end2end_nosec_test_max_message_length", 
      "gpr", 
      "gpr_test_util", 
      "grpc_test_util_unsecure", 
      "grpc_unsecure"
    ], 
    "headers": [], 
    "language": "c", 
    "name": "h2_full+poll_max_message_length_nosec_test", 
    "src": []
  }, 
  {
    "deps": [
      "end2end_nosec_fixture_h2_full+poll", 
      "end2end_nosec_test_metadata", 
      "gpr", 
      "gpr_test_util", 
      "grpc_test_util_unsecure", 
      "grpc_unsecure"
    ], 
    "headers": [], 
    "language": "c", 
    "name": "h2_full+poll_metadata_nosec_test", 
    "src": []
  }, 
  {
    "deps": [
      "end2end_nosec_fixture_h2_full+poll", 
      "end2end_nosec_test_negative_deadline", 
      "gpr", 
      "gpr_test_util", 
      "grpc_test_util_unsecure", 
      "grpc_unsecure"
    ], 
    "headers": [], 
    "language": "c", 
    "name": "h2_full+poll_negative_deadline_nosec_test", 
    "src": []
  }, 
  {
    "deps": [
      "end2end_nosec_fixture_h2_full+poll", 
      "end2end_nosec_test_no_op", 
      "gpr", 
      "gpr_test_util", 
      "grpc_test_util_unsecure", 
      "grpc_unsecure"
    ], 
    "headers": [], 
    "language": "c", 
    "name": "h2_full+poll_no_op_nosec_test", 
    "src": []
  }, 
  {
    "deps": [
      "end2end_nosec_fixture_h2_full+poll", 
      "end2end_nosec_test_payload", 
      "gpr", 
      "gpr_test_util", 
      "grpc_test_util_unsecure", 
      "grpc_unsecure"
    ], 
    "headers": [], 
    "language": "c", 
    "name": "h2_full+poll_payload_nosec_test", 
    "src": []
  }, 
  {
    "deps": [
      "end2end_nosec_fixture_h2_full+poll", 
      "end2end_nosec_test_ping_pong_streaming", 
      "gpr", 
      "gpr_test_util", 
      "grpc_test_util_unsecure", 
      "grpc_unsecure"
    ], 
    "headers": [], 
    "language": "c", 
    "name": "h2_full+poll_ping_pong_streaming_nosec_test", 
    "src": []
  }, 
  {
    "deps": [
      "end2end_nosec_fixture_h2_full+poll", 
      "end2end_nosec_test_registered_call", 
      "gpr", 
      "gpr_test_util", 
      "grpc_test_util_unsecure", 
      "grpc_unsecure"
    ], 
    "headers": [], 
    "language": "c", 
    "name": "h2_full+poll_registered_call_nosec_test", 
    "src": []
  }, 
  {
    "deps": [
      "end2end_nosec_fixture_h2_full+poll", 
      "end2end_nosec_test_request_with_flags", 
      "gpr", 
      "gpr_test_util", 
      "grpc_test_util_unsecure", 
      "grpc_unsecure"
    ], 
    "headers": [], 
    "language": "c", 
    "name": "h2_full+poll_request_with_flags_nosec_test", 
    "src": []
  }, 
  {
    "deps": [
      "end2end_nosec_fixture_h2_full+poll", 
      "end2end_nosec_test_request_with_payload", 
      "gpr", 
      "gpr_test_util", 
      "grpc_test_util_unsecure", 
      "grpc_unsecure"
    ], 
    "headers": [], 
    "language": "c", 
    "name": "h2_full+poll_request_with_payload_nosec_test", 
    "src": []
  }, 
  {
    "deps": [
      "end2end_nosec_fixture_h2_full+poll", 
      "end2end_nosec_test_server_finishes_request", 
      "gpr", 
      "gpr_test_util", 
      "grpc_test_util_unsecure", 
      "grpc_unsecure"
    ], 
    "headers": [], 
    "language": "c", 
    "name": "h2_full+poll_server_finishes_request_nosec_test", 
    "src": []
  }, 
  {
    "deps": [
      "end2end_nosec_fixture_h2_full+poll", 
      "end2end_nosec_test_shutdown_finishes_calls", 
      "gpr", 
      "gpr_test_util", 
      "grpc_test_util_unsecure", 
      "grpc_unsecure"
    ], 
    "headers": [], 
    "language": "c", 
    "name": "h2_full+poll_shutdown_finishes_calls_nosec_test", 
    "src": []
  }, 
  {
    "deps": [
      "end2end_nosec_fixture_h2_full+poll", 
      "end2end_nosec_test_shutdown_finishes_tags", 
      "gpr", 
      "gpr_test_util", 
      "grpc_test_util_unsecure", 
      "grpc_unsecure"
    ], 
    "headers": [], 
    "language": "c", 
    "name": "h2_full+poll_shutdown_finishes_tags_nosec_test", 
    "src": []
  }, 
  {
    "deps": [
      "end2end_nosec_fixture_h2_full+poll", 
      "end2end_nosec_test_simple_delayed_request", 
      "gpr", 
      "gpr_test_util", 
      "grpc_test_util_unsecure", 
      "grpc_unsecure"
    ], 
    "headers": [], 
    "language": "c", 
    "name": "h2_full+poll_simple_delayed_request_nosec_test", 
    "src": []
  }, 
  {
    "deps": [
      "end2end_nosec_fixture_h2_full+poll", 
      "end2end_nosec_test_simple_request", 
      "gpr", 
      "gpr_test_util", 
      "grpc_test_util_unsecure", 
      "grpc_unsecure"
    ], 
    "headers": [], 
    "language": "c", 
    "name": "h2_full+poll_simple_request_nosec_test", 
    "src": []
  }, 
  {
    "deps": [
      "end2end_nosec_fixture_h2_full+poll", 
      "end2end_nosec_test_trailing_metadata", 
      "gpr", 
      "gpr_test_util", 
      "grpc_test_util_unsecure", 
      "grpc_unsecure"
    ], 
    "headers": [], 
    "language": "c", 
    "name": "h2_full+poll_trailing_metadata_nosec_test", 
    "src": []
  }, 
  {
    "deps": [
      "end2end_nosec_fixture_h2_full+poll+pipe", 
      "end2end_nosec_test_bad_hostname", 
      "gpr", 
      "gpr_test_util", 
      "grpc_test_util_unsecure", 
      "grpc_unsecure"
    ], 
    "headers": [], 
    "language": "c", 
    "name": "h2_full+poll+pipe_bad_hostname_nosec_test", 
    "src": []
  }, 
  {
    "deps": [
      "end2end_nosec_fixture_h2_full+poll+pipe", 
      "end2end_nosec_test_binary_metadata", 
      "gpr", 
      "gpr_test_util", 
      "grpc_test_util_unsecure", 
      "grpc_unsecure"
    ], 
    "headers": [], 
    "language": "c", 
    "name": "h2_full+poll+pipe_binary_metadata_nosec_test", 
    "src": []
  }, 
  {
    "deps": [
      "end2end_nosec_fixture_h2_full+poll+pipe", 
      "end2end_nosec_test_cancel_after_accept", 
      "gpr", 
      "gpr_test_util", 
      "grpc_test_util_unsecure", 
      "grpc_unsecure"
    ], 
    "headers": [], 
    "language": "c", 
    "name": "h2_full+poll+pipe_cancel_after_accept_nosec_test", 
    "src": []
  }, 
  {
    "deps": [
      "end2end_nosec_fixture_h2_full+poll+pipe", 
      "end2end_nosec_test_cancel_after_client_done", 
      "gpr", 
      "gpr_test_util", 
      "grpc_test_util_unsecure", 
      "grpc_unsecure"
    ], 
    "headers": [], 
    "language": "c", 
    "name": "h2_full+poll+pipe_cancel_after_client_done_nosec_test", 
    "src": []
  }, 
  {
    "deps": [
      "end2end_nosec_fixture_h2_full+poll+pipe", 
      "end2end_nosec_test_cancel_after_invoke", 
      "gpr", 
      "gpr_test_util", 
      "grpc_test_util_unsecure", 
      "grpc_unsecure"
    ], 
    "headers": [], 
    "language": "c", 
    "name": "h2_full+poll+pipe_cancel_after_invoke_nosec_test", 
    "src": []
  }, 
  {
    "deps": [
      "end2end_nosec_fixture_h2_full+poll+pipe", 
      "end2end_nosec_test_cancel_before_invoke", 
      "gpr", 
      "gpr_test_util", 
      "grpc_test_util_unsecure", 
      "grpc_unsecure"
    ], 
    "headers": [], 
    "language": "c", 
    "name": "h2_full+poll+pipe_cancel_before_invoke_nosec_test", 
    "src": []
  }, 
  {
    "deps": [
      "end2end_nosec_fixture_h2_full+poll+pipe", 
      "end2end_nosec_test_cancel_in_a_vacuum", 
      "gpr", 
      "gpr_test_util", 
      "grpc_test_util_unsecure", 
      "grpc_unsecure"
    ], 
    "headers": [], 
    "language": "c", 
    "name": "h2_full+poll+pipe_cancel_in_a_vacuum_nosec_test", 
    "src": []
  }, 
  {
    "deps": [
      "end2end_nosec_fixture_h2_full+poll+pipe", 
      "end2end_nosec_test_cancel_with_status", 
      "gpr", 
      "gpr_test_util", 
      "grpc_test_util_unsecure", 
      "grpc_unsecure"
    ], 
    "headers": [], 
    "language": "c", 
    "name": "h2_full+poll+pipe_cancel_with_status_nosec_test", 
    "src": []
  }, 
  {
    "deps": [
      "end2end_nosec_fixture_h2_full+poll+pipe", 
      "end2end_nosec_test_channel_connectivity", 
      "gpr", 
      "gpr_test_util", 
      "grpc_test_util_unsecure", 
      "grpc_unsecure"
    ], 
    "headers": [], 
    "language": "c", 
    "name": "h2_full+poll+pipe_channel_connectivity_nosec_test", 
    "src": []
  }, 
  {
    "deps": [
      "end2end_nosec_fixture_h2_full+poll+pipe", 
      "end2end_nosec_test_channel_ping", 
      "gpr", 
      "gpr_test_util", 
      "grpc_test_util_unsecure", 
      "grpc_unsecure"
    ], 
    "headers": [], 
    "language": "c", 
    "name": "h2_full+poll+pipe_channel_ping_nosec_test", 
    "src": []
  }, 
  {
    "deps": [
      "end2end_nosec_fixture_h2_full+poll+pipe", 
      "end2end_nosec_test_compressed_payload", 
      "gpr", 
      "gpr_test_util", 
      "grpc_test_util_unsecure", 
      "grpc_unsecure"
    ], 
    "headers": [], 
    "language": "c", 
    "name": "h2_full+poll+pipe_compressed_payload_nosec_test", 
    "src": []
  }, 
  {
    "deps": [
      "end2end_nosec_fixture_h2_full+poll+pipe", 
      "end2end_nosec_test_default_host", 
      "gpr", 
      "gpr_test_util", 
      "grpc_test_util_unsecure", 
      "grpc_unsecure"
    ], 
    "headers": [], 
    "language": "c", 
    "name": "h2_full+poll+pipe_default_host_nosec_test", 
    "src": []
  }, 
  {
    "deps": [
      "end2end_nosec_fixture_h2_full+poll+pipe", 
      "end2end_nosec_test_disappearing_server", 
      "gpr", 
      "gpr_test_util", 
      "grpc_test_util_unsecure", 
      "grpc_unsecure"
    ], 
    "headers": [], 
    "language": "c", 
    "name": "h2_full+poll+pipe_disappearing_server_nosec_test", 
    "src": []
  }, 
  {
    "deps": [
      "end2end_nosec_fixture_h2_full+poll+pipe", 
      "end2end_nosec_test_empty_batch", 
      "gpr", 
      "gpr_test_util", 
      "grpc_test_util_unsecure", 
      "grpc_unsecure"
    ], 
    "headers": [], 
    "language": "c", 
    "name": "h2_full+poll+pipe_empty_batch_nosec_test", 
    "src": []
  }, 
  {
    "deps": [
      "end2end_nosec_fixture_h2_full+poll+pipe", 
      "end2end_nosec_test_graceful_server_shutdown", 
      "gpr", 
      "gpr_test_util", 
      "grpc_test_util_unsecure", 
      "grpc_unsecure"
    ], 
    "headers": [], 
    "language": "c", 
    "name": "h2_full+poll+pipe_graceful_server_shutdown_nosec_test", 
    "src": []
  }, 
  {
    "deps": [
      "end2end_nosec_fixture_h2_full+poll+pipe", 
      "end2end_nosec_test_high_initial_seqno", 
      "gpr", 
      "gpr_test_util", 
      "grpc_test_util_unsecure", 
      "grpc_unsecure"
    ], 
    "headers": [], 
    "language": "c", 
    "name": "h2_full+poll+pipe_high_initial_seqno_nosec_test", 
    "src": []
  }, 
  {
    "deps": [
      "end2end_nosec_fixture_h2_full+poll+pipe", 
      "end2end_nosec_test_hpack_size", 
      "gpr", 
      "gpr_test_util", 
      "grpc_test_util_unsecure", 
      "grpc_unsecure"
    ], 
    "headers": [], 
    "language": "c", 
    "name": "h2_full+poll+pipe_hpack_size_nosec_test", 
    "src": []
  }, 
  {
    "deps": [
      "end2end_nosec_fixture_h2_full+poll+pipe", 
      "end2end_nosec_test_invoke_large_request", 
      "gpr", 
      "gpr_test_util", 
      "grpc_test_util_unsecure", 
      "grpc_unsecure"
    ], 
    "headers": [], 
    "language": "c", 
    "name": "h2_full+poll+pipe_invoke_large_request_nosec_test", 
    "src": []
  }, 
  {
    "deps": [
      "end2end_nosec_fixture_h2_full+poll+pipe", 
      "end2end_nosec_test_large_metadata", 
      "gpr", 
      "gpr_test_util", 
      "grpc_test_util_unsecure", 
      "grpc_unsecure"
    ], 
    "headers": [], 
    "language": "c", 
    "name": "h2_full+poll+pipe_large_metadata_nosec_test", 
    "src": []
  }, 
  {
    "deps": [
      "end2end_nosec_fixture_h2_full+poll+pipe", 
      "end2end_nosec_test_max_concurrent_streams", 
      "gpr", 
      "gpr_test_util", 
      "grpc_test_util_unsecure", 
      "grpc_unsecure"
    ], 
    "headers": [], 
    "language": "c", 
    "name": "h2_full+poll+pipe_max_concurrent_streams_nosec_test", 
    "src": []
  }, 
  {
    "deps": [
      "end2end_nosec_fixture_h2_full+poll+pipe", 
      "end2end_nosec_test_max_message_length", 
      "gpr", 
      "gpr_test_util", 
      "grpc_test_util_unsecure", 
      "grpc_unsecure"
    ], 
    "headers": [], 
    "language": "c", 
    "name": "h2_full+poll+pipe_max_message_length_nosec_test", 
    "src": []
  }, 
  {
    "deps": [
      "end2end_nosec_fixture_h2_full+poll+pipe", 
      "end2end_nosec_test_metadata", 
      "gpr", 
      "gpr_test_util", 
      "grpc_test_util_unsecure", 
      "grpc_unsecure"
    ], 
    "headers": [], 
    "language": "c", 
    "name": "h2_full+poll+pipe_metadata_nosec_test", 
    "src": []
  }, 
  {
    "deps": [
      "end2end_nosec_fixture_h2_full+poll+pipe", 
      "end2end_nosec_test_negative_deadline", 
      "gpr", 
      "gpr_test_util", 
      "grpc_test_util_unsecure", 
      "grpc_unsecure"
    ], 
    "headers": [], 
    "language": "c", 
    "name": "h2_full+poll+pipe_negative_deadline_nosec_test", 
    "src": []
  }, 
  {
    "deps": [
      "end2end_nosec_fixture_h2_full+poll+pipe", 
      "end2end_nosec_test_no_op", 
      "gpr", 
      "gpr_test_util", 
      "grpc_test_util_unsecure", 
      "grpc_unsecure"
    ], 
    "headers": [], 
    "language": "c", 
    "name": "h2_full+poll+pipe_no_op_nosec_test", 
    "src": []
  }, 
  {
    "deps": [
      "end2end_nosec_fixture_h2_full+poll+pipe", 
      "end2end_nosec_test_payload", 
      "gpr", 
      "gpr_test_util", 
      "grpc_test_util_unsecure", 
      "grpc_unsecure"
    ], 
    "headers": [], 
    "language": "c", 
    "name": "h2_full+poll+pipe_payload_nosec_test", 
    "src": []
  }, 
  {
    "deps": [
      "end2end_nosec_fixture_h2_full+poll+pipe", 
      "end2end_nosec_test_ping_pong_streaming", 
      "gpr", 
      "gpr_test_util", 
      "grpc_test_util_unsecure", 
      "grpc_unsecure"
    ], 
    "headers": [], 
    "language": "c", 
    "name": "h2_full+poll+pipe_ping_pong_streaming_nosec_test", 
    "src": []
  }, 
  {
    "deps": [
      "end2end_nosec_fixture_h2_full+poll+pipe", 
      "end2end_nosec_test_registered_call", 
      "gpr", 
      "gpr_test_util", 
      "grpc_test_util_unsecure", 
      "grpc_unsecure"
    ], 
    "headers": [], 
    "language": "c", 
    "name": "h2_full+poll+pipe_registered_call_nosec_test", 
    "src": []
  }, 
  {
    "deps": [
      "end2end_nosec_fixture_h2_full+poll+pipe", 
      "end2end_nosec_test_request_with_flags", 
      "gpr", 
      "gpr_test_util", 
      "grpc_test_util_unsecure", 
      "grpc_unsecure"
    ], 
    "headers": [], 
    "language": "c", 
    "name": "h2_full+poll+pipe_request_with_flags_nosec_test", 
    "src": []
  }, 
  {
    "deps": [
      "end2end_nosec_fixture_h2_full+poll+pipe", 
      "end2end_nosec_test_request_with_payload", 
      "gpr", 
      "gpr_test_util", 
      "grpc_test_util_unsecure", 
      "grpc_unsecure"
    ], 
    "headers": [], 
    "language": "c", 
    "name": "h2_full+poll+pipe_request_with_payload_nosec_test", 
    "src": []
  }, 
  {
    "deps": [
      "end2end_nosec_fixture_h2_full+poll+pipe", 
      "end2end_nosec_test_server_finishes_request", 
      "gpr", 
      "gpr_test_util", 
      "grpc_test_util_unsecure", 
      "grpc_unsecure"
    ], 
    "headers": [], 
    "language": "c", 
    "name": "h2_full+poll+pipe_server_finishes_request_nosec_test", 
    "src": []
  }, 
  {
    "deps": [
      "end2end_nosec_fixture_h2_full+poll+pipe", 
      "end2end_nosec_test_shutdown_finishes_calls", 
      "gpr", 
      "gpr_test_util", 
      "grpc_test_util_unsecure", 
      "grpc_unsecure"
    ], 
    "headers": [], 
    "language": "c", 
    "name": "h2_full+poll+pipe_shutdown_finishes_calls_nosec_test", 
    "src": []
  }, 
  {
    "deps": [
      "end2end_nosec_fixture_h2_full+poll+pipe", 
      "end2end_nosec_test_shutdown_finishes_tags", 
      "gpr", 
      "gpr_test_util", 
      "grpc_test_util_unsecure", 
      "grpc_unsecure"
    ], 
    "headers": [], 
    "language": "c", 
    "name": "h2_full+poll+pipe_shutdown_finishes_tags_nosec_test", 
    "src": []
  }, 
  {
    "deps": [
      "end2end_nosec_fixture_h2_full+poll+pipe", 
      "end2end_nosec_test_simple_delayed_request", 
      "gpr", 
      "gpr_test_util", 
      "grpc_test_util_unsecure", 
      "grpc_unsecure"
    ], 
    "headers": [], 
    "language": "c", 
    "name": "h2_full+poll+pipe_simple_delayed_request_nosec_test", 
    "src": []
  }, 
  {
    "deps": [
      "end2end_nosec_fixture_h2_full+poll+pipe", 
      "end2end_nosec_test_simple_request", 
      "gpr", 
      "gpr_test_util", 
      "grpc_test_util_unsecure", 
      "grpc_unsecure"
    ], 
    "headers": [], 
    "language": "c", 
    "name": "h2_full+poll+pipe_simple_request_nosec_test", 
    "src": []
  }, 
  {
    "deps": [
      "end2end_nosec_fixture_h2_full+poll+pipe", 
      "end2end_nosec_test_trailing_metadata", 
      "gpr", 
      "gpr_test_util", 
      "grpc_test_util_unsecure", 
      "grpc_unsecure"
    ], 
    "headers": [], 
    "language": "c", 
    "name": "h2_full+poll+pipe_trailing_metadata_nosec_test", 
    "src": []
  }, 
  {
    "deps": [
      "end2end_nosec_fixture_h2_proxy", 
      "end2end_nosec_test_bad_hostname", 
      "gpr", 
      "gpr_test_util", 
      "grpc_test_util_unsecure", 
      "grpc_unsecure"
    ], 
    "headers": [], 
    "language": "c", 
    "name": "h2_proxy_bad_hostname_nosec_test", 
    "src": []
  }, 
  {
    "deps": [
      "end2end_nosec_fixture_h2_proxy", 
      "end2end_nosec_test_binary_metadata", 
      "gpr", 
      "gpr_test_util", 
      "grpc_test_util_unsecure", 
      "grpc_unsecure"
    ], 
    "headers": [], 
    "language": "c", 
    "name": "h2_proxy_binary_metadata_nosec_test", 
    "src": []
  }, 
  {
    "deps": [
      "end2end_nosec_fixture_h2_proxy", 
      "end2end_nosec_test_cancel_after_accept", 
      "gpr", 
      "gpr_test_util", 
      "grpc_test_util_unsecure", 
      "grpc_unsecure"
    ], 
    "headers": [], 
    "language": "c", 
    "name": "h2_proxy_cancel_after_accept_nosec_test", 
    "src": []
  }, 
  {
    "deps": [
      "end2end_nosec_fixture_h2_proxy", 
      "end2end_nosec_test_cancel_after_client_done", 
      "gpr", 
      "gpr_test_util", 
      "grpc_test_util_unsecure", 
      "grpc_unsecure"
    ], 
    "headers": [], 
    "language": "c", 
    "name": "h2_proxy_cancel_after_client_done_nosec_test", 
    "src": []
  }, 
  {
    "deps": [
      "end2end_nosec_fixture_h2_proxy", 
      "end2end_nosec_test_cancel_after_invoke", 
      "gpr", 
      "gpr_test_util", 
      "grpc_test_util_unsecure", 
      "grpc_unsecure"
    ], 
    "headers": [], 
    "language": "c", 
    "name": "h2_proxy_cancel_after_invoke_nosec_test", 
    "src": []
  }, 
  {
    "deps": [
      "end2end_nosec_fixture_h2_proxy", 
      "end2end_nosec_test_cancel_before_invoke", 
      "gpr", 
      "gpr_test_util", 
      "grpc_test_util_unsecure", 
      "grpc_unsecure"
    ], 
    "headers": [], 
    "language": "c", 
    "name": "h2_proxy_cancel_before_invoke_nosec_test", 
    "src": []
  }, 
  {
    "deps": [
      "end2end_nosec_fixture_h2_proxy", 
      "end2end_nosec_test_cancel_in_a_vacuum", 
      "gpr", 
      "gpr_test_util", 
      "grpc_test_util_unsecure", 
      "grpc_unsecure"
    ], 
    "headers": [], 
    "language": "c", 
    "name": "h2_proxy_cancel_in_a_vacuum_nosec_test", 
    "src": []
  }, 
  {
    "deps": [
      "end2end_nosec_fixture_h2_proxy", 
      "end2end_nosec_test_cancel_with_status", 
      "gpr", 
      "gpr_test_util", 
      "grpc_test_util_unsecure", 
      "grpc_unsecure"
    ], 
    "headers": [], 
    "language": "c", 
    "name": "h2_proxy_cancel_with_status_nosec_test", 
    "src": []
  }, 
  {
    "deps": [
      "end2end_nosec_fixture_h2_proxy", 
      "end2end_nosec_test_default_host", 
      "gpr", 
      "gpr_test_util", 
      "grpc_test_util_unsecure", 
      "grpc_unsecure"
    ], 
    "headers": [], 
    "language": "c", 
    "name": "h2_proxy_default_host_nosec_test", 
    "src": []
  }, 
  {
    "deps": [
      "end2end_nosec_fixture_h2_proxy", 
      "end2end_nosec_test_disappearing_server", 
      "gpr", 
      "gpr_test_util", 
      "grpc_test_util_unsecure", 
      "grpc_unsecure"
    ], 
    "headers": [], 
    "language": "c", 
    "name": "h2_proxy_disappearing_server_nosec_test", 
    "src": []
  }, 
  {
    "deps": [
      "end2end_nosec_fixture_h2_proxy", 
      "end2end_nosec_test_empty_batch", 
      "gpr", 
      "gpr_test_util", 
      "grpc_test_util_unsecure", 
      "grpc_unsecure"
    ], 
    "headers": [], 
    "language": "c", 
    "name": "h2_proxy_empty_batch_nosec_test", 
    "src": []
  }, 
  {
    "deps": [
      "end2end_nosec_fixture_h2_proxy", 
      "end2end_nosec_test_graceful_server_shutdown", 
      "gpr", 
      "gpr_test_util", 
      "grpc_test_util_unsecure", 
      "grpc_unsecure"
    ], 
    "headers": [], 
    "language": "c", 
    "name": "h2_proxy_graceful_server_shutdown_nosec_test", 
    "src": []
  }, 
  {
    "deps": [
      "end2end_nosec_fixture_h2_proxy", 
      "end2end_nosec_test_high_initial_seqno", 
      "gpr", 
      "gpr_test_util", 
      "grpc_test_util_unsecure", 
      "grpc_unsecure"
    ], 
    "headers": [], 
    "language": "c", 
    "name": "h2_proxy_high_initial_seqno_nosec_test", 
    "src": []
  }, 
  {
    "deps": [
      "end2end_nosec_fixture_h2_proxy", 
      "end2end_nosec_test_invoke_large_request", 
      "gpr", 
      "gpr_test_util", 
      "grpc_test_util_unsecure", 
      "grpc_unsecure"
    ], 
    "headers": [], 
    "language": "c", 
    "name": "h2_proxy_invoke_large_request_nosec_test", 
    "src": []
  }, 
  {
    "deps": [
      "end2end_nosec_fixture_h2_proxy", 
      "end2end_nosec_test_large_metadata", 
      "gpr", 
      "gpr_test_util", 
      "grpc_test_util_unsecure", 
      "grpc_unsecure"
    ], 
    "headers": [], 
    "language": "c", 
    "name": "h2_proxy_large_metadata_nosec_test", 
    "src": []
  }, 
  {
    "deps": [
      "end2end_nosec_fixture_h2_proxy", 
      "end2end_nosec_test_max_message_length", 
      "gpr", 
      "gpr_test_util", 
      "grpc_test_util_unsecure", 
      "grpc_unsecure"
    ], 
    "headers": [], 
    "language": "c", 
    "name": "h2_proxy_max_message_length_nosec_test", 
    "src": []
  }, 
  {
    "deps": [
      "end2end_nosec_fixture_h2_proxy", 
      "end2end_nosec_test_metadata", 
      "gpr", 
      "gpr_test_util", 
      "grpc_test_util_unsecure", 
      "grpc_unsecure"
    ], 
    "headers": [], 
    "language": "c", 
    "name": "h2_proxy_metadata_nosec_test", 
    "src": []
  }, 
  {
    "deps": [
      "end2end_nosec_fixture_h2_proxy", 
      "end2end_nosec_test_negative_deadline", 
      "gpr", 
      "gpr_test_util", 
      "grpc_test_util_unsecure", 
      "grpc_unsecure"
    ], 
    "headers": [], 
    "language": "c", 
    "name": "h2_proxy_negative_deadline_nosec_test", 
    "src": []
  }, 
  {
    "deps": [
      "end2end_nosec_fixture_h2_proxy", 
      "end2end_nosec_test_no_op", 
      "gpr", 
      "gpr_test_util", 
      "grpc_test_util_unsecure", 
      "grpc_unsecure"
    ], 
    "headers": [], 
    "language": "c", 
    "name": "h2_proxy_no_op_nosec_test", 
    "src": []
  }, 
  {
    "deps": [
      "end2end_nosec_fixture_h2_proxy", 
      "end2end_nosec_test_payload", 
      "gpr", 
      "gpr_test_util", 
      "grpc_test_util_unsecure", 
      "grpc_unsecure"
    ], 
    "headers": [], 
    "language": "c", 
    "name": "h2_proxy_payload_nosec_test", 
    "src": []
  }, 
  {
    "deps": [
      "end2end_nosec_fixture_h2_proxy", 
      "end2end_nosec_test_ping_pong_streaming", 
      "gpr", 
      "gpr_test_util", 
      "grpc_test_util_unsecure", 
      "grpc_unsecure"
    ], 
    "headers": [], 
    "language": "c", 
    "name": "h2_proxy_ping_pong_streaming_nosec_test", 
    "src": []
  }, 
  {
    "deps": [
      "end2end_nosec_fixture_h2_proxy", 
      "end2end_nosec_test_registered_call", 
      "gpr", 
      "gpr_test_util", 
      "grpc_test_util_unsecure", 
      "grpc_unsecure"
    ], 
    "headers": [], 
    "language": "c", 
    "name": "h2_proxy_registered_call_nosec_test", 
    "src": []
  }, 
  {
    "deps": [
      "end2end_nosec_fixture_h2_proxy", 
      "end2end_nosec_test_request_with_payload", 
      "gpr", 
      "gpr_test_util", 
      "grpc_test_util_unsecure", 
      "grpc_unsecure"
    ], 
    "headers": [], 
    "language": "c", 
    "name": "h2_proxy_request_with_payload_nosec_test", 
    "src": []
  }, 
  {
    "deps": [
      "end2end_nosec_fixture_h2_proxy", 
      "end2end_nosec_test_server_finishes_request", 
      "gpr", 
      "gpr_test_util", 
      "grpc_test_util_unsecure", 
      "grpc_unsecure"
    ], 
    "headers": [], 
    "language": "c", 
    "name": "h2_proxy_server_finishes_request_nosec_test", 
    "src": []
  }, 
  {
    "deps": [
      "end2end_nosec_fixture_h2_proxy", 
      "end2end_nosec_test_shutdown_finishes_calls", 
      "gpr", 
      "gpr_test_util", 
      "grpc_test_util_unsecure", 
      "grpc_unsecure"
    ], 
    "headers": [], 
    "language": "c", 
    "name": "h2_proxy_shutdown_finishes_calls_nosec_test", 
    "src": []
  }, 
  {
    "deps": [
      "end2end_nosec_fixture_h2_proxy", 
      "end2end_nosec_test_shutdown_finishes_tags", 
      "gpr", 
      "gpr_test_util", 
      "grpc_test_util_unsecure", 
      "grpc_unsecure"
    ], 
    "headers": [], 
    "language": "c", 
    "name": "h2_proxy_shutdown_finishes_tags_nosec_test", 
    "src": []
  }, 
  {
    "deps": [
      "end2end_nosec_fixture_h2_proxy", 
      "end2end_nosec_test_simple_delayed_request", 
      "gpr", 
      "gpr_test_util", 
      "grpc_test_util_unsecure", 
      "grpc_unsecure"
    ], 
    "headers": [], 
    "language": "c", 
    "name": "h2_proxy_simple_delayed_request_nosec_test", 
    "src": []
  }, 
  {
    "deps": [
      "end2end_nosec_fixture_h2_proxy", 
      "end2end_nosec_test_simple_request", 
      "gpr", 
      "gpr_test_util", 
      "grpc_test_util_unsecure", 
      "grpc_unsecure"
    ], 
    "headers": [], 
    "language": "c", 
    "name": "h2_proxy_simple_request_nosec_test", 
    "src": []
  }, 
  {
    "deps": [
      "end2end_nosec_fixture_h2_proxy", 
      "end2end_nosec_test_trailing_metadata", 
      "gpr", 
      "gpr_test_util", 
      "grpc_test_util_unsecure", 
      "grpc_unsecure"
    ], 
    "headers": [], 
    "language": "c", 
    "name": "h2_proxy_trailing_metadata_nosec_test", 
    "src": []
  }, 
  {
    "deps": [
      "end2end_nosec_fixture_h2_sockpair", 
      "end2end_nosec_test_bad_hostname", 
      "gpr", 
      "gpr_test_util", 
      "grpc_test_util_unsecure", 
      "grpc_unsecure"
    ], 
    "headers": [], 
    "language": "c", 
    "name": "h2_sockpair_bad_hostname_nosec_test", 
    "src": []
  }, 
  {
    "deps": [
      "end2end_nosec_fixture_h2_sockpair", 
      "end2end_nosec_test_binary_metadata", 
      "gpr", 
      "gpr_test_util", 
      "grpc_test_util_unsecure", 
      "grpc_unsecure"
    ], 
    "headers": [], 
    "language": "c", 
    "name": "h2_sockpair_binary_metadata_nosec_test", 
    "src": []
  }, 
  {
    "deps": [
      "end2end_nosec_fixture_h2_sockpair", 
      "end2end_nosec_test_cancel_after_accept", 
      "gpr", 
      "gpr_test_util", 
      "grpc_test_util_unsecure", 
      "grpc_unsecure"
    ], 
    "headers": [], 
    "language": "c", 
    "name": "h2_sockpair_cancel_after_accept_nosec_test", 
    "src": []
  }, 
  {
    "deps": [
      "end2end_nosec_fixture_h2_sockpair", 
      "end2end_nosec_test_cancel_after_client_done", 
      "gpr", 
      "gpr_test_util", 
      "grpc_test_util_unsecure", 
      "grpc_unsecure"
    ], 
    "headers": [], 
    "language": "c", 
    "name": "h2_sockpair_cancel_after_client_done_nosec_test", 
    "src": []
  }, 
  {
    "deps": [
      "end2end_nosec_fixture_h2_sockpair", 
      "end2end_nosec_test_cancel_after_invoke", 
      "gpr", 
      "gpr_test_util", 
      "grpc_test_util_unsecure", 
      "grpc_unsecure"
    ], 
    "headers": [], 
    "language": "c", 
    "name": "h2_sockpair_cancel_after_invoke_nosec_test", 
    "src": []
  }, 
  {
    "deps": [
      "end2end_nosec_fixture_h2_sockpair", 
      "end2end_nosec_test_cancel_before_invoke", 
      "gpr", 
      "gpr_test_util", 
      "grpc_test_util_unsecure", 
      "grpc_unsecure"
    ], 
    "headers": [], 
    "language": "c", 
    "name": "h2_sockpair_cancel_before_invoke_nosec_test", 
    "src": []
  }, 
  {
    "deps": [
      "end2end_nosec_fixture_h2_sockpair", 
      "end2end_nosec_test_cancel_in_a_vacuum", 
      "gpr", 
      "gpr_test_util", 
      "grpc_test_util_unsecure", 
      "grpc_unsecure"
    ], 
    "headers": [], 
    "language": "c", 
    "name": "h2_sockpair_cancel_in_a_vacuum_nosec_test", 
    "src": []
  }, 
  {
    "deps": [
      "end2end_nosec_fixture_h2_sockpair", 
      "end2end_nosec_test_cancel_with_status", 
      "gpr", 
      "gpr_test_util", 
      "grpc_test_util_unsecure", 
      "grpc_unsecure"
    ], 
    "headers": [], 
    "language": "c", 
    "name": "h2_sockpair_cancel_with_status_nosec_test", 
    "src": []
  }, 
  {
    "deps": [
      "end2end_nosec_fixture_h2_sockpair", 
      "end2end_nosec_test_compressed_payload", 
      "gpr", 
      "gpr_test_util", 
      "grpc_test_util_unsecure", 
      "grpc_unsecure"
    ], 
    "headers": [], 
    "language": "c", 
    "name": "h2_sockpair_compressed_payload_nosec_test", 
    "src": []
  }, 
  {
    "deps": [
      "end2end_nosec_fixture_h2_sockpair", 
      "end2end_nosec_test_empty_batch", 
      "gpr", 
      "gpr_test_util", 
      "grpc_test_util_unsecure", 
      "grpc_unsecure"
    ], 
    "headers": [], 
    "language": "c", 
    "name": "h2_sockpair_empty_batch_nosec_test", 
    "src": []
  }, 
  {
    "deps": [
      "end2end_nosec_fixture_h2_sockpair", 
      "end2end_nosec_test_graceful_server_shutdown", 
      "gpr", 
      "gpr_test_util", 
      "grpc_test_util_unsecure", 
      "grpc_unsecure"
    ], 
    "headers": [], 
    "language": "c", 
    "name": "h2_sockpair_graceful_server_shutdown_nosec_test", 
    "src": []
  }, 
  {
    "deps": [
      "end2end_nosec_fixture_h2_sockpair", 
      "end2end_nosec_test_high_initial_seqno", 
      "gpr", 
      "gpr_test_util", 
      "grpc_test_util_unsecure", 
      "grpc_unsecure"
    ], 
    "headers": [], 
    "language": "c", 
    "name": "h2_sockpair_high_initial_seqno_nosec_test", 
    "src": []
  }, 
  {
    "deps": [
      "end2end_nosec_fixture_h2_sockpair", 
      "end2end_nosec_test_hpack_size", 
      "gpr", 
      "gpr_test_util", 
      "grpc_test_util_unsecure", 
      "grpc_unsecure"
    ], 
    "headers": [], 
    "language": "c", 
    "name": "h2_sockpair_hpack_size_nosec_test", 
    "src": []
  }, 
  {
    "deps": [
      "end2end_nosec_fixture_h2_sockpair", 
      "end2end_nosec_test_invoke_large_request", 
      "gpr", 
      "gpr_test_util", 
      "grpc_test_util_unsecure", 
      "grpc_unsecure"
    ], 
    "headers": [], 
    "language": "c", 
    "name": "h2_sockpair_invoke_large_request_nosec_test", 
    "src": []
  }, 
  {
    "deps": [
      "end2end_nosec_fixture_h2_sockpair", 
      "end2end_nosec_test_large_metadata", 
      "gpr", 
      "gpr_test_util", 
      "grpc_test_util_unsecure", 
      "grpc_unsecure"
    ], 
    "headers": [], 
    "language": "c", 
    "name": "h2_sockpair_large_metadata_nosec_test", 
    "src": []
  }, 
  {
    "deps": [
      "end2end_nosec_fixture_h2_sockpair", 
      "end2end_nosec_test_max_concurrent_streams", 
      "gpr", 
      "gpr_test_util", 
      "grpc_test_util_unsecure", 
      "grpc_unsecure"
    ], 
    "headers": [], 
    "language": "c", 
    "name": "h2_sockpair_max_concurrent_streams_nosec_test", 
    "src": []
  }, 
  {
    "deps": [
      "end2end_nosec_fixture_h2_sockpair", 
      "end2end_nosec_test_max_message_length", 
      "gpr", 
      "gpr_test_util", 
      "grpc_test_util_unsecure", 
      "grpc_unsecure"
    ], 
    "headers": [], 
    "language": "c", 
    "name": "h2_sockpair_max_message_length_nosec_test", 
    "src": []
  }, 
  {
    "deps": [
      "end2end_nosec_fixture_h2_sockpair", 
      "end2end_nosec_test_metadata", 
      "gpr", 
      "gpr_test_util", 
      "grpc_test_util_unsecure", 
      "grpc_unsecure"
    ], 
    "headers": [], 
    "language": "c", 
    "name": "h2_sockpair_metadata_nosec_test", 
    "src": []
  }, 
  {
    "deps": [
      "end2end_nosec_fixture_h2_sockpair", 
      "end2end_nosec_test_negative_deadline", 
      "gpr", 
      "gpr_test_util", 
      "grpc_test_util_unsecure", 
      "grpc_unsecure"
    ], 
    "headers": [], 
    "language": "c", 
    "name": "h2_sockpair_negative_deadline_nosec_test", 
    "src": []
  }, 
  {
    "deps": [
      "end2end_nosec_fixture_h2_sockpair", 
      "end2end_nosec_test_no_op", 
      "gpr", 
      "gpr_test_util", 
      "grpc_test_util_unsecure", 
      "grpc_unsecure"
    ], 
    "headers": [], 
    "language": "c", 
    "name": "h2_sockpair_no_op_nosec_test", 
    "src": []
  }, 
  {
    "deps": [
      "end2end_nosec_fixture_h2_sockpair", 
      "end2end_nosec_test_payload", 
      "gpr", 
      "gpr_test_util", 
      "grpc_test_util_unsecure", 
      "grpc_unsecure"
    ], 
    "headers": [], 
    "language": "c", 
    "name": "h2_sockpair_payload_nosec_test", 
    "src": []
  }, 
  {
    "deps": [
      "end2end_nosec_fixture_h2_sockpair", 
      "end2end_nosec_test_ping_pong_streaming", 
      "gpr", 
      "gpr_test_util", 
      "grpc_test_util_unsecure", 
      "grpc_unsecure"
    ], 
    "headers": [], 
    "language": "c", 
    "name": "h2_sockpair_ping_pong_streaming_nosec_test", 
    "src": []
  }, 
  {
    "deps": [
      "end2end_nosec_fixture_h2_sockpair", 
      "end2end_nosec_test_registered_call", 
      "gpr", 
      "gpr_test_util", 
      "grpc_test_util_unsecure", 
      "grpc_unsecure"
    ], 
    "headers": [], 
    "language": "c", 
    "name": "h2_sockpair_registered_call_nosec_test", 
    "src": []
  }, 
  {
    "deps": [
      "end2end_nosec_fixture_h2_sockpair", 
      "end2end_nosec_test_request_with_flags", 
      "gpr", 
      "gpr_test_util", 
      "grpc_test_util_unsecure", 
      "grpc_unsecure"
    ], 
    "headers": [], 
    "language": "c", 
    "name": "h2_sockpair_request_with_flags_nosec_test", 
    "src": []
  }, 
  {
    "deps": [
      "end2end_nosec_fixture_h2_sockpair", 
      "end2end_nosec_test_request_with_payload", 
      "gpr", 
      "gpr_test_util", 
      "grpc_test_util_unsecure", 
      "grpc_unsecure"
    ], 
    "headers": [], 
    "language": "c", 
    "name": "h2_sockpair_request_with_payload_nosec_test", 
    "src": []
  }, 
  {
    "deps": [
      "end2end_nosec_fixture_h2_sockpair", 
      "end2end_nosec_test_server_finishes_request", 
      "gpr", 
      "gpr_test_util", 
      "grpc_test_util_unsecure", 
      "grpc_unsecure"
    ], 
    "headers": [], 
    "language": "c", 
    "name": "h2_sockpair_server_finishes_request_nosec_test", 
    "src": []
  }, 
  {
    "deps": [
      "end2end_nosec_fixture_h2_sockpair", 
      "end2end_nosec_test_shutdown_finishes_calls", 
      "gpr", 
      "gpr_test_util", 
      "grpc_test_util_unsecure", 
      "grpc_unsecure"
    ], 
    "headers": [], 
    "language": "c", 
    "name": "h2_sockpair_shutdown_finishes_calls_nosec_test", 
    "src": []
  }, 
  {
    "deps": [
      "end2end_nosec_fixture_h2_sockpair", 
      "end2end_nosec_test_shutdown_finishes_tags", 
      "gpr", 
      "gpr_test_util", 
      "grpc_test_util_unsecure", 
      "grpc_unsecure"
    ], 
    "headers": [], 
    "language": "c", 
    "name": "h2_sockpair_shutdown_finishes_tags_nosec_test", 
    "src": []
  }, 
  {
    "deps": [
      "end2end_nosec_fixture_h2_sockpair", 
      "end2end_nosec_test_simple_request", 
      "gpr", 
      "gpr_test_util", 
      "grpc_test_util_unsecure", 
      "grpc_unsecure"
    ], 
    "headers": [], 
    "language": "c", 
    "name": "h2_sockpair_simple_request_nosec_test", 
    "src": []
  }, 
  {
    "deps": [
      "end2end_nosec_fixture_h2_sockpair", 
      "end2end_nosec_test_trailing_metadata", 
      "gpr", 
      "gpr_test_util", 
      "grpc_test_util_unsecure", 
      "grpc_unsecure"
    ], 
    "headers": [], 
    "language": "c", 
    "name": "h2_sockpair_trailing_metadata_nosec_test", 
    "src": []
  }, 
  {
    "deps": [
      "end2end_nosec_fixture_h2_sockpair+trace", 
      "end2end_nosec_test_bad_hostname", 
      "gpr", 
      "gpr_test_util", 
      "grpc_test_util_unsecure", 
      "grpc_unsecure"
    ], 
    "headers": [], 
    "language": "c", 
    "name": "h2_sockpair+trace_bad_hostname_nosec_test", 
    "src": []
  }, 
  {
    "deps": [
      "end2end_nosec_fixture_h2_sockpair+trace", 
      "end2end_nosec_test_binary_metadata", 
      "gpr", 
      "gpr_test_util", 
      "grpc_test_util_unsecure", 
      "grpc_unsecure"
    ], 
    "headers": [], 
    "language": "c", 
    "name": "h2_sockpair+trace_binary_metadata_nosec_test", 
    "src": []
  }, 
  {
    "deps": [
      "end2end_nosec_fixture_h2_sockpair+trace", 
      "end2end_nosec_test_cancel_after_accept", 
      "gpr", 
      "gpr_test_util", 
      "grpc_test_util_unsecure", 
      "grpc_unsecure"
    ], 
    "headers": [], 
    "language": "c", 
    "name": "h2_sockpair+trace_cancel_after_accept_nosec_test", 
    "src": []
  }, 
  {
    "deps": [
      "end2end_nosec_fixture_h2_sockpair+trace", 
      "end2end_nosec_test_cancel_after_client_done", 
      "gpr", 
      "gpr_test_util", 
      "grpc_test_util_unsecure", 
      "grpc_unsecure"
    ], 
    "headers": [], 
    "language": "c", 
    "name": "h2_sockpair+trace_cancel_after_client_done_nosec_test", 
    "src": []
  }, 
  {
    "deps": [
      "end2end_nosec_fixture_h2_sockpair+trace", 
      "end2end_nosec_test_cancel_after_invoke", 
      "gpr", 
      "gpr_test_util", 
      "grpc_test_util_unsecure", 
      "grpc_unsecure"
    ], 
    "headers": [], 
    "language": "c", 
    "name": "h2_sockpair+trace_cancel_after_invoke_nosec_test", 
    "src": []
  }, 
  {
    "deps": [
      "end2end_nosec_fixture_h2_sockpair+trace", 
      "end2end_nosec_test_cancel_before_invoke", 
      "gpr", 
      "gpr_test_util", 
      "grpc_test_util_unsecure", 
      "grpc_unsecure"
    ], 
    "headers": [], 
    "language": "c", 
    "name": "h2_sockpair+trace_cancel_before_invoke_nosec_test", 
    "src": []
  }, 
  {
    "deps": [
      "end2end_nosec_fixture_h2_sockpair+trace", 
      "end2end_nosec_test_cancel_in_a_vacuum", 
      "gpr", 
      "gpr_test_util", 
      "grpc_test_util_unsecure", 
      "grpc_unsecure"
    ], 
    "headers": [], 
    "language": "c", 
    "name": "h2_sockpair+trace_cancel_in_a_vacuum_nosec_test", 
    "src": []
  }, 
  {
    "deps": [
      "end2end_nosec_fixture_h2_sockpair+trace", 
      "end2end_nosec_test_cancel_with_status", 
      "gpr", 
      "gpr_test_util", 
      "grpc_test_util_unsecure", 
      "grpc_unsecure"
    ], 
    "headers": [], 
    "language": "c", 
    "name": "h2_sockpair+trace_cancel_with_status_nosec_test", 
    "src": []
  }, 
  {
    "deps": [
      "end2end_nosec_fixture_h2_sockpair+trace", 
      "end2end_nosec_test_compressed_payload", 
      "gpr", 
      "gpr_test_util", 
      "grpc_test_util_unsecure", 
      "grpc_unsecure"
    ], 
    "headers": [], 
    "language": "c", 
    "name": "h2_sockpair+trace_compressed_payload_nosec_test", 
    "src": []
  }, 
  {
    "deps": [
      "end2end_nosec_fixture_h2_sockpair+trace", 
      "end2end_nosec_test_empty_batch", 
      "gpr", 
      "gpr_test_util", 
      "grpc_test_util_unsecure", 
      "grpc_unsecure"
    ], 
    "headers": [], 
    "language": "c", 
    "name": "h2_sockpair+trace_empty_batch_nosec_test", 
    "src": []
  }, 
  {
    "deps": [
      "end2end_nosec_fixture_h2_sockpair+trace", 
      "end2end_nosec_test_graceful_server_shutdown", 
      "gpr", 
      "gpr_test_util", 
      "grpc_test_util_unsecure", 
      "grpc_unsecure"
    ], 
    "headers": [], 
    "language": "c", 
    "name": "h2_sockpair+trace_graceful_server_shutdown_nosec_test", 
    "src": []
  }, 
  {
    "deps": [
      "end2end_nosec_fixture_h2_sockpair+trace", 
      "end2end_nosec_test_high_initial_seqno", 
      "gpr", 
      "gpr_test_util", 
      "grpc_test_util_unsecure", 
      "grpc_unsecure"
    ], 
    "headers": [], 
    "language": "c", 
    "name": "h2_sockpair+trace_high_initial_seqno_nosec_test", 
    "src": []
  }, 
  {
    "deps": [
      "end2end_nosec_fixture_h2_sockpair+trace", 
      "end2end_nosec_test_invoke_large_request", 
      "gpr", 
      "gpr_test_util", 
      "grpc_test_util_unsecure", 
      "grpc_unsecure"
    ], 
    "headers": [], 
    "language": "c", 
    "name": "h2_sockpair+trace_invoke_large_request_nosec_test", 
    "src": []
  }, 
  {
    "deps": [
      "end2end_nosec_fixture_h2_sockpair+trace", 
      "end2end_nosec_test_large_metadata", 
      "gpr", 
      "gpr_test_util", 
      "grpc_test_util_unsecure", 
      "grpc_unsecure"
    ], 
    "headers": [], 
    "language": "c", 
    "name": "h2_sockpair+trace_large_metadata_nosec_test", 
    "src": []
  }, 
  {
    "deps": [
      "end2end_nosec_fixture_h2_sockpair+trace", 
      "end2end_nosec_test_max_concurrent_streams", 
      "gpr", 
      "gpr_test_util", 
      "grpc_test_util_unsecure", 
      "grpc_unsecure"
    ], 
    "headers": [], 
    "language": "c", 
    "name": "h2_sockpair+trace_max_concurrent_streams_nosec_test", 
    "src": []
  }, 
  {
    "deps": [
      "end2end_nosec_fixture_h2_sockpair+trace", 
      "end2end_nosec_test_max_message_length", 
      "gpr", 
      "gpr_test_util", 
      "grpc_test_util_unsecure", 
      "grpc_unsecure"
    ], 
    "headers": [], 
    "language": "c", 
    "name": "h2_sockpair+trace_max_message_length_nosec_test", 
    "src": []
  }, 
  {
    "deps": [
      "end2end_nosec_fixture_h2_sockpair+trace", 
      "end2end_nosec_test_metadata", 
      "gpr", 
      "gpr_test_util", 
      "grpc_test_util_unsecure", 
      "grpc_unsecure"
    ], 
    "headers": [], 
    "language": "c", 
    "name": "h2_sockpair+trace_metadata_nosec_test", 
    "src": []
  }, 
  {
    "deps": [
      "end2end_nosec_fixture_h2_sockpair+trace", 
      "end2end_nosec_test_negative_deadline", 
      "gpr", 
      "gpr_test_util", 
      "grpc_test_util_unsecure", 
      "grpc_unsecure"
    ], 
    "headers": [], 
    "language": "c", 
    "name": "h2_sockpair+trace_negative_deadline_nosec_test", 
    "src": []
  }, 
  {
    "deps": [
      "end2end_nosec_fixture_h2_sockpair+trace", 
      "end2end_nosec_test_no_op", 
      "gpr", 
      "gpr_test_util", 
      "grpc_test_util_unsecure", 
      "grpc_unsecure"
    ], 
    "headers": [], 
    "language": "c", 
    "name": "h2_sockpair+trace_no_op_nosec_test", 
    "src": []
  }, 
  {
    "deps": [
      "end2end_nosec_fixture_h2_sockpair+trace", 
      "end2end_nosec_test_payload", 
      "gpr", 
      "gpr_test_util", 
      "grpc_test_util_unsecure", 
      "grpc_unsecure"
    ], 
    "headers": [], 
    "language": "c", 
    "name": "h2_sockpair+trace_payload_nosec_test", 
    "src": []
  }, 
  {
    "deps": [
      "end2end_nosec_fixture_h2_sockpair+trace", 
      "end2end_nosec_test_ping_pong_streaming", 
      "gpr", 
      "gpr_test_util", 
      "grpc_test_util_unsecure", 
      "grpc_unsecure"
    ], 
    "headers": [], 
    "language": "c", 
    "name": "h2_sockpair+trace_ping_pong_streaming_nosec_test", 
    "src": []
  }, 
  {
    "deps": [
      "end2end_nosec_fixture_h2_sockpair+trace", 
      "end2end_nosec_test_registered_call", 
      "gpr", 
      "gpr_test_util", 
      "grpc_test_util_unsecure", 
      "grpc_unsecure"
    ], 
    "headers": [], 
    "language": "c", 
    "name": "h2_sockpair+trace_registered_call_nosec_test", 
    "src": []
  }, 
  {
    "deps": [
      "end2end_nosec_fixture_h2_sockpair+trace", 
      "end2end_nosec_test_request_with_flags", 
      "gpr", 
      "gpr_test_util", 
      "grpc_test_util_unsecure", 
      "grpc_unsecure"
    ], 
    "headers": [], 
    "language": "c", 
    "name": "h2_sockpair+trace_request_with_flags_nosec_test", 
    "src": []
  }, 
  {
    "deps": [
      "end2end_nosec_fixture_h2_sockpair+trace", 
      "end2end_nosec_test_request_with_payload", 
      "gpr", 
      "gpr_test_util", 
      "grpc_test_util_unsecure", 
      "grpc_unsecure"
    ], 
    "headers": [], 
    "language": "c", 
    "name": "h2_sockpair+trace_request_with_payload_nosec_test", 
    "src": []
  }, 
  {
    "deps": [
      "end2end_nosec_fixture_h2_sockpair+trace", 
      "end2end_nosec_test_server_finishes_request", 
      "gpr", 
      "gpr_test_util", 
      "grpc_test_util_unsecure", 
      "grpc_unsecure"
    ], 
    "headers": [], 
    "language": "c", 
    "name": "h2_sockpair+trace_server_finishes_request_nosec_test", 
    "src": []
  }, 
  {
    "deps": [
      "end2end_nosec_fixture_h2_sockpair+trace", 
      "end2end_nosec_test_shutdown_finishes_calls", 
      "gpr", 
      "gpr_test_util", 
      "grpc_test_util_unsecure", 
      "grpc_unsecure"
    ], 
    "headers": [], 
    "language": "c", 
    "name": "h2_sockpair+trace_shutdown_finishes_calls_nosec_test", 
    "src": []
  }, 
  {
    "deps": [
      "end2end_nosec_fixture_h2_sockpair+trace", 
      "end2end_nosec_test_shutdown_finishes_tags", 
      "gpr", 
      "gpr_test_util", 
      "grpc_test_util_unsecure", 
      "grpc_unsecure"
    ], 
    "headers": [], 
    "language": "c", 
    "name": "h2_sockpair+trace_shutdown_finishes_tags_nosec_test", 
    "src": []
  }, 
  {
    "deps": [
      "end2end_nosec_fixture_h2_sockpair+trace", 
      "end2end_nosec_test_simple_request", 
      "gpr", 
      "gpr_test_util", 
      "grpc_test_util_unsecure", 
      "grpc_unsecure"
    ], 
    "headers": [], 
    "language": "c", 
    "name": "h2_sockpair+trace_simple_request_nosec_test", 
    "src": []
  }, 
  {
    "deps": [
      "end2end_nosec_fixture_h2_sockpair+trace", 
      "end2end_nosec_test_trailing_metadata", 
      "gpr", 
      "gpr_test_util", 
      "grpc_test_util_unsecure", 
      "grpc_unsecure"
    ], 
    "headers": [], 
    "language": "c", 
    "name": "h2_sockpair+trace_trailing_metadata_nosec_test", 
    "src": []
  }, 
  {
    "deps": [
      "end2end_nosec_fixture_h2_sockpair_1byte", 
      "end2end_nosec_test_bad_hostname", 
      "gpr", 
      "gpr_test_util", 
      "grpc_test_util_unsecure", 
      "grpc_unsecure"
    ], 
    "headers": [], 
    "language": "c", 
    "name": "h2_sockpair_1byte_bad_hostname_nosec_test", 
    "src": []
  }, 
  {
    "deps": [
      "end2end_nosec_fixture_h2_sockpair_1byte", 
      "end2end_nosec_test_binary_metadata", 
      "gpr", 
      "gpr_test_util", 
      "grpc_test_util_unsecure", 
      "grpc_unsecure"
    ], 
    "headers": [], 
    "language": "c", 
    "name": "h2_sockpair_1byte_binary_metadata_nosec_test", 
    "src": []
  }, 
  {
    "deps": [
      "end2end_nosec_fixture_h2_sockpair_1byte", 
      "end2end_nosec_test_cancel_after_accept", 
      "gpr", 
      "gpr_test_util", 
      "grpc_test_util_unsecure", 
      "grpc_unsecure"
    ], 
    "headers": [], 
    "language": "c", 
    "name": "h2_sockpair_1byte_cancel_after_accept_nosec_test", 
    "src": []
  }, 
  {
    "deps": [
      "end2end_nosec_fixture_h2_sockpair_1byte", 
      "end2end_nosec_test_cancel_after_client_done", 
      "gpr", 
      "gpr_test_util", 
      "grpc_test_util_unsecure", 
      "grpc_unsecure"
    ], 
    "headers": [], 
    "language": "c", 
    "name": "h2_sockpair_1byte_cancel_after_client_done_nosec_test", 
    "src": []
  }, 
  {
    "deps": [
      "end2end_nosec_fixture_h2_sockpair_1byte", 
      "end2end_nosec_test_cancel_after_invoke", 
      "gpr", 
      "gpr_test_util", 
      "grpc_test_util_unsecure", 
      "grpc_unsecure"
    ], 
    "headers": [], 
    "language": "c", 
    "name": "h2_sockpair_1byte_cancel_after_invoke_nosec_test", 
    "src": []
  }, 
  {
    "deps": [
      "end2end_nosec_fixture_h2_sockpair_1byte", 
      "end2end_nosec_test_cancel_before_invoke", 
      "gpr", 
      "gpr_test_util", 
      "grpc_test_util_unsecure", 
      "grpc_unsecure"
    ], 
    "headers": [], 
    "language": "c", 
    "name": "h2_sockpair_1byte_cancel_before_invoke_nosec_test", 
    "src": []
  }, 
  {
    "deps": [
      "end2end_nosec_fixture_h2_sockpair_1byte", 
      "end2end_nosec_test_cancel_in_a_vacuum", 
      "gpr", 
      "gpr_test_util", 
      "grpc_test_util_unsecure", 
      "grpc_unsecure"
    ], 
    "headers": [], 
    "language": "c", 
    "name": "h2_sockpair_1byte_cancel_in_a_vacuum_nosec_test", 
    "src": []
  }, 
  {
    "deps": [
      "end2end_nosec_fixture_h2_sockpair_1byte", 
      "end2end_nosec_test_cancel_with_status", 
      "gpr", 
      "gpr_test_util", 
      "grpc_test_util_unsecure", 
      "grpc_unsecure"
    ], 
    "headers": [], 
    "language": "c", 
    "name": "h2_sockpair_1byte_cancel_with_status_nosec_test", 
    "src": []
  }, 
  {
    "deps": [
      "end2end_nosec_fixture_h2_sockpair_1byte", 
      "end2end_nosec_test_compressed_payload", 
      "gpr", 
      "gpr_test_util", 
      "grpc_test_util_unsecure", 
      "grpc_unsecure"
    ], 
    "headers": [], 
    "language": "c", 
    "name": "h2_sockpair_1byte_compressed_payload_nosec_test", 
    "src": []
  }, 
  {
    "deps": [
      "end2end_nosec_fixture_h2_sockpair_1byte", 
      "end2end_nosec_test_empty_batch", 
      "gpr", 
      "gpr_test_util", 
      "grpc_test_util_unsecure", 
      "grpc_unsecure"
    ], 
    "headers": [], 
    "language": "c", 
    "name": "h2_sockpair_1byte_empty_batch_nosec_test", 
    "src": []
  }, 
  {
    "deps": [
      "end2end_nosec_fixture_h2_sockpair_1byte", 
      "end2end_nosec_test_graceful_server_shutdown", 
      "gpr", 
      "gpr_test_util", 
      "grpc_test_util_unsecure", 
      "grpc_unsecure"
    ], 
    "headers": [], 
    "language": "c", 
    "name": "h2_sockpair_1byte_graceful_server_shutdown_nosec_test", 
    "src": []
  }, 
  {
    "deps": [
      "end2end_nosec_fixture_h2_sockpair_1byte", 
      "end2end_nosec_test_high_initial_seqno", 
      "gpr", 
      "gpr_test_util", 
      "grpc_test_util_unsecure", 
      "grpc_unsecure"
    ], 
    "headers": [], 
    "language": "c", 
    "name": "h2_sockpair_1byte_high_initial_seqno_nosec_test", 
    "src": []
  }, 
  {
    "deps": [
      "end2end_nosec_fixture_h2_sockpair_1byte", 
      "end2end_nosec_test_hpack_size", 
      "gpr", 
      "gpr_test_util", 
      "grpc_test_util_unsecure", 
      "grpc_unsecure"
    ], 
    "headers": [], 
    "language": "c", 
    "name": "h2_sockpair_1byte_hpack_size_nosec_test", 
    "src": []
  }, 
  {
    "deps": [
      "end2end_nosec_fixture_h2_sockpair_1byte", 
      "end2end_nosec_test_invoke_large_request", 
      "gpr", 
      "gpr_test_util", 
      "grpc_test_util_unsecure", 
      "grpc_unsecure"
    ], 
    "headers": [], 
    "language": "c", 
    "name": "h2_sockpair_1byte_invoke_large_request_nosec_test", 
    "src": []
  }, 
  {
    "deps": [
      "end2end_nosec_fixture_h2_sockpair_1byte", 
      "end2end_nosec_test_large_metadata", 
      "gpr", 
      "gpr_test_util", 
      "grpc_test_util_unsecure", 
      "grpc_unsecure"
    ], 
    "headers": [], 
    "language": "c", 
    "name": "h2_sockpair_1byte_large_metadata_nosec_test", 
    "src": []
  }, 
  {
    "deps": [
      "end2end_nosec_fixture_h2_sockpair_1byte", 
      "end2end_nosec_test_max_concurrent_streams", 
      "gpr", 
      "gpr_test_util", 
      "grpc_test_util_unsecure", 
      "grpc_unsecure"
    ], 
    "headers": [], 
    "language": "c", 
    "name": "h2_sockpair_1byte_max_concurrent_streams_nosec_test", 
    "src": []
  }, 
  {
    "deps": [
      "end2end_nosec_fixture_h2_sockpair_1byte", 
      "end2end_nosec_test_max_message_length", 
      "gpr", 
      "gpr_test_util", 
      "grpc_test_util_unsecure", 
      "grpc_unsecure"
    ], 
    "headers": [], 
    "language": "c", 
    "name": "h2_sockpair_1byte_max_message_length_nosec_test", 
    "src": []
  }, 
  {
    "deps": [
      "end2end_nosec_fixture_h2_sockpair_1byte", 
      "end2end_nosec_test_metadata", 
      "gpr", 
      "gpr_test_util", 
      "grpc_test_util_unsecure", 
      "grpc_unsecure"
    ], 
    "headers": [], 
    "language": "c", 
    "name": "h2_sockpair_1byte_metadata_nosec_test", 
    "src": []
  }, 
  {
    "deps": [
      "end2end_nosec_fixture_h2_sockpair_1byte", 
      "end2end_nosec_test_negative_deadline", 
      "gpr", 
      "gpr_test_util", 
      "grpc_test_util_unsecure", 
      "grpc_unsecure"
    ], 
    "headers": [], 
    "language": "c", 
    "name": "h2_sockpair_1byte_negative_deadline_nosec_test", 
    "src": []
  }, 
  {
    "deps": [
      "end2end_nosec_fixture_h2_sockpair_1byte", 
      "end2end_nosec_test_no_op", 
      "gpr", 
      "gpr_test_util", 
      "grpc_test_util_unsecure", 
      "grpc_unsecure"
    ], 
    "headers": [], 
    "language": "c", 
    "name": "h2_sockpair_1byte_no_op_nosec_test", 
    "src": []
  }, 
  {
    "deps": [
      "end2end_nosec_fixture_h2_sockpair_1byte", 
      "end2end_nosec_test_payload", 
      "gpr", 
      "gpr_test_util", 
      "grpc_test_util_unsecure", 
      "grpc_unsecure"
    ], 
    "headers": [], 
    "language": "c", 
    "name": "h2_sockpair_1byte_payload_nosec_test", 
    "src": []
  }, 
  {
    "deps": [
      "end2end_nosec_fixture_h2_sockpair_1byte", 
      "end2end_nosec_test_ping_pong_streaming", 
      "gpr", 
      "gpr_test_util", 
      "grpc_test_util_unsecure", 
      "grpc_unsecure"
    ], 
    "headers": [], 
    "language": "c", 
    "name": "h2_sockpair_1byte_ping_pong_streaming_nosec_test", 
    "src": []
  }, 
  {
    "deps": [
      "end2end_nosec_fixture_h2_sockpair_1byte", 
      "end2end_nosec_test_registered_call", 
      "gpr", 
      "gpr_test_util", 
      "grpc_test_util_unsecure", 
      "grpc_unsecure"
    ], 
    "headers": [], 
    "language": "c", 
    "name": "h2_sockpair_1byte_registered_call_nosec_test", 
    "src": []
  }, 
  {
    "deps": [
      "end2end_nosec_fixture_h2_sockpair_1byte", 
      "end2end_nosec_test_request_with_flags", 
      "gpr", 
      "gpr_test_util", 
      "grpc_test_util_unsecure", 
      "grpc_unsecure"
    ], 
    "headers": [], 
    "language": "c", 
    "name": "h2_sockpair_1byte_request_with_flags_nosec_test", 
    "src": []
  }, 
  {
    "deps": [
      "end2end_nosec_fixture_h2_sockpair_1byte", 
      "end2end_nosec_test_request_with_payload", 
      "gpr", 
      "gpr_test_util", 
      "grpc_test_util_unsecure", 
      "grpc_unsecure"
    ], 
    "headers": [], 
    "language": "c", 
    "name": "h2_sockpair_1byte_request_with_payload_nosec_test", 
    "src": []
  }, 
  {
    "deps": [
      "end2end_nosec_fixture_h2_sockpair_1byte", 
      "end2end_nosec_test_server_finishes_request", 
      "gpr", 
      "gpr_test_util", 
      "grpc_test_util_unsecure", 
      "grpc_unsecure"
    ], 
    "headers": [], 
    "language": "c", 
    "name": "h2_sockpair_1byte_server_finishes_request_nosec_test", 
    "src": []
  }, 
  {
    "deps": [
      "end2end_nosec_fixture_h2_sockpair_1byte", 
      "end2end_nosec_test_shutdown_finishes_calls", 
      "gpr", 
      "gpr_test_util", 
      "grpc_test_util_unsecure", 
      "grpc_unsecure"
    ], 
    "headers": [], 
    "language": "c", 
    "name": "h2_sockpair_1byte_shutdown_finishes_calls_nosec_test", 
    "src": []
  }, 
  {
    "deps": [
      "end2end_nosec_fixture_h2_sockpair_1byte", 
      "end2end_nosec_test_shutdown_finishes_tags", 
      "gpr", 
      "gpr_test_util", 
      "grpc_test_util_unsecure", 
      "grpc_unsecure"
    ], 
    "headers": [], 
    "language": "c", 
    "name": "h2_sockpair_1byte_shutdown_finishes_tags_nosec_test", 
    "src": []
  }, 
  {
    "deps": [
      "end2end_nosec_fixture_h2_sockpair_1byte", 
      "end2end_nosec_test_simple_request", 
      "gpr", 
      "gpr_test_util", 
      "grpc_test_util_unsecure", 
      "grpc_unsecure"
    ], 
    "headers": [], 
    "language": "c", 
    "name": "h2_sockpair_1byte_simple_request_nosec_test", 
    "src": []
  }, 
  {
    "deps": [
      "end2end_nosec_fixture_h2_sockpair_1byte", 
      "end2end_nosec_test_trailing_metadata", 
      "gpr", 
      "gpr_test_util", 
      "grpc_test_util_unsecure", 
      "grpc_unsecure"
    ], 
    "headers": [], 
    "language": "c", 
    "name": "h2_sockpair_1byte_trailing_metadata_nosec_test", 
    "src": []
  }, 
  {
    "deps": [
      "end2end_nosec_fixture_h2_uchannel", 
      "end2end_nosec_test_bad_hostname", 
      "gpr", 
      "gpr_test_util", 
      "grpc_test_util_unsecure", 
      "grpc_unsecure"
    ], 
    "headers": [], 
    "language": "c", 
    "name": "h2_uchannel_bad_hostname_nosec_test", 
    "src": []
  }, 
  {
    "deps": [
      "end2end_nosec_fixture_h2_uchannel", 
      "end2end_nosec_test_binary_metadata", 
      "gpr", 
      "gpr_test_util", 
      "grpc_test_util_unsecure", 
      "grpc_unsecure"
    ], 
    "headers": [], 
    "language": "c", 
    "name": "h2_uchannel_binary_metadata_nosec_test", 
    "src": []
  }, 
  {
    "deps": [
      "end2end_nosec_fixture_h2_uchannel", 
      "end2end_nosec_test_cancel_after_accept", 
      "gpr", 
      "gpr_test_util", 
      "grpc_test_util_unsecure", 
      "grpc_unsecure"
    ], 
    "headers": [], 
    "language": "c", 
    "name": "h2_uchannel_cancel_after_accept_nosec_test", 
    "src": []
  }, 
  {
    "deps": [
      "end2end_nosec_fixture_h2_uchannel", 
      "end2end_nosec_test_cancel_after_client_done", 
      "gpr", 
      "gpr_test_util", 
      "grpc_test_util_unsecure", 
      "grpc_unsecure"
    ], 
    "headers": [], 
    "language": "c", 
    "name": "h2_uchannel_cancel_after_client_done_nosec_test", 
    "src": []
  }, 
  {
    "deps": [
      "end2end_nosec_fixture_h2_uchannel", 
      "end2end_nosec_test_cancel_after_invoke", 
      "gpr", 
      "gpr_test_util", 
      "grpc_test_util_unsecure", 
      "grpc_unsecure"
    ], 
    "headers": [], 
    "language": "c", 
    "name": "h2_uchannel_cancel_after_invoke_nosec_test", 
    "src": []
  }, 
  {
    "deps": [
      "end2end_nosec_fixture_h2_uchannel", 
      "end2end_nosec_test_cancel_before_invoke", 
      "gpr", 
      "gpr_test_util", 
      "grpc_test_util_unsecure", 
      "grpc_unsecure"
    ], 
    "headers": [], 
    "language": "c", 
    "name": "h2_uchannel_cancel_before_invoke_nosec_test", 
    "src": []
  }, 
  {
    "deps": [
      "end2end_nosec_fixture_h2_uchannel", 
      "end2end_nosec_test_cancel_in_a_vacuum", 
      "gpr", 
      "gpr_test_util", 
      "grpc_test_util_unsecure", 
      "grpc_unsecure"
    ], 
    "headers": [], 
    "language": "c", 
    "name": "h2_uchannel_cancel_in_a_vacuum_nosec_test", 
    "src": []
  }, 
  {
    "deps": [
      "end2end_nosec_fixture_h2_uchannel", 
      "end2end_nosec_test_cancel_with_status", 
      "gpr", 
      "gpr_test_util", 
      "grpc_test_util_unsecure", 
      "grpc_unsecure"
    ], 
    "headers": [], 
    "language": "c", 
    "name": "h2_uchannel_cancel_with_status_nosec_test", 
    "src": []
  }, 
  {
    "deps": [
      "end2end_nosec_fixture_h2_uchannel", 
      "end2end_nosec_test_compressed_payload", 
      "gpr", 
      "gpr_test_util", 
      "grpc_test_util_unsecure", 
      "grpc_unsecure"
    ], 
    "headers": [], 
    "language": "c", 
    "name": "h2_uchannel_compressed_payload_nosec_test", 
    "src": []
  }, 
  {
    "deps": [
      "end2end_nosec_fixture_h2_uchannel", 
      "end2end_nosec_test_empty_batch", 
      "gpr", 
      "gpr_test_util", 
      "grpc_test_util_unsecure", 
      "grpc_unsecure"
    ], 
    "headers": [], 
    "language": "c", 
    "name": "h2_uchannel_empty_batch_nosec_test", 
    "src": []
  }, 
  {
    "deps": [
      "end2end_nosec_fixture_h2_uchannel", 
      "end2end_nosec_test_graceful_server_shutdown", 
      "gpr", 
      "gpr_test_util", 
      "grpc_test_util_unsecure", 
      "grpc_unsecure"
    ], 
    "headers": [], 
    "language": "c", 
    "name": "h2_uchannel_graceful_server_shutdown_nosec_test", 
    "src": []
  }, 
  {
    "deps": [
      "end2end_nosec_fixture_h2_uchannel", 
      "end2end_nosec_test_high_initial_seqno", 
      "gpr", 
      "gpr_test_util", 
      "grpc_test_util_unsecure", 
      "grpc_unsecure"
    ], 
    "headers": [], 
    "language": "c", 
    "name": "h2_uchannel_high_initial_seqno_nosec_test", 
    "src": []
  }, 
  {
    "deps": [
      "end2end_nosec_fixture_h2_uchannel", 
      "end2end_nosec_test_hpack_size", 
      "gpr", 
      "gpr_test_util", 
      "grpc_test_util_unsecure", 
      "grpc_unsecure"
    ], 
    "headers": [], 
    "language": "c", 
    "name": "h2_uchannel_hpack_size_nosec_test", 
    "src": []
  }, 
  {
    "deps": [
      "end2end_nosec_fixture_h2_uchannel", 
      "end2end_nosec_test_invoke_large_request", 
      "gpr", 
      "gpr_test_util", 
      "grpc_test_util_unsecure", 
      "grpc_unsecure"
    ], 
    "headers": [], 
    "language": "c", 
    "name": "h2_uchannel_invoke_large_request_nosec_test", 
    "src": []
  }, 
  {
    "deps": [
      "end2end_nosec_fixture_h2_uchannel", 
      "end2end_nosec_test_large_metadata", 
      "gpr", 
      "gpr_test_util", 
      "grpc_test_util_unsecure", 
      "grpc_unsecure"
    ], 
    "headers": [], 
    "language": "c", 
    "name": "h2_uchannel_large_metadata_nosec_test", 
    "src": []
  }, 
  {
    "deps": [
      "end2end_nosec_fixture_h2_uchannel", 
      "end2end_nosec_test_max_concurrent_streams", 
      "gpr", 
      "gpr_test_util", 
      "grpc_test_util_unsecure", 
      "grpc_unsecure"
    ], 
    "headers": [], 
    "language": "c", 
    "name": "h2_uchannel_max_concurrent_streams_nosec_test", 
    "src": []
  }, 
  {
    "deps": [
      "end2end_nosec_fixture_h2_uchannel", 
      "end2end_nosec_test_max_message_length", 
      "gpr", 
      "gpr_test_util", 
      "grpc_test_util_unsecure", 
      "grpc_unsecure"
    ], 
    "headers": [], 
    "language": "c", 
    "name": "h2_uchannel_max_message_length_nosec_test", 
    "src": []
  }, 
  {
    "deps": [
      "end2end_nosec_fixture_h2_uchannel", 
      "end2end_nosec_test_metadata", 
      "gpr", 
      "gpr_test_util", 
      "grpc_test_util_unsecure", 
      "grpc_unsecure"
    ], 
    "headers": [], 
    "language": "c", 
    "name": "h2_uchannel_metadata_nosec_test", 
    "src": []
  }, 
  {
    "deps": [
      "end2end_nosec_fixture_h2_uchannel", 
      "end2end_nosec_test_negative_deadline", 
      "gpr", 
      "gpr_test_util", 
      "grpc_test_util_unsecure", 
      "grpc_unsecure"
    ], 
    "headers": [], 
    "language": "c", 
    "name": "h2_uchannel_negative_deadline_nosec_test", 
    "src": []
  }, 
  {
    "deps": [
      "end2end_nosec_fixture_h2_uchannel", 
      "end2end_nosec_test_no_op", 
      "gpr", 
      "gpr_test_util", 
      "grpc_test_util_unsecure", 
      "grpc_unsecure"
    ], 
    "headers": [], 
    "language": "c", 
    "name": "h2_uchannel_no_op_nosec_test", 
    "src": []
  }, 
  {
    "deps": [
      "end2end_nosec_fixture_h2_uchannel", 
      "end2end_nosec_test_payload", 
      "gpr", 
      "gpr_test_util", 
      "grpc_test_util_unsecure", 
      "grpc_unsecure"
    ], 
    "headers": [], 
    "language": "c", 
    "name": "h2_uchannel_payload_nosec_test", 
    "src": []
  }, 
  {
    "deps": [
      "end2end_nosec_fixture_h2_uchannel", 
      "end2end_nosec_test_ping_pong_streaming", 
      "gpr", 
      "gpr_test_util", 
      "grpc_test_util_unsecure", 
      "grpc_unsecure"
    ], 
    "headers": [], 
    "language": "c", 
    "name": "h2_uchannel_ping_pong_streaming_nosec_test", 
    "src": []
  }, 
  {
    "deps": [
      "end2end_nosec_fixture_h2_uchannel", 
      "end2end_nosec_test_registered_call", 
      "gpr", 
      "gpr_test_util", 
      "grpc_test_util_unsecure", 
      "grpc_unsecure"
    ], 
    "headers": [], 
    "language": "c", 
    "name": "h2_uchannel_registered_call_nosec_test", 
    "src": []
  }, 
  {
    "deps": [
      "end2end_nosec_fixture_h2_uchannel", 
      "end2end_nosec_test_request_with_flags", 
      "gpr", 
      "gpr_test_util", 
      "grpc_test_util_unsecure", 
      "grpc_unsecure"
    ], 
    "headers": [], 
    "language": "c", 
    "name": "h2_uchannel_request_with_flags_nosec_test", 
    "src": []
  }, 
  {
    "deps": [
      "end2end_nosec_fixture_h2_uchannel", 
      "end2end_nosec_test_request_with_payload", 
      "gpr", 
      "gpr_test_util", 
      "grpc_test_util_unsecure", 
      "grpc_unsecure"
    ], 
    "headers": [], 
    "language": "c", 
    "name": "h2_uchannel_request_with_payload_nosec_test", 
    "src": []
  }, 
  {
    "deps": [
      "end2end_nosec_fixture_h2_uchannel", 
      "end2end_nosec_test_server_finishes_request", 
      "gpr", 
      "gpr_test_util", 
      "grpc_test_util_unsecure", 
      "grpc_unsecure"
    ], 
    "headers": [], 
    "language": "c", 
    "name": "h2_uchannel_server_finishes_request_nosec_test", 
    "src": []
  }, 
  {
    "deps": [
      "end2end_nosec_fixture_h2_uchannel", 
      "end2end_nosec_test_shutdown_finishes_calls", 
      "gpr", 
      "gpr_test_util", 
      "grpc_test_util_unsecure", 
      "grpc_unsecure"
    ], 
    "headers": [], 
    "language": "c", 
    "name": "h2_uchannel_shutdown_finishes_calls_nosec_test", 
    "src": []
  }, 
  {
    "deps": [
      "end2end_nosec_fixture_h2_uchannel", 
      "end2end_nosec_test_shutdown_finishes_tags", 
      "gpr", 
      "gpr_test_util", 
      "grpc_test_util_unsecure", 
      "grpc_unsecure"
    ], 
    "headers": [], 
    "language": "c", 
    "name": "h2_uchannel_shutdown_finishes_tags_nosec_test", 
    "src": []
  }, 
  {
    "deps": [
      "end2end_nosec_fixture_h2_uchannel", 
      "end2end_nosec_test_simple_request", 
      "gpr", 
      "gpr_test_util", 
      "grpc_test_util_unsecure", 
      "grpc_unsecure"
    ], 
    "headers": [], 
    "language": "c", 
    "name": "h2_uchannel_simple_request_nosec_test", 
    "src": []
  }, 
  {
    "deps": [
      "end2end_nosec_fixture_h2_uchannel", 
      "end2end_nosec_test_trailing_metadata", 
      "gpr", 
      "gpr_test_util", 
      "grpc_test_util_unsecure", 
      "grpc_unsecure"
    ], 
    "headers": [], 
    "language": "c", 
    "name": "h2_uchannel_trailing_metadata_nosec_test", 
    "src": []
  }, 
  {
    "deps": [
      "end2end_nosec_fixture_h2_uds", 
      "end2end_nosec_test_bad_hostname", 
      "gpr", 
      "gpr_test_util", 
      "grpc_test_util_unsecure", 
      "grpc_unsecure"
    ], 
    "headers": [], 
    "language": "c", 
    "name": "h2_uds_bad_hostname_nosec_test", 
    "src": []
  }, 
  {
    "deps": [
      "end2end_nosec_fixture_h2_uds", 
      "end2end_nosec_test_binary_metadata", 
      "gpr", 
      "gpr_test_util", 
      "grpc_test_util_unsecure", 
      "grpc_unsecure"
    ], 
    "headers": [], 
    "language": "c", 
    "name": "h2_uds_binary_metadata_nosec_test", 
    "src": []
  }, 
  {
    "deps": [
      "end2end_nosec_fixture_h2_uds", 
      "end2end_nosec_test_cancel_after_accept", 
      "gpr", 
      "gpr_test_util", 
      "grpc_test_util_unsecure", 
      "grpc_unsecure"
    ], 
    "headers": [], 
    "language": "c", 
    "name": "h2_uds_cancel_after_accept_nosec_test", 
    "src": []
  }, 
  {
    "deps": [
      "end2end_nosec_fixture_h2_uds", 
      "end2end_nosec_test_cancel_after_client_done", 
      "gpr", 
      "gpr_test_util", 
      "grpc_test_util_unsecure", 
      "grpc_unsecure"
    ], 
    "headers": [], 
    "language": "c", 
    "name": "h2_uds_cancel_after_client_done_nosec_test", 
    "src": []
  }, 
  {
    "deps": [
      "end2end_nosec_fixture_h2_uds", 
      "end2end_nosec_test_cancel_after_invoke", 
      "gpr", 
      "gpr_test_util", 
      "grpc_test_util_unsecure", 
      "grpc_unsecure"
    ], 
    "headers": [], 
    "language": "c", 
    "name": "h2_uds_cancel_after_invoke_nosec_test", 
    "src": []
  }, 
  {
    "deps": [
      "end2end_nosec_fixture_h2_uds", 
      "end2end_nosec_test_cancel_before_invoke", 
      "gpr", 
      "gpr_test_util", 
      "grpc_test_util_unsecure", 
      "grpc_unsecure"
    ], 
    "headers": [], 
    "language": "c", 
    "name": "h2_uds_cancel_before_invoke_nosec_test", 
    "src": []
  }, 
  {
    "deps": [
      "end2end_nosec_fixture_h2_uds", 
      "end2end_nosec_test_cancel_in_a_vacuum", 
      "gpr", 
      "gpr_test_util", 
      "grpc_test_util_unsecure", 
      "grpc_unsecure"
    ], 
    "headers": [], 
    "language": "c", 
    "name": "h2_uds_cancel_in_a_vacuum_nosec_test", 
    "src": []
  }, 
  {
    "deps": [
      "end2end_nosec_fixture_h2_uds", 
      "end2end_nosec_test_cancel_with_status", 
      "gpr", 
      "gpr_test_util", 
      "grpc_test_util_unsecure", 
      "grpc_unsecure"
    ], 
    "headers": [], 
    "language": "c", 
    "name": "h2_uds_cancel_with_status_nosec_test", 
    "src": []
  }, 
  {
    "deps": [
      "end2end_nosec_fixture_h2_uds", 
      "end2end_nosec_test_channel_connectivity", 
      "gpr", 
      "gpr_test_util", 
      "grpc_test_util_unsecure", 
      "grpc_unsecure"
    ], 
    "headers": [], 
    "language": "c", 
    "name": "h2_uds_channel_connectivity_nosec_test", 
    "src": []
  }, 
  {
    "deps": [
      "end2end_nosec_fixture_h2_uds", 
      "end2end_nosec_test_channel_ping", 
      "gpr", 
      "gpr_test_util", 
      "grpc_test_util_unsecure", 
      "grpc_unsecure"
    ], 
    "headers": [], 
    "language": "c", 
    "name": "h2_uds_channel_ping_nosec_test", 
    "src": []
  }, 
  {
    "deps": [
      "end2end_nosec_fixture_h2_uds", 
      "end2end_nosec_test_compressed_payload", 
      "gpr", 
      "gpr_test_util", 
      "grpc_test_util_unsecure", 
      "grpc_unsecure"
    ], 
    "headers": [], 
    "language": "c", 
    "name": "h2_uds_compressed_payload_nosec_test", 
    "src": []
  }, 
  {
    "deps": [
      "end2end_nosec_fixture_h2_uds", 
      "end2end_nosec_test_disappearing_server", 
      "gpr", 
      "gpr_test_util", 
      "grpc_test_util_unsecure", 
      "grpc_unsecure"
    ], 
    "headers": [], 
    "language": "c", 
    "name": "h2_uds_disappearing_server_nosec_test", 
    "src": []
  }, 
  {
    "deps": [
      "end2end_nosec_fixture_h2_uds", 
      "end2end_nosec_test_empty_batch", 
      "gpr", 
      "gpr_test_util", 
      "grpc_test_util_unsecure", 
      "grpc_unsecure"
    ], 
    "headers": [], 
    "language": "c", 
    "name": "h2_uds_empty_batch_nosec_test", 
    "src": []
  }, 
  {
    "deps": [
      "end2end_nosec_fixture_h2_uds", 
      "end2end_nosec_test_graceful_server_shutdown", 
      "gpr", 
      "gpr_test_util", 
      "grpc_test_util_unsecure", 
      "grpc_unsecure"
    ], 
    "headers": [], 
    "language": "c", 
    "name": "h2_uds_graceful_server_shutdown_nosec_test", 
    "src": []
  }, 
  {
    "deps": [
      "end2end_nosec_fixture_h2_uds", 
      "end2end_nosec_test_high_initial_seqno", 
      "gpr", 
      "gpr_test_util", 
      "grpc_test_util_unsecure", 
      "grpc_unsecure"
    ], 
    "headers": [], 
    "language": "c", 
    "name": "h2_uds_high_initial_seqno_nosec_test", 
    "src": []
  }, 
  {
    "deps": [
      "end2end_nosec_fixture_h2_uds", 
      "end2end_nosec_test_hpack_size", 
      "gpr", 
      "gpr_test_util", 
      "grpc_test_util_unsecure", 
      "grpc_unsecure"
    ], 
    "headers": [], 
    "language": "c", 
    "name": "h2_uds_hpack_size_nosec_test", 
    "src": []
  }, 
  {
    "deps": [
      "end2end_nosec_fixture_h2_uds", 
      "end2end_nosec_test_invoke_large_request", 
      "gpr", 
      "gpr_test_util", 
      "grpc_test_util_unsecure", 
      "grpc_unsecure"
    ], 
    "headers": [], 
    "language": "c", 
    "name": "h2_uds_invoke_large_request_nosec_test", 
    "src": []
  }, 
  {
    "deps": [
      "end2end_nosec_fixture_h2_uds", 
      "end2end_nosec_test_large_metadata", 
      "gpr", 
      "gpr_test_util", 
      "grpc_test_util_unsecure", 
      "grpc_unsecure"
    ], 
    "headers": [], 
    "language": "c", 
    "name": "h2_uds_large_metadata_nosec_test", 
    "src": []
  }, 
  {
    "deps": [
      "end2end_nosec_fixture_h2_uds", 
      "end2end_nosec_test_max_concurrent_streams", 
      "gpr", 
      "gpr_test_util", 
      "grpc_test_util_unsecure", 
      "grpc_unsecure"
    ], 
    "headers": [], 
    "language": "c", 
    "name": "h2_uds_max_concurrent_streams_nosec_test", 
    "src": []
  }, 
  {
    "deps": [
      "end2end_nosec_fixture_h2_uds", 
      "end2end_nosec_test_max_message_length", 
      "gpr", 
      "gpr_test_util", 
      "grpc_test_util_unsecure", 
      "grpc_unsecure"
    ], 
    "headers": [], 
    "language": "c", 
    "name": "h2_uds_max_message_length_nosec_test", 
    "src": []
  }, 
  {
    "deps": [
      "end2end_nosec_fixture_h2_uds", 
      "end2end_nosec_test_metadata", 
      "gpr", 
      "gpr_test_util", 
      "grpc_test_util_unsecure", 
      "grpc_unsecure"
    ], 
    "headers": [], 
    "language": "c", 
    "name": "h2_uds_metadata_nosec_test", 
    "src": []
  }, 
  {
    "deps": [
      "end2end_nosec_fixture_h2_uds", 
      "end2end_nosec_test_negative_deadline", 
      "gpr", 
      "gpr_test_util", 
      "grpc_test_util_unsecure", 
      "grpc_unsecure"
    ], 
    "headers": [], 
    "language": "c", 
    "name": "h2_uds_negative_deadline_nosec_test", 
    "src": []
  }, 
  {
    "deps": [
      "end2end_nosec_fixture_h2_uds", 
      "end2end_nosec_test_no_op", 
      "gpr", 
      "gpr_test_util", 
      "grpc_test_util_unsecure", 
      "grpc_unsecure"
    ], 
    "headers": [], 
    "language": "c", 
    "name": "h2_uds_no_op_nosec_test", 
    "src": []
  }, 
  {
    "deps": [
      "end2end_nosec_fixture_h2_uds", 
      "end2end_nosec_test_payload", 
      "gpr", 
      "gpr_test_util", 
      "grpc_test_util_unsecure", 
      "grpc_unsecure"
    ], 
    "headers": [], 
    "language": "c", 
    "name": "h2_uds_payload_nosec_test", 
    "src": []
  }, 
  {
    "deps": [
      "end2end_nosec_fixture_h2_uds", 
      "end2end_nosec_test_ping_pong_streaming", 
      "gpr", 
      "gpr_test_util", 
      "grpc_test_util_unsecure", 
      "grpc_unsecure"
    ], 
    "headers": [], 
    "language": "c", 
    "name": "h2_uds_ping_pong_streaming_nosec_test", 
    "src": []
  }, 
  {
    "deps": [
      "end2end_nosec_fixture_h2_uds", 
      "end2end_nosec_test_registered_call", 
      "gpr", 
      "gpr_test_util", 
      "grpc_test_util_unsecure", 
      "grpc_unsecure"
    ], 
    "headers": [], 
    "language": "c", 
    "name": "h2_uds_registered_call_nosec_test", 
    "src": []
  }, 
  {
    "deps": [
      "end2end_nosec_fixture_h2_uds", 
      "end2end_nosec_test_request_with_flags", 
      "gpr", 
      "gpr_test_util", 
      "grpc_test_util_unsecure", 
      "grpc_unsecure"
    ], 
    "headers": [], 
    "language": "c", 
    "name": "h2_uds_request_with_flags_nosec_test", 
    "src": []
  }, 
  {
    "deps": [
      "end2end_nosec_fixture_h2_uds", 
      "end2end_nosec_test_request_with_payload", 
      "gpr", 
      "gpr_test_util", 
      "grpc_test_util_unsecure", 
      "grpc_unsecure"
    ], 
    "headers": [], 
    "language": "c", 
    "name": "h2_uds_request_with_payload_nosec_test", 
    "src": []
  }, 
  {
    "deps": [
      "end2end_nosec_fixture_h2_uds", 
      "end2end_nosec_test_server_finishes_request", 
      "gpr", 
      "gpr_test_util", 
      "grpc_test_util_unsecure", 
      "grpc_unsecure"
    ], 
    "headers": [], 
    "language": "c", 
    "name": "h2_uds_server_finishes_request_nosec_test", 
    "src": []
  }, 
  {
    "deps": [
      "end2end_nosec_fixture_h2_uds", 
      "end2end_nosec_test_shutdown_finishes_calls", 
      "gpr", 
      "gpr_test_util", 
      "grpc_test_util_unsecure", 
      "grpc_unsecure"
    ], 
    "headers": [], 
    "language": "c", 
    "name": "h2_uds_shutdown_finishes_calls_nosec_test", 
    "src": []
  }, 
  {
    "deps": [
      "end2end_nosec_fixture_h2_uds", 
      "end2end_nosec_test_shutdown_finishes_tags", 
      "gpr", 
      "gpr_test_util", 
      "grpc_test_util_unsecure", 
      "grpc_unsecure"
    ], 
    "headers": [], 
    "language": "c", 
    "name": "h2_uds_shutdown_finishes_tags_nosec_test", 
    "src": []
  }, 
  {
    "deps": [
      "end2end_nosec_fixture_h2_uds", 
      "end2end_nosec_test_simple_delayed_request", 
      "gpr", 
      "gpr_test_util", 
      "grpc_test_util_unsecure", 
      "grpc_unsecure"
    ], 
    "headers": [], 
    "language": "c", 
    "name": "h2_uds_simple_delayed_request_nosec_test", 
    "src": []
  }, 
  {
    "deps": [
      "end2end_nosec_fixture_h2_uds", 
      "end2end_nosec_test_simple_request", 
      "gpr", 
      "gpr_test_util", 
      "grpc_test_util_unsecure", 
      "grpc_unsecure"
    ], 
    "headers": [], 
    "language": "c", 
    "name": "h2_uds_simple_request_nosec_test", 
    "src": []
  }, 
  {
    "deps": [
      "end2end_nosec_fixture_h2_uds", 
      "end2end_nosec_test_trailing_metadata", 
      "gpr", 
      "gpr_test_util", 
      "grpc_test_util_unsecure", 
      "grpc_unsecure"
    ], 
    "headers": [], 
    "language": "c", 
    "name": "h2_uds_trailing_metadata_nosec_test", 
    "src": []
  }, 
  {
    "deps": [
      "end2end_nosec_fixture_h2_uds+poll", 
      "end2end_nosec_test_bad_hostname", 
      "gpr", 
      "gpr_test_util", 
      "grpc_test_util_unsecure", 
      "grpc_unsecure"
    ], 
    "headers": [], 
    "language": "c", 
    "name": "h2_uds+poll_bad_hostname_nosec_test", 
    "src": []
  }, 
  {
    "deps": [
      "end2end_nosec_fixture_h2_uds+poll", 
      "end2end_nosec_test_binary_metadata", 
      "gpr", 
      "gpr_test_util", 
      "grpc_test_util_unsecure", 
      "grpc_unsecure"
    ], 
    "headers": [], 
    "language": "c", 
    "name": "h2_uds+poll_binary_metadata_nosec_test", 
    "src": []
  }, 
  {
    "deps": [
      "end2end_nosec_fixture_h2_uds+poll", 
      "end2end_nosec_test_cancel_after_accept", 
      "gpr", 
      "gpr_test_util", 
      "grpc_test_util_unsecure", 
      "grpc_unsecure"
    ], 
    "headers": [], 
    "language": "c", 
    "name": "h2_uds+poll_cancel_after_accept_nosec_test", 
    "src": []
  }, 
  {
    "deps": [
      "end2end_nosec_fixture_h2_uds+poll", 
      "end2end_nosec_test_cancel_after_client_done", 
      "gpr", 
      "gpr_test_util", 
      "grpc_test_util_unsecure", 
      "grpc_unsecure"
    ], 
    "headers": [], 
    "language": "c", 
    "name": "h2_uds+poll_cancel_after_client_done_nosec_test", 
    "src": []
  }, 
  {
    "deps": [
      "end2end_nosec_fixture_h2_uds+poll", 
      "end2end_nosec_test_cancel_after_invoke", 
      "gpr", 
      "gpr_test_util", 
      "grpc_test_util_unsecure", 
      "grpc_unsecure"
    ], 
    "headers": [], 
    "language": "c", 
    "name": "h2_uds+poll_cancel_after_invoke_nosec_test", 
    "src": []
  }, 
  {
    "deps": [
      "end2end_nosec_fixture_h2_uds+poll", 
      "end2end_nosec_test_cancel_before_invoke", 
      "gpr", 
      "gpr_test_util", 
      "grpc_test_util_unsecure", 
      "grpc_unsecure"
    ], 
    "headers": [], 
    "language": "c", 
    "name": "h2_uds+poll_cancel_before_invoke_nosec_test", 
    "src": []
  }, 
  {
    "deps": [
      "end2end_nosec_fixture_h2_uds+poll", 
      "end2end_nosec_test_cancel_in_a_vacuum", 
      "gpr", 
      "gpr_test_util", 
      "grpc_test_util_unsecure", 
      "grpc_unsecure"
    ], 
    "headers": [], 
    "language": "c", 
    "name": "h2_uds+poll_cancel_in_a_vacuum_nosec_test", 
    "src": []
  }, 
  {
    "deps": [
      "end2end_nosec_fixture_h2_uds+poll", 
      "end2end_nosec_test_cancel_with_status", 
      "gpr", 
      "gpr_test_util", 
      "grpc_test_util_unsecure", 
      "grpc_unsecure"
    ], 
    "headers": [], 
    "language": "c", 
    "name": "h2_uds+poll_cancel_with_status_nosec_test", 
    "src": []
  }, 
  {
    "deps": [
      "end2end_nosec_fixture_h2_uds+poll", 
      "end2end_nosec_test_channel_connectivity", 
      "gpr", 
      "gpr_test_util", 
      "grpc_test_util_unsecure", 
      "grpc_unsecure"
    ], 
    "headers": [], 
    "language": "c", 
    "name": "h2_uds+poll_channel_connectivity_nosec_test", 
    "src": []
  }, 
  {
    "deps": [
      "end2end_nosec_fixture_h2_uds+poll", 
      "end2end_nosec_test_channel_ping", 
      "gpr", 
      "gpr_test_util", 
      "grpc_test_util_unsecure", 
      "grpc_unsecure"
    ], 
    "headers": [], 
    "language": "c", 
    "name": "h2_uds+poll_channel_ping_nosec_test", 
    "src": []
  }, 
  {
    "deps": [
      "end2end_nosec_fixture_h2_uds+poll", 
      "end2end_nosec_test_compressed_payload", 
      "gpr", 
      "gpr_test_util", 
      "grpc_test_util_unsecure", 
      "grpc_unsecure"
    ], 
    "headers": [], 
    "language": "c", 
    "name": "h2_uds+poll_compressed_payload_nosec_test", 
    "src": []
  }, 
  {
    "deps": [
      "end2end_nosec_fixture_h2_uds+poll", 
      "end2end_nosec_test_disappearing_server", 
      "gpr", 
      "gpr_test_util", 
      "grpc_test_util_unsecure", 
      "grpc_unsecure"
    ], 
    "headers": [], 
    "language": "c", 
    "name": "h2_uds+poll_disappearing_server_nosec_test", 
    "src": []
  }, 
  {
    "deps": [
      "end2end_nosec_fixture_h2_uds+poll", 
      "end2end_nosec_test_empty_batch", 
      "gpr", 
      "gpr_test_util", 
      "grpc_test_util_unsecure", 
      "grpc_unsecure"
    ], 
    "headers": [], 
    "language": "c", 
    "name": "h2_uds+poll_empty_batch_nosec_test", 
    "src": []
  }, 
  {
    "deps": [
      "end2end_nosec_fixture_h2_uds+poll", 
      "end2end_nosec_test_graceful_server_shutdown", 
      "gpr", 
      "gpr_test_util", 
      "grpc_test_util_unsecure", 
      "grpc_unsecure"
    ], 
    "headers": [], 
    "language": "c", 
    "name": "h2_uds+poll_graceful_server_shutdown_nosec_test", 
    "src": []
  }, 
  {
    "deps": [
      "end2end_nosec_fixture_h2_uds+poll", 
      "end2end_nosec_test_high_initial_seqno", 
      "gpr", 
      "gpr_test_util", 
      "grpc_test_util_unsecure", 
      "grpc_unsecure"
    ], 
    "headers": [], 
    "language": "c", 
    "name": "h2_uds+poll_high_initial_seqno_nosec_test", 
    "src": []
  }, 
  {
    "deps": [
      "end2end_nosec_fixture_h2_uds+poll", 
      "end2end_nosec_test_hpack_size", 
      "gpr", 
      "gpr_test_util", 
      "grpc_test_util_unsecure", 
      "grpc_unsecure"
    ], 
    "headers": [], 
    "language": "c", 
    "name": "h2_uds+poll_hpack_size_nosec_test", 
    "src": []
  }, 
  {
    "deps": [
      "end2end_nosec_fixture_h2_uds+poll", 
      "end2end_nosec_test_invoke_large_request", 
      "gpr", 
      "gpr_test_util", 
      "grpc_test_util_unsecure", 
      "grpc_unsecure"
    ], 
    "headers": [], 
    "language": "c", 
    "name": "h2_uds+poll_invoke_large_request_nosec_test", 
    "src": []
  }, 
  {
    "deps": [
      "end2end_nosec_fixture_h2_uds+poll", 
      "end2end_nosec_test_large_metadata", 
      "gpr", 
      "gpr_test_util", 
      "grpc_test_util_unsecure", 
      "grpc_unsecure"
    ], 
    "headers": [], 
    "language": "c", 
    "name": "h2_uds+poll_large_metadata_nosec_test", 
    "src": []
  }, 
  {
    "deps": [
      "end2end_nosec_fixture_h2_uds+poll", 
      "end2end_nosec_test_max_concurrent_streams", 
      "gpr", 
      "gpr_test_util", 
      "grpc_test_util_unsecure", 
      "grpc_unsecure"
    ], 
    "headers": [], 
    "language": "c", 
    "name": "h2_uds+poll_max_concurrent_streams_nosec_test", 
    "src": []
  }, 
  {
    "deps": [
      "end2end_nosec_fixture_h2_uds+poll", 
      "end2end_nosec_test_max_message_length", 
      "gpr", 
      "gpr_test_util", 
      "grpc_test_util_unsecure", 
      "grpc_unsecure"
    ], 
    "headers": [], 
    "language": "c", 
    "name": "h2_uds+poll_max_message_length_nosec_test", 
    "src": []
  }, 
  {
    "deps": [
      "end2end_nosec_fixture_h2_uds+poll", 
      "end2end_nosec_test_metadata", 
      "gpr", 
      "gpr_test_util", 
      "grpc_test_util_unsecure", 
      "grpc_unsecure"
    ], 
    "headers": [], 
    "language": "c", 
    "name": "h2_uds+poll_metadata_nosec_test", 
    "src": []
  }, 
  {
    "deps": [
      "end2end_nosec_fixture_h2_uds+poll", 
      "end2end_nosec_test_negative_deadline", 
      "gpr", 
      "gpr_test_util", 
      "grpc_test_util_unsecure", 
      "grpc_unsecure"
    ], 
    "headers": [], 
    "language": "c", 
    "name": "h2_uds+poll_negative_deadline_nosec_test", 
    "src": []
  }, 
  {
    "deps": [
      "end2end_nosec_fixture_h2_uds+poll", 
      "end2end_nosec_test_no_op", 
      "gpr", 
      "gpr_test_util", 
      "grpc_test_util_unsecure", 
      "grpc_unsecure"
    ], 
    "headers": [], 
    "language": "c", 
    "name": "h2_uds+poll_no_op_nosec_test", 
    "src": []
  }, 
  {
    "deps": [
      "end2end_nosec_fixture_h2_uds+poll", 
      "end2end_nosec_test_payload", 
      "gpr", 
      "gpr_test_util", 
      "grpc_test_util_unsecure", 
      "grpc_unsecure"
    ], 
    "headers": [], 
    "language": "c", 
    "name": "h2_uds+poll_payload_nosec_test", 
    "src": []
  }, 
  {
    "deps": [
      "end2end_nosec_fixture_h2_uds+poll", 
      "end2end_nosec_test_ping_pong_streaming", 
      "gpr", 
      "gpr_test_util", 
      "grpc_test_util_unsecure", 
      "grpc_unsecure"
    ], 
    "headers": [], 
    "language": "c", 
    "name": "h2_uds+poll_ping_pong_streaming_nosec_test", 
    "src": []
  }, 
  {
    "deps": [
      "end2end_nosec_fixture_h2_uds+poll", 
      "end2end_nosec_test_registered_call", 
      "gpr", 
      "gpr_test_util", 
      "grpc_test_util_unsecure", 
      "grpc_unsecure"
    ], 
    "headers": [], 
    "language": "c", 
    "name": "h2_uds+poll_registered_call_nosec_test", 
    "src": []
  }, 
  {
    "deps": [
      "end2end_nosec_fixture_h2_uds+poll", 
      "end2end_nosec_test_request_with_flags", 
      "gpr", 
      "gpr_test_util", 
      "grpc_test_util_unsecure", 
      "grpc_unsecure"
    ], 
    "headers": [], 
    "language": "c", 
    "name": "h2_uds+poll_request_with_flags_nosec_test", 
    "src": []
  }, 
  {
    "deps": [
      "end2end_nosec_fixture_h2_uds+poll", 
      "end2end_nosec_test_request_with_payload", 
      "gpr", 
      "gpr_test_util", 
      "grpc_test_util_unsecure", 
      "grpc_unsecure"
    ], 
    "headers": [], 
    "language": "c", 
    "name": "h2_uds+poll_request_with_payload_nosec_test", 
    "src": []
  }, 
  {
    "deps": [
      "end2end_nosec_fixture_h2_uds+poll", 
      "end2end_nosec_test_server_finishes_request", 
      "gpr", 
      "gpr_test_util", 
      "grpc_test_util_unsecure", 
      "grpc_unsecure"
    ], 
    "headers": [], 
    "language": "c", 
    "name": "h2_uds+poll_server_finishes_request_nosec_test", 
    "src": []
  }, 
  {
    "deps": [
      "end2end_nosec_fixture_h2_uds+poll", 
      "end2end_nosec_test_shutdown_finishes_calls", 
      "gpr", 
      "gpr_test_util", 
      "grpc_test_util_unsecure", 
      "grpc_unsecure"
    ], 
    "headers": [], 
    "language": "c", 
    "name": "h2_uds+poll_shutdown_finishes_calls_nosec_test", 
    "src": []
  }, 
  {
    "deps": [
      "end2end_nosec_fixture_h2_uds+poll", 
      "end2end_nosec_test_shutdown_finishes_tags", 
      "gpr", 
      "gpr_test_util", 
      "grpc_test_util_unsecure", 
      "grpc_unsecure"
    ], 
    "headers": [], 
    "language": "c", 
    "name": "h2_uds+poll_shutdown_finishes_tags_nosec_test", 
    "src": []
  }, 
  {
    "deps": [
      "end2end_nosec_fixture_h2_uds+poll", 
      "end2end_nosec_test_simple_delayed_request", 
      "gpr", 
      "gpr_test_util", 
      "grpc_test_util_unsecure", 
      "grpc_unsecure"
    ], 
    "headers": [], 
    "language": "c", 
    "name": "h2_uds+poll_simple_delayed_request_nosec_test", 
    "src": []
  }, 
  {
    "deps": [
      "end2end_nosec_fixture_h2_uds+poll", 
      "end2end_nosec_test_simple_request", 
      "gpr", 
      "gpr_test_util", 
      "grpc_test_util_unsecure", 
      "grpc_unsecure"
    ], 
    "headers": [], 
    "language": "c", 
    "name": "h2_uds+poll_simple_request_nosec_test", 
    "src": []
  }, 
  {
    "deps": [
      "end2end_nosec_fixture_h2_uds+poll", 
      "end2end_nosec_test_trailing_metadata", 
      "gpr", 
      "gpr_test_util", 
      "grpc_test_util_unsecure", 
      "grpc_unsecure"
    ], 
    "headers": [], 
    "language": "c", 
    "name": "h2_uds+poll_trailing_metadata_nosec_test", 
    "src": []
  }, 
  {
    "deps": [
      "bad_client_test", 
      "gpr", 
      "gpr_test_util", 
      "grpc_test_util_unsecure", 
      "grpc_unsecure"
    ], 
    "headers": [], 
    "language": "c", 
    "name": "badreq_bad_client_test", 
    "src": [
      "test/core/bad_client/tests/badreq.c"
    ]
  }, 
  {
    "deps": [
      "bad_client_test", 
      "gpr", 
      "gpr_test_util", 
      "grpc_test_util_unsecure", 
      "grpc_unsecure"
    ], 
    "headers": [], 
    "language": "c", 
    "name": "connection_prefix_bad_client_test", 
    "src": [
      "test/core/bad_client/tests/connection_prefix.c"
    ]
  }, 
  {
    "deps": [
      "bad_client_test", 
      "gpr", 
      "gpr_test_util", 
      "grpc_test_util_unsecure", 
      "grpc_unsecure"
    ], 
    "headers": [], 
    "language": "c", 
    "name": "headers_bad_client_test", 
    "src": [
      "test/core/bad_client/tests/headers.c"
    ]
  }, 
  {
    "deps": [
      "bad_client_test", 
      "gpr", 
      "gpr_test_util", 
      "grpc_test_util_unsecure", 
      "grpc_unsecure"
    ], 
    "headers": [], 
    "language": "c", 
    "name": "initial_settings_frame_bad_client_test", 
    "src": [
      "test/core/bad_client/tests/initial_settings_frame.c"
    ]
  }, 
  {
    "deps": [
      "bad_client_test", 
      "gpr", 
      "gpr_test_util", 
      "grpc_test_util_unsecure", 
      "grpc_unsecure"
    ], 
    "headers": [], 
    "language": "c", 
    "name": "server_registered_method_bad_client_test", 
    "src": [
      "test/core/bad_client/tests/server_registered_method.c"
    ]
  }, 
  {
    "deps": [
      "bad_client_test", 
      "gpr", 
      "gpr_test_util", 
      "grpc_test_util_unsecure", 
      "grpc_unsecure"
    ], 
    "headers": [], 
    "language": "c", 
    "name": "simple_request_bad_client_test", 
    "src": [
      "test/core/bad_client/tests/simple_request.c"
    ]
  }, 
  {
    "deps": [
      "bad_client_test", 
      "gpr", 
      "gpr_test_util", 
      "grpc_test_util_unsecure", 
      "grpc_unsecure"
    ], 
    "headers": [], 
    "language": "c", 
    "name": "unknown_frame_bad_client_test", 
    "src": [
      "test/core/bad_client/tests/unknown_frame.c"
    ]
  }, 
  {
    "deps": [
<<<<<<< HEAD
      "bad_client_test", 
      "gpr", 
      "gpr_test_util", 
      "grpc_test_util_unsecure", 
      "grpc_unsecure"
    ], 
    "headers": [], 
    "language": "c", 
    "name": "window_overflow_bad_client_test", 
    "src": [
      "test/core/bad_client/tests/window_overflow.c"
=======
      "bad_ssl_test_server", 
      "gpr", 
      "gpr_test_util", 
      "grpc", 
      "grpc_test_util"
    ], 
    "headers": [], 
    "language": "c", 
    "name": "bad_ssl_alpn_server", 
    "src": [
      "test/core/bad_ssl/servers/alpn.c"
    ]
  }, 
  {
    "deps": [
      "bad_ssl_test_server", 
      "gpr", 
      "gpr_test_util", 
      "grpc", 
      "grpc_test_util"
    ], 
    "headers": [], 
    "language": "c", 
    "name": "bad_ssl_cert_server", 
    "src": [
      "test/core/bad_ssl/servers/cert.c"
    ]
  }, 
  {
    "deps": [
      "gpr", 
      "gpr_test_util", 
      "grpc", 
      "grpc_test_util"
    ], 
    "headers": [], 
    "language": "c", 
    "name": "bad_ssl_alpn_test", 
    "src": [
      "test/core/bad_ssl/bad_ssl_test.c"
    ]
  }, 
  {
    "deps": [
      "gpr", 
      "gpr_test_util", 
      "grpc", 
      "grpc_test_util"
    ], 
    "headers": [], 
    "language": "c", 
    "name": "bad_ssl_cert_test", 
    "src": [
      "test/core/bad_ssl/bad_ssl_test.c"
>>>>>>> 788767a1
    ]
  }, 
  {
    "deps": [], 
    "headers": [
      "include/grpc/support/alloc.h", 
      "include/grpc/support/atm.h", 
      "include/grpc/support/atm_gcc_atomic.h", 
      "include/grpc/support/atm_gcc_sync.h", 
      "include/grpc/support/atm_win32.h", 
      "include/grpc/support/avl.h", 
      "include/grpc/support/cmdline.h", 
      "include/grpc/support/cpu.h", 
      "include/grpc/support/histogram.h", 
      "include/grpc/support/host_port.h", 
      "include/grpc/support/log.h", 
      "include/grpc/support/log_win32.h", 
      "include/grpc/support/port_platform.h", 
      "include/grpc/support/slice.h", 
      "include/grpc/support/slice_buffer.h", 
      "include/grpc/support/string_util.h", 
      "include/grpc/support/subprocess.h", 
      "include/grpc/support/sync.h", 
      "include/grpc/support/sync_generic.h", 
      "include/grpc/support/sync_posix.h", 
      "include/grpc/support/sync_win32.h", 
      "include/grpc/support/thd.h", 
      "include/grpc/support/time.h", 
      "include/grpc/support/tls.h", 
      "include/grpc/support/tls_gcc.h", 
      "include/grpc/support/tls_msvc.h", 
      "include/grpc/support/tls_pthread.h", 
      "include/grpc/support/useful.h", 
      "src/core/profiling/timers.h", 
      "src/core/support/block_annotate.h", 
      "src/core/support/env.h", 
      "src/core/support/file.h", 
      "src/core/support/murmur_hash.h", 
      "src/core/support/stack_lockfree.h", 
      "src/core/support/string.h", 
      "src/core/support/string_win32.h", 
      "src/core/support/thd_internal.h", 
      "src/core/support/time_precise.h"
    ], 
    "language": "c", 
    "name": "gpr", 
    "src": [
      "include/grpc/support/alloc.h", 
      "include/grpc/support/atm.h", 
      "include/grpc/support/atm_gcc_atomic.h", 
      "include/grpc/support/atm_gcc_sync.h", 
      "include/grpc/support/atm_win32.h", 
      "include/grpc/support/avl.h", 
      "include/grpc/support/cmdline.h", 
      "include/grpc/support/cpu.h", 
      "include/grpc/support/histogram.h", 
      "include/grpc/support/host_port.h", 
      "include/grpc/support/log.h", 
      "include/grpc/support/log_win32.h", 
      "include/grpc/support/port_platform.h", 
      "include/grpc/support/slice.h", 
      "include/grpc/support/slice_buffer.h", 
      "include/grpc/support/string_util.h", 
      "include/grpc/support/subprocess.h", 
      "include/grpc/support/sync.h", 
      "include/grpc/support/sync_generic.h", 
      "include/grpc/support/sync_posix.h", 
      "include/grpc/support/sync_win32.h", 
      "include/grpc/support/thd.h", 
      "include/grpc/support/time.h", 
      "include/grpc/support/tls.h", 
      "include/grpc/support/tls_gcc.h", 
      "include/grpc/support/tls_msvc.h", 
      "include/grpc/support/tls_pthread.h", 
      "include/grpc/support/useful.h", 
      "src/core/profiling/basic_timers.c", 
      "src/core/profiling/stap_timers.c", 
      "src/core/profiling/timers.h", 
      "src/core/support/alloc.c", 
      "src/core/support/avl.c", 
      "src/core/support/block_annotate.h", 
      "src/core/support/cmdline.c", 
      "src/core/support/cpu_iphone.c", 
      "src/core/support/cpu_linux.c", 
      "src/core/support/cpu_posix.c", 
      "src/core/support/cpu_windows.c", 
      "src/core/support/env.h", 
      "src/core/support/env_linux.c", 
      "src/core/support/env_posix.c", 
      "src/core/support/env_win32.c", 
      "src/core/support/file.c", 
      "src/core/support/file.h", 
      "src/core/support/file_posix.c", 
      "src/core/support/file_win32.c", 
      "src/core/support/histogram.c", 
      "src/core/support/host_port.c", 
      "src/core/support/log.c", 
      "src/core/support/log_android.c", 
      "src/core/support/log_linux.c", 
      "src/core/support/log_posix.c", 
      "src/core/support/log_win32.c", 
      "src/core/support/murmur_hash.c", 
      "src/core/support/murmur_hash.h", 
      "src/core/support/slice.c", 
      "src/core/support/slice_buffer.c", 
      "src/core/support/stack_lockfree.c", 
      "src/core/support/stack_lockfree.h", 
      "src/core/support/string.c", 
      "src/core/support/string.h", 
      "src/core/support/string_posix.c", 
      "src/core/support/string_win32.c", 
      "src/core/support/string_win32.h", 
      "src/core/support/subprocess_posix.c", 
      "src/core/support/sync.c", 
      "src/core/support/sync_posix.c", 
      "src/core/support/sync_win32.c", 
      "src/core/support/thd.c", 
      "src/core/support/thd_internal.h", 
      "src/core/support/thd_posix.c", 
      "src/core/support/thd_win32.c", 
      "src/core/support/time.c", 
      "src/core/support/time_posix.c", 
      "src/core/support/time_precise.c", 
      "src/core/support/time_precise.h", 
      "src/core/support/time_win32.c", 
      "src/core/support/tls_pthread.c"
    ]
  }, 
  {
    "deps": [
      "gpr"
    ], 
    "headers": [
      "test/core/util/test_config.h"
    ], 
    "language": "c", 
    "name": "gpr_test_util", 
    "src": [
      "test/core/util/test_config.c", 
      "test/core/util/test_config.h"
    ]
  }, 
  {
    "deps": [
      "gpr"
    ], 
    "headers": [
      "include/grpc/byte_buffer.h", 
      "include/grpc/byte_buffer_reader.h", 
      "include/grpc/census.h", 
      "include/grpc/compression.h", 
      "include/grpc/grpc.h", 
      "include/grpc/grpc_security.h", 
      "include/grpc/status.h", 
      "src/core/census/aggregation.h", 
      "src/core/census/context.h", 
      "src/core/census/grpc_filter.h", 
      "src/core/census/rpc_metric_id.h", 
      "src/core/channel/channel_args.h", 
      "src/core/channel/channel_stack.h", 
      "src/core/channel/client_channel.h", 
      "src/core/channel/client_uchannel.h", 
      "src/core/channel/compress_filter.h", 
      "src/core/channel/connected_channel.h", 
      "src/core/channel/context.h", 
      "src/core/channel/http_client_filter.h", 
      "src/core/channel/http_server_filter.h", 
      "src/core/channel/subchannel_call_holder.h", 
      "src/core/client_config/client_config.h", 
      "src/core/client_config/connector.h", 
      "src/core/client_config/initial_connect_string.h", 
      "src/core/client_config/lb_policies/pick_first.h", 
      "src/core/client_config/lb_policies/round_robin.h", 
      "src/core/client_config/lb_policy.h", 
      "src/core/client_config/lb_policy_factory.h", 
      "src/core/client_config/lb_policy_registry.h", 
      "src/core/client_config/resolver.h", 
      "src/core/client_config/resolver_factory.h", 
      "src/core/client_config/resolver_registry.h", 
      "src/core/client_config/resolvers/dns_resolver.h", 
      "src/core/client_config/resolvers/sockaddr_resolver.h", 
      "src/core/client_config/subchannel.h", 
      "src/core/client_config/subchannel_factory.h", 
      "src/core/client_config/uri_parser.h", 
      "src/core/compression/algorithm_metadata.h", 
      "src/core/compression/message_compress.h", 
      "src/core/debug/trace.h", 
      "src/core/httpcli/format_request.h", 
      "src/core/httpcli/httpcli.h", 
      "src/core/httpcli/parser.h", 
      "src/core/iomgr/closure.h", 
      "src/core/iomgr/endpoint.h", 
      "src/core/iomgr/endpoint_pair.h", 
      "src/core/iomgr/exec_ctx.h", 
      "src/core/iomgr/executor.h", 
      "src/core/iomgr/fd_posix.h", 
      "src/core/iomgr/iocp_windows.h", 
      "src/core/iomgr/iomgr.h", 
      "src/core/iomgr/iomgr_internal.h", 
      "src/core/iomgr/iomgr_posix.h", 
      "src/core/iomgr/pollset.h", 
      "src/core/iomgr/pollset_posix.h", 
      "src/core/iomgr/pollset_set.h", 
      "src/core/iomgr/pollset_set_posix.h", 
      "src/core/iomgr/pollset_set_windows.h", 
      "src/core/iomgr/pollset_windows.h", 
      "src/core/iomgr/resolve_address.h", 
      "src/core/iomgr/sockaddr.h", 
      "src/core/iomgr/sockaddr_posix.h", 
      "src/core/iomgr/sockaddr_utils.h", 
      "src/core/iomgr/sockaddr_win32.h", 
      "src/core/iomgr/socket_utils_posix.h", 
      "src/core/iomgr/socket_windows.h", 
      "src/core/iomgr/tcp_client.h", 
      "src/core/iomgr/tcp_posix.h", 
      "src/core/iomgr/tcp_server.h", 
      "src/core/iomgr/tcp_windows.h", 
      "src/core/iomgr/time_averaged_stats.h", 
      "src/core/iomgr/timer.h", 
      "src/core/iomgr/timer_heap.h", 
      "src/core/iomgr/timer_internal.h", 
      "src/core/iomgr/udp_server.h", 
      "src/core/iomgr/wakeup_fd_pipe.h", 
      "src/core/iomgr/wakeup_fd_posix.h", 
      "src/core/iomgr/workqueue.h", 
      "src/core/iomgr/workqueue_posix.h", 
      "src/core/iomgr/workqueue_windows.h", 
      "src/core/json/json.h", 
      "src/core/json/json_common.h", 
      "src/core/json/json_reader.h", 
      "src/core/json/json_writer.h", 
      "src/core/security/auth_filters.h", 
      "src/core/security/base64.h", 
      "src/core/security/credentials.h", 
      "src/core/security/handshake.h", 
      "src/core/security/json_token.h", 
      "src/core/security/jwt_verifier.h", 
      "src/core/security/secure_endpoint.h", 
      "src/core/security/security_connector.h", 
      "src/core/security/security_context.h", 
      "src/core/statistics/census_interface.h", 
      "src/core/statistics/census_rpc_stats.h", 
      "src/core/surface/api_trace.h", 
      "src/core/surface/call.h", 
      "src/core/surface/call_test_only.h", 
      "src/core/surface/channel.h", 
      "src/core/surface/completion_queue.h", 
      "src/core/surface/event_string.h", 
      "src/core/surface/init.h", 
      "src/core/surface/server.h", 
      "src/core/surface/surface_trace.h", 
      "src/core/transport/byte_stream.h", 
      "src/core/transport/chttp2/alpn.h", 
      "src/core/transport/chttp2/bin_encoder.h", 
      "src/core/transport/chttp2/frame.h", 
      "src/core/transport/chttp2/frame_data.h", 
      "src/core/transport/chttp2/frame_goaway.h", 
      "src/core/transport/chttp2/frame_ping.h", 
      "src/core/transport/chttp2/frame_rst_stream.h", 
      "src/core/transport/chttp2/frame_settings.h", 
      "src/core/transport/chttp2/frame_window_update.h", 
      "src/core/transport/chttp2/hpack_encoder.h", 
      "src/core/transport/chttp2/hpack_parser.h", 
      "src/core/transport/chttp2/hpack_table.h", 
      "src/core/transport/chttp2/http2_errors.h", 
      "src/core/transport/chttp2/huffsyms.h", 
      "src/core/transport/chttp2/incoming_metadata.h", 
      "src/core/transport/chttp2/internal.h", 
      "src/core/transport/chttp2/status_conversion.h", 
      "src/core/transport/chttp2/stream_map.h", 
      "src/core/transport/chttp2/timeout_encoding.h", 
      "src/core/transport/chttp2/varint.h", 
      "src/core/transport/chttp2_transport.h", 
      "src/core/transport/connectivity_state.h", 
      "src/core/transport/metadata.h", 
      "src/core/transport/metadata_batch.h", 
      "src/core/transport/static_metadata.h", 
      "src/core/transport/transport.h", 
      "src/core/transport/transport_impl.h", 
      "src/core/tsi/fake_transport_security.h", 
      "src/core/tsi/ssl_transport_security.h", 
      "src/core/tsi/transport_security.h", 
      "src/core/tsi/transport_security_interface.h"
    ], 
    "language": "c", 
    "name": "grpc", 
    "src": [
      "include/grpc/byte_buffer.h", 
      "include/grpc/byte_buffer_reader.h", 
      "include/grpc/census.h", 
      "include/grpc/compression.h", 
      "include/grpc/grpc.h", 
      "include/grpc/grpc_security.h", 
      "include/grpc/status.h", 
      "src/core/census/aggregation.h", 
      "src/core/census/context.c", 
      "src/core/census/context.h", 
      "src/core/census/grpc_context.c", 
      "src/core/census/grpc_filter.c", 
      "src/core/census/grpc_filter.h", 
      "src/core/census/initialize.c", 
      "src/core/census/operation.c", 
      "src/core/census/rpc_metric_id.h", 
      "src/core/census/tracing.c", 
      "src/core/channel/channel_args.c", 
      "src/core/channel/channel_args.h", 
      "src/core/channel/channel_stack.c", 
      "src/core/channel/channel_stack.h", 
      "src/core/channel/client_channel.c", 
      "src/core/channel/client_channel.h", 
      "src/core/channel/client_uchannel.c", 
      "src/core/channel/client_uchannel.h", 
      "src/core/channel/compress_filter.c", 
      "src/core/channel/compress_filter.h", 
      "src/core/channel/connected_channel.c", 
      "src/core/channel/connected_channel.h", 
      "src/core/channel/context.h", 
      "src/core/channel/http_client_filter.c", 
      "src/core/channel/http_client_filter.h", 
      "src/core/channel/http_server_filter.c", 
      "src/core/channel/http_server_filter.h", 
      "src/core/channel/subchannel_call_holder.c", 
      "src/core/channel/subchannel_call_holder.h", 
      "src/core/client_config/client_config.c", 
      "src/core/client_config/client_config.h", 
      "src/core/client_config/connector.c", 
      "src/core/client_config/connector.h", 
      "src/core/client_config/default_initial_connect_string.c", 
      "src/core/client_config/initial_connect_string.c", 
      "src/core/client_config/initial_connect_string.h", 
      "src/core/client_config/lb_policies/pick_first.c", 
      "src/core/client_config/lb_policies/pick_first.h", 
      "src/core/client_config/lb_policies/round_robin.c", 
      "src/core/client_config/lb_policies/round_robin.h", 
      "src/core/client_config/lb_policy.c", 
      "src/core/client_config/lb_policy.h", 
      "src/core/client_config/lb_policy_factory.c", 
      "src/core/client_config/lb_policy_factory.h", 
      "src/core/client_config/lb_policy_registry.c", 
      "src/core/client_config/lb_policy_registry.h", 
      "src/core/client_config/resolver.c", 
      "src/core/client_config/resolver.h", 
      "src/core/client_config/resolver_factory.c", 
      "src/core/client_config/resolver_factory.h", 
      "src/core/client_config/resolver_registry.c", 
      "src/core/client_config/resolver_registry.h", 
      "src/core/client_config/resolvers/dns_resolver.c", 
      "src/core/client_config/resolvers/dns_resolver.h", 
      "src/core/client_config/resolvers/sockaddr_resolver.c", 
      "src/core/client_config/resolvers/sockaddr_resolver.h", 
      "src/core/client_config/subchannel.c", 
      "src/core/client_config/subchannel.h", 
      "src/core/client_config/subchannel_factory.c", 
      "src/core/client_config/subchannel_factory.h", 
      "src/core/client_config/uri_parser.c", 
      "src/core/client_config/uri_parser.h", 
      "src/core/compression/algorithm.c", 
      "src/core/compression/algorithm_metadata.h", 
      "src/core/compression/message_compress.c", 
      "src/core/compression/message_compress.h", 
      "src/core/debug/trace.c", 
      "src/core/debug/trace.h", 
      "src/core/httpcli/format_request.c", 
      "src/core/httpcli/format_request.h", 
      "src/core/httpcli/httpcli.c", 
      "src/core/httpcli/httpcli.h", 
      "src/core/httpcli/httpcli_security_connector.c", 
      "src/core/httpcli/parser.c", 
      "src/core/httpcli/parser.h", 
      "src/core/iomgr/closure.c", 
      "src/core/iomgr/closure.h", 
      "src/core/iomgr/endpoint.c", 
      "src/core/iomgr/endpoint.h", 
      "src/core/iomgr/endpoint_pair.h", 
      "src/core/iomgr/endpoint_pair_posix.c", 
      "src/core/iomgr/endpoint_pair_windows.c", 
      "src/core/iomgr/exec_ctx.c", 
      "src/core/iomgr/exec_ctx.h", 
      "src/core/iomgr/executor.c", 
      "src/core/iomgr/executor.h", 
      "src/core/iomgr/fd_posix.c", 
      "src/core/iomgr/fd_posix.h", 
      "src/core/iomgr/iocp_windows.c", 
      "src/core/iomgr/iocp_windows.h", 
      "src/core/iomgr/iomgr.c", 
      "src/core/iomgr/iomgr.h", 
      "src/core/iomgr/iomgr_internal.h", 
      "src/core/iomgr/iomgr_posix.c", 
      "src/core/iomgr/iomgr_posix.h", 
      "src/core/iomgr/iomgr_windows.c", 
      "src/core/iomgr/pollset.h", 
      "src/core/iomgr/pollset_multipoller_with_epoll.c", 
      "src/core/iomgr/pollset_multipoller_with_poll_posix.c", 
      "src/core/iomgr/pollset_posix.c", 
      "src/core/iomgr/pollset_posix.h", 
      "src/core/iomgr/pollset_set.h", 
      "src/core/iomgr/pollset_set_posix.c", 
      "src/core/iomgr/pollset_set_posix.h", 
      "src/core/iomgr/pollset_set_windows.c", 
      "src/core/iomgr/pollset_set_windows.h", 
      "src/core/iomgr/pollset_windows.c", 
      "src/core/iomgr/pollset_windows.h", 
      "src/core/iomgr/resolve_address.h", 
      "src/core/iomgr/resolve_address_posix.c", 
      "src/core/iomgr/resolve_address_windows.c", 
      "src/core/iomgr/sockaddr.h", 
      "src/core/iomgr/sockaddr_posix.h", 
      "src/core/iomgr/sockaddr_utils.c", 
      "src/core/iomgr/sockaddr_utils.h", 
      "src/core/iomgr/sockaddr_win32.h", 
      "src/core/iomgr/socket_utils_common_posix.c", 
      "src/core/iomgr/socket_utils_linux.c", 
      "src/core/iomgr/socket_utils_posix.c", 
      "src/core/iomgr/socket_utils_posix.h", 
      "src/core/iomgr/socket_windows.c", 
      "src/core/iomgr/socket_windows.h", 
      "src/core/iomgr/tcp_client.h", 
      "src/core/iomgr/tcp_client_posix.c", 
      "src/core/iomgr/tcp_client_windows.c", 
      "src/core/iomgr/tcp_posix.c", 
      "src/core/iomgr/tcp_posix.h", 
      "src/core/iomgr/tcp_server.h", 
      "src/core/iomgr/tcp_server_posix.c", 
      "src/core/iomgr/tcp_server_windows.c", 
      "src/core/iomgr/tcp_windows.c", 
      "src/core/iomgr/tcp_windows.h", 
      "src/core/iomgr/time_averaged_stats.c", 
      "src/core/iomgr/time_averaged_stats.h", 
      "src/core/iomgr/timer.c", 
      "src/core/iomgr/timer.h", 
      "src/core/iomgr/timer_heap.c", 
      "src/core/iomgr/timer_heap.h", 
      "src/core/iomgr/timer_internal.h", 
      "src/core/iomgr/udp_server.c", 
      "src/core/iomgr/udp_server.h", 
      "src/core/iomgr/wakeup_fd_eventfd.c", 
      "src/core/iomgr/wakeup_fd_nospecial.c", 
      "src/core/iomgr/wakeup_fd_pipe.c", 
      "src/core/iomgr/wakeup_fd_pipe.h", 
      "src/core/iomgr/wakeup_fd_posix.c", 
      "src/core/iomgr/wakeup_fd_posix.h", 
      "src/core/iomgr/workqueue.h", 
      "src/core/iomgr/workqueue_posix.c", 
      "src/core/iomgr/workqueue_posix.h", 
      "src/core/iomgr/workqueue_windows.c", 
      "src/core/iomgr/workqueue_windows.h", 
      "src/core/json/json.c", 
      "src/core/json/json.h", 
      "src/core/json/json_common.h", 
      "src/core/json/json_reader.c", 
      "src/core/json/json_reader.h", 
      "src/core/json/json_string.c", 
      "src/core/json/json_writer.c", 
      "src/core/json/json_writer.h", 
      "src/core/security/auth_filters.h", 
      "src/core/security/base64.c", 
      "src/core/security/base64.h", 
      "src/core/security/client_auth_filter.c", 
      "src/core/security/credentials.c", 
      "src/core/security/credentials.h", 
      "src/core/security/credentials_metadata.c", 
      "src/core/security/credentials_posix.c", 
      "src/core/security/credentials_win32.c", 
      "src/core/security/google_default_credentials.c", 
      "src/core/security/handshake.c", 
      "src/core/security/handshake.h", 
      "src/core/security/json_token.c", 
      "src/core/security/json_token.h", 
      "src/core/security/jwt_verifier.c", 
      "src/core/security/jwt_verifier.h", 
      "src/core/security/secure_endpoint.c", 
      "src/core/security/secure_endpoint.h", 
      "src/core/security/security_connector.c", 
      "src/core/security/security_connector.h", 
      "src/core/security/security_context.c", 
      "src/core/security/security_context.h", 
      "src/core/security/server_auth_filter.c", 
      "src/core/security/server_secure_chttp2.c", 
      "src/core/statistics/census_interface.h", 
      "src/core/statistics/census_rpc_stats.h", 
      "src/core/surface/api_trace.c", 
      "src/core/surface/api_trace.h", 
      "src/core/surface/byte_buffer.c", 
      "src/core/surface/byte_buffer_reader.c", 
      "src/core/surface/call.c", 
      "src/core/surface/call.h", 
      "src/core/surface/call_details.c", 
      "src/core/surface/call_log_batch.c", 
      "src/core/surface/call_test_only.h", 
      "src/core/surface/channel.c", 
      "src/core/surface/channel.h", 
      "src/core/surface/channel_connectivity.c", 
      "src/core/surface/channel_create.c", 
      "src/core/surface/channel_ping.c", 
      "src/core/surface/completion_queue.c", 
      "src/core/surface/completion_queue.h", 
      "src/core/surface/event_string.c", 
      "src/core/surface/event_string.h", 
      "src/core/surface/init.c", 
      "src/core/surface/init.h", 
      "src/core/surface/init_secure.c", 
      "src/core/surface/lame_client.c", 
      "src/core/surface/metadata_array.c", 
      "src/core/surface/secure_channel_create.c", 
      "src/core/surface/server.c", 
      "src/core/surface/server.h", 
      "src/core/surface/server_chttp2.c", 
      "src/core/surface/server_create.c", 
      "src/core/surface/surface_trace.h", 
      "src/core/surface/version.c", 
      "src/core/transport/byte_stream.c", 
      "src/core/transport/byte_stream.h", 
      "src/core/transport/chttp2/alpn.c", 
      "src/core/transport/chttp2/alpn.h", 
      "src/core/transport/chttp2/bin_encoder.c", 
      "src/core/transport/chttp2/bin_encoder.h", 
      "src/core/transport/chttp2/frame.h", 
      "src/core/transport/chttp2/frame_data.c", 
      "src/core/transport/chttp2/frame_data.h", 
      "src/core/transport/chttp2/frame_goaway.c", 
      "src/core/transport/chttp2/frame_goaway.h", 
      "src/core/transport/chttp2/frame_ping.c", 
      "src/core/transport/chttp2/frame_ping.h", 
      "src/core/transport/chttp2/frame_rst_stream.c", 
      "src/core/transport/chttp2/frame_rst_stream.h", 
      "src/core/transport/chttp2/frame_settings.c", 
      "src/core/transport/chttp2/frame_settings.h", 
      "src/core/transport/chttp2/frame_window_update.c", 
      "src/core/transport/chttp2/frame_window_update.h", 
      "src/core/transport/chttp2/hpack_encoder.c", 
      "src/core/transport/chttp2/hpack_encoder.h", 
      "src/core/transport/chttp2/hpack_parser.c", 
      "src/core/transport/chttp2/hpack_parser.h", 
      "src/core/transport/chttp2/hpack_table.c", 
      "src/core/transport/chttp2/hpack_table.h", 
      "src/core/transport/chttp2/http2_errors.h", 
      "src/core/transport/chttp2/huffsyms.c", 
      "src/core/transport/chttp2/huffsyms.h", 
      "src/core/transport/chttp2/incoming_metadata.c", 
      "src/core/transport/chttp2/incoming_metadata.h", 
      "src/core/transport/chttp2/internal.h", 
      "src/core/transport/chttp2/parsing.c", 
      "src/core/transport/chttp2/status_conversion.c", 
      "src/core/transport/chttp2/status_conversion.h", 
      "src/core/transport/chttp2/stream_lists.c", 
      "src/core/transport/chttp2/stream_map.c", 
      "src/core/transport/chttp2/stream_map.h", 
      "src/core/transport/chttp2/timeout_encoding.c", 
      "src/core/transport/chttp2/timeout_encoding.h", 
      "src/core/transport/chttp2/varint.c", 
      "src/core/transport/chttp2/varint.h", 
      "src/core/transport/chttp2/writing.c", 
      "src/core/transport/chttp2_transport.c", 
      "src/core/transport/chttp2_transport.h", 
      "src/core/transport/connectivity_state.c", 
      "src/core/transport/connectivity_state.h", 
      "src/core/transport/metadata.c", 
      "src/core/transport/metadata.h", 
      "src/core/transport/metadata_batch.c", 
      "src/core/transport/metadata_batch.h", 
      "src/core/transport/static_metadata.c", 
      "src/core/transport/static_metadata.h", 
      "src/core/transport/transport.c", 
      "src/core/transport/transport.h", 
      "src/core/transport/transport_impl.h", 
      "src/core/transport/transport_op_string.c", 
      "src/core/tsi/fake_transport_security.c", 
      "src/core/tsi/fake_transport_security.h", 
      "src/core/tsi/ssl_transport_security.c", 
      "src/core/tsi/ssl_transport_security.h", 
      "src/core/tsi/transport_security.c", 
      "src/core/tsi/transport_security.h", 
      "src/core/tsi/transport_security_interface.h"
    ]
  }, 
  {
    "deps": [
      "gpr", 
      "gpr_test_util", 
      "grpc"
    ], 
    "headers": [
      "test/core/end2end/cq_verifier.h", 
      "test/core/end2end/data/ssl_test_data.h", 
      "test/core/end2end/fixtures/proxy.h", 
      "test/core/iomgr/endpoint_tests.h", 
      "test/core/security/oauth2_utils.h", 
      "test/core/util/grpc_profiler.h", 
      "test/core/util/parse_hexstring.h", 
      "test/core/util/port.h", 
      "test/core/util/slice_splitter.h"
    ], 
    "language": "c", 
    "name": "grpc_test_util", 
    "src": [
      "test/core/end2end/cq_verifier.c", 
      "test/core/end2end/cq_verifier.h", 
      "test/core/end2end/data/server1_cert.c", 
      "test/core/end2end/data/server1_key.c", 
      "test/core/end2end/data/ssl_test_data.h", 
      "test/core/end2end/data/test_root_cert.c", 
      "test/core/end2end/fixtures/proxy.c", 
      "test/core/end2end/fixtures/proxy.h", 
      "test/core/iomgr/endpoint_tests.c", 
      "test/core/iomgr/endpoint_tests.h", 
      "test/core/security/oauth2_utils.c", 
      "test/core/security/oauth2_utils.h", 
      "test/core/util/grpc_profiler.c", 
      "test/core/util/grpc_profiler.h", 
      "test/core/util/parse_hexstring.c", 
      "test/core/util/parse_hexstring.h", 
      "test/core/util/port.h", 
      "test/core/util/port_posix.c", 
      "test/core/util/port_windows.c", 
      "test/core/util/slice_splitter.c", 
      "test/core/util/slice_splitter.h"
    ]
  }, 
  {
    "deps": [
      "gpr", 
      "gpr_test_util", 
      "grpc_unsecure"
    ], 
    "headers": [
      "test/core/end2end/cq_verifier.h", 
      "test/core/end2end/fixtures/proxy.h", 
      "test/core/iomgr/endpoint_tests.h", 
      "test/core/util/grpc_profiler.h", 
      "test/core/util/parse_hexstring.h", 
      "test/core/util/port.h", 
      "test/core/util/slice_splitter.h"
    ], 
    "language": "c", 
    "name": "grpc_test_util_unsecure", 
    "src": [
      "test/core/end2end/cq_verifier.c", 
      "test/core/end2end/cq_verifier.h", 
      "test/core/end2end/fixtures/proxy.c", 
      "test/core/end2end/fixtures/proxy.h", 
      "test/core/iomgr/endpoint_tests.c", 
      "test/core/iomgr/endpoint_tests.h", 
      "test/core/util/grpc_profiler.c", 
      "test/core/util/grpc_profiler.h", 
      "test/core/util/parse_hexstring.c", 
      "test/core/util/parse_hexstring.h", 
      "test/core/util/port.h", 
      "test/core/util/port_posix.c", 
      "test/core/util/port_windows.c", 
      "test/core/util/slice_splitter.c", 
      "test/core/util/slice_splitter.h"
    ]
  }, 
  {
    "deps": [
      "gpr"
    ], 
    "headers": [
      "include/grpc/byte_buffer.h", 
      "include/grpc/byte_buffer_reader.h", 
      "include/grpc/census.h", 
      "include/grpc/compression.h", 
      "include/grpc/grpc.h", 
      "include/grpc/status.h", 
      "src/core/census/aggregation.h", 
      "src/core/census/context.h", 
      "src/core/census/grpc_filter.h", 
      "src/core/census/rpc_metric_id.h", 
      "src/core/channel/channel_args.h", 
      "src/core/channel/channel_stack.h", 
      "src/core/channel/client_channel.h", 
      "src/core/channel/client_uchannel.h", 
      "src/core/channel/compress_filter.h", 
      "src/core/channel/connected_channel.h", 
      "src/core/channel/context.h", 
      "src/core/channel/http_client_filter.h", 
      "src/core/channel/http_server_filter.h", 
      "src/core/channel/subchannel_call_holder.h", 
      "src/core/client_config/client_config.h", 
      "src/core/client_config/connector.h", 
      "src/core/client_config/initial_connect_string.h", 
      "src/core/client_config/lb_policies/pick_first.h", 
      "src/core/client_config/lb_policies/round_robin.h", 
      "src/core/client_config/lb_policy.h", 
      "src/core/client_config/lb_policy_factory.h", 
      "src/core/client_config/lb_policy_registry.h", 
      "src/core/client_config/resolver.h", 
      "src/core/client_config/resolver_factory.h", 
      "src/core/client_config/resolver_registry.h", 
      "src/core/client_config/resolvers/dns_resolver.h", 
      "src/core/client_config/resolvers/sockaddr_resolver.h", 
      "src/core/client_config/subchannel.h", 
      "src/core/client_config/subchannel_factory.h", 
      "src/core/client_config/uri_parser.h", 
      "src/core/compression/algorithm_metadata.h", 
      "src/core/compression/message_compress.h", 
      "src/core/debug/trace.h", 
      "src/core/httpcli/format_request.h", 
      "src/core/httpcli/httpcli.h", 
      "src/core/httpcli/parser.h", 
      "src/core/iomgr/closure.h", 
      "src/core/iomgr/endpoint.h", 
      "src/core/iomgr/endpoint_pair.h", 
      "src/core/iomgr/exec_ctx.h", 
      "src/core/iomgr/executor.h", 
      "src/core/iomgr/fd_posix.h", 
      "src/core/iomgr/iocp_windows.h", 
      "src/core/iomgr/iomgr.h", 
      "src/core/iomgr/iomgr_internal.h", 
      "src/core/iomgr/iomgr_posix.h", 
      "src/core/iomgr/pollset.h", 
      "src/core/iomgr/pollset_posix.h", 
      "src/core/iomgr/pollset_set.h", 
      "src/core/iomgr/pollset_set_posix.h", 
      "src/core/iomgr/pollset_set_windows.h", 
      "src/core/iomgr/pollset_windows.h", 
      "src/core/iomgr/resolve_address.h", 
      "src/core/iomgr/sockaddr.h", 
      "src/core/iomgr/sockaddr_posix.h", 
      "src/core/iomgr/sockaddr_utils.h", 
      "src/core/iomgr/sockaddr_win32.h", 
      "src/core/iomgr/socket_utils_posix.h", 
      "src/core/iomgr/socket_windows.h", 
      "src/core/iomgr/tcp_client.h", 
      "src/core/iomgr/tcp_posix.h", 
      "src/core/iomgr/tcp_server.h", 
      "src/core/iomgr/tcp_windows.h", 
      "src/core/iomgr/time_averaged_stats.h", 
      "src/core/iomgr/timer.h", 
      "src/core/iomgr/timer_heap.h", 
      "src/core/iomgr/timer_internal.h", 
      "src/core/iomgr/udp_server.h", 
      "src/core/iomgr/wakeup_fd_pipe.h", 
      "src/core/iomgr/wakeup_fd_posix.h", 
      "src/core/iomgr/workqueue.h", 
      "src/core/iomgr/workqueue_posix.h", 
      "src/core/iomgr/workqueue_windows.h", 
      "src/core/json/json.h", 
      "src/core/json/json_common.h", 
      "src/core/json/json_reader.h", 
      "src/core/json/json_writer.h", 
      "src/core/statistics/census_interface.h", 
      "src/core/statistics/census_rpc_stats.h", 
      "src/core/surface/api_trace.h", 
      "src/core/surface/call.h", 
      "src/core/surface/call_test_only.h", 
      "src/core/surface/channel.h", 
      "src/core/surface/completion_queue.h", 
      "src/core/surface/event_string.h", 
      "src/core/surface/init.h", 
      "src/core/surface/server.h", 
      "src/core/surface/surface_trace.h", 
      "src/core/transport/byte_stream.h", 
      "src/core/transport/chttp2/alpn.h", 
      "src/core/transport/chttp2/bin_encoder.h", 
      "src/core/transport/chttp2/frame.h", 
      "src/core/transport/chttp2/frame_data.h", 
      "src/core/transport/chttp2/frame_goaway.h", 
      "src/core/transport/chttp2/frame_ping.h", 
      "src/core/transport/chttp2/frame_rst_stream.h", 
      "src/core/transport/chttp2/frame_settings.h", 
      "src/core/transport/chttp2/frame_window_update.h", 
      "src/core/transport/chttp2/hpack_encoder.h", 
      "src/core/transport/chttp2/hpack_parser.h", 
      "src/core/transport/chttp2/hpack_table.h", 
      "src/core/transport/chttp2/http2_errors.h", 
      "src/core/transport/chttp2/huffsyms.h", 
      "src/core/transport/chttp2/incoming_metadata.h", 
      "src/core/transport/chttp2/internal.h", 
      "src/core/transport/chttp2/status_conversion.h", 
      "src/core/transport/chttp2/stream_map.h", 
      "src/core/transport/chttp2/timeout_encoding.h", 
      "src/core/transport/chttp2/varint.h", 
      "src/core/transport/chttp2_transport.h", 
      "src/core/transport/connectivity_state.h", 
      "src/core/transport/metadata.h", 
      "src/core/transport/metadata_batch.h", 
      "src/core/transport/static_metadata.h", 
      "src/core/transport/transport.h", 
      "src/core/transport/transport_impl.h"
    ], 
    "language": "c", 
    "name": "grpc_unsecure", 
    "src": [
      "include/grpc/byte_buffer.h", 
      "include/grpc/byte_buffer_reader.h", 
      "include/grpc/census.h", 
      "include/grpc/compression.h", 
      "include/grpc/grpc.h", 
      "include/grpc/status.h", 
      "src/core/census/aggregation.h", 
      "src/core/census/context.c", 
      "src/core/census/context.h", 
      "src/core/census/grpc_context.c", 
      "src/core/census/grpc_filter.c", 
      "src/core/census/grpc_filter.h", 
      "src/core/census/initialize.c", 
      "src/core/census/operation.c", 
      "src/core/census/rpc_metric_id.h", 
      "src/core/census/tracing.c", 
      "src/core/channel/channel_args.c", 
      "src/core/channel/channel_args.h", 
      "src/core/channel/channel_stack.c", 
      "src/core/channel/channel_stack.h", 
      "src/core/channel/client_channel.c", 
      "src/core/channel/client_channel.h", 
      "src/core/channel/client_uchannel.c", 
      "src/core/channel/client_uchannel.h", 
      "src/core/channel/compress_filter.c", 
      "src/core/channel/compress_filter.h", 
      "src/core/channel/connected_channel.c", 
      "src/core/channel/connected_channel.h", 
      "src/core/channel/context.h", 
      "src/core/channel/http_client_filter.c", 
      "src/core/channel/http_client_filter.h", 
      "src/core/channel/http_server_filter.c", 
      "src/core/channel/http_server_filter.h", 
      "src/core/channel/subchannel_call_holder.c", 
      "src/core/channel/subchannel_call_holder.h", 
      "src/core/client_config/client_config.c", 
      "src/core/client_config/client_config.h", 
      "src/core/client_config/connector.c", 
      "src/core/client_config/connector.h", 
      "src/core/client_config/default_initial_connect_string.c", 
      "src/core/client_config/initial_connect_string.c", 
      "src/core/client_config/initial_connect_string.h", 
      "src/core/client_config/lb_policies/pick_first.c", 
      "src/core/client_config/lb_policies/pick_first.h", 
      "src/core/client_config/lb_policies/round_robin.c", 
      "src/core/client_config/lb_policies/round_robin.h", 
      "src/core/client_config/lb_policy.c", 
      "src/core/client_config/lb_policy.h", 
      "src/core/client_config/lb_policy_factory.c", 
      "src/core/client_config/lb_policy_factory.h", 
      "src/core/client_config/lb_policy_registry.c", 
      "src/core/client_config/lb_policy_registry.h", 
      "src/core/client_config/resolver.c", 
      "src/core/client_config/resolver.h", 
      "src/core/client_config/resolver_factory.c", 
      "src/core/client_config/resolver_factory.h", 
      "src/core/client_config/resolver_registry.c", 
      "src/core/client_config/resolver_registry.h", 
      "src/core/client_config/resolvers/dns_resolver.c", 
      "src/core/client_config/resolvers/dns_resolver.h", 
      "src/core/client_config/resolvers/sockaddr_resolver.c", 
      "src/core/client_config/resolvers/sockaddr_resolver.h", 
      "src/core/client_config/subchannel.c", 
      "src/core/client_config/subchannel.h", 
      "src/core/client_config/subchannel_factory.c", 
      "src/core/client_config/subchannel_factory.h", 
      "src/core/client_config/uri_parser.c", 
      "src/core/client_config/uri_parser.h", 
      "src/core/compression/algorithm.c", 
      "src/core/compression/algorithm_metadata.h", 
      "src/core/compression/message_compress.c", 
      "src/core/compression/message_compress.h", 
      "src/core/debug/trace.c", 
      "src/core/debug/trace.h", 
      "src/core/httpcli/format_request.c", 
      "src/core/httpcli/format_request.h", 
      "src/core/httpcli/httpcli.c", 
      "src/core/httpcli/httpcli.h", 
      "src/core/httpcli/parser.c", 
      "src/core/httpcli/parser.h", 
      "src/core/iomgr/closure.c", 
      "src/core/iomgr/closure.h", 
      "src/core/iomgr/endpoint.c", 
      "src/core/iomgr/endpoint.h", 
      "src/core/iomgr/endpoint_pair.h", 
      "src/core/iomgr/endpoint_pair_posix.c", 
      "src/core/iomgr/endpoint_pair_windows.c", 
      "src/core/iomgr/exec_ctx.c", 
      "src/core/iomgr/exec_ctx.h", 
      "src/core/iomgr/executor.c", 
      "src/core/iomgr/executor.h", 
      "src/core/iomgr/fd_posix.c", 
      "src/core/iomgr/fd_posix.h", 
      "src/core/iomgr/iocp_windows.c", 
      "src/core/iomgr/iocp_windows.h", 
      "src/core/iomgr/iomgr.c", 
      "src/core/iomgr/iomgr.h", 
      "src/core/iomgr/iomgr_internal.h", 
      "src/core/iomgr/iomgr_posix.c", 
      "src/core/iomgr/iomgr_posix.h", 
      "src/core/iomgr/iomgr_windows.c", 
      "src/core/iomgr/pollset.h", 
      "src/core/iomgr/pollset_multipoller_with_epoll.c", 
      "src/core/iomgr/pollset_multipoller_with_poll_posix.c", 
      "src/core/iomgr/pollset_posix.c", 
      "src/core/iomgr/pollset_posix.h", 
      "src/core/iomgr/pollset_set.h", 
      "src/core/iomgr/pollset_set_posix.c", 
      "src/core/iomgr/pollset_set_posix.h", 
      "src/core/iomgr/pollset_set_windows.c", 
      "src/core/iomgr/pollset_set_windows.h", 
      "src/core/iomgr/pollset_windows.c", 
      "src/core/iomgr/pollset_windows.h", 
      "src/core/iomgr/resolve_address.h", 
      "src/core/iomgr/resolve_address_posix.c", 
      "src/core/iomgr/resolve_address_windows.c", 
      "src/core/iomgr/sockaddr.h", 
      "src/core/iomgr/sockaddr_posix.h", 
      "src/core/iomgr/sockaddr_utils.c", 
      "src/core/iomgr/sockaddr_utils.h", 
      "src/core/iomgr/sockaddr_win32.h", 
      "src/core/iomgr/socket_utils_common_posix.c", 
      "src/core/iomgr/socket_utils_linux.c", 
      "src/core/iomgr/socket_utils_posix.c", 
      "src/core/iomgr/socket_utils_posix.h", 
      "src/core/iomgr/socket_windows.c", 
      "src/core/iomgr/socket_windows.h", 
      "src/core/iomgr/tcp_client.h", 
      "src/core/iomgr/tcp_client_posix.c", 
      "src/core/iomgr/tcp_client_windows.c", 
      "src/core/iomgr/tcp_posix.c", 
      "src/core/iomgr/tcp_posix.h", 
      "src/core/iomgr/tcp_server.h", 
      "src/core/iomgr/tcp_server_posix.c", 
      "src/core/iomgr/tcp_server_windows.c", 
      "src/core/iomgr/tcp_windows.c", 
      "src/core/iomgr/tcp_windows.h", 
      "src/core/iomgr/time_averaged_stats.c", 
      "src/core/iomgr/time_averaged_stats.h", 
      "src/core/iomgr/timer.c", 
      "src/core/iomgr/timer.h", 
      "src/core/iomgr/timer_heap.c", 
      "src/core/iomgr/timer_heap.h", 
      "src/core/iomgr/timer_internal.h", 
      "src/core/iomgr/udp_server.c", 
      "src/core/iomgr/udp_server.h", 
      "src/core/iomgr/wakeup_fd_eventfd.c", 
      "src/core/iomgr/wakeup_fd_nospecial.c", 
      "src/core/iomgr/wakeup_fd_pipe.c", 
      "src/core/iomgr/wakeup_fd_pipe.h", 
      "src/core/iomgr/wakeup_fd_posix.c", 
      "src/core/iomgr/wakeup_fd_posix.h", 
      "src/core/iomgr/workqueue.h", 
      "src/core/iomgr/workqueue_posix.c", 
      "src/core/iomgr/workqueue_posix.h", 
      "src/core/iomgr/workqueue_windows.c", 
      "src/core/iomgr/workqueue_windows.h", 
      "src/core/json/json.c", 
      "src/core/json/json.h", 
      "src/core/json/json_common.h", 
      "src/core/json/json_reader.c", 
      "src/core/json/json_reader.h", 
      "src/core/json/json_string.c", 
      "src/core/json/json_writer.c", 
      "src/core/json/json_writer.h", 
      "src/core/statistics/census_interface.h", 
      "src/core/statistics/census_rpc_stats.h", 
      "src/core/surface/api_trace.c", 
      "src/core/surface/api_trace.h", 
      "src/core/surface/byte_buffer.c", 
      "src/core/surface/byte_buffer_reader.c", 
      "src/core/surface/call.c", 
      "src/core/surface/call.h", 
      "src/core/surface/call_details.c", 
      "src/core/surface/call_log_batch.c", 
      "src/core/surface/call_test_only.h", 
      "src/core/surface/channel.c", 
      "src/core/surface/channel.h", 
      "src/core/surface/channel_connectivity.c", 
      "src/core/surface/channel_create.c", 
      "src/core/surface/channel_ping.c", 
      "src/core/surface/completion_queue.c", 
      "src/core/surface/completion_queue.h", 
      "src/core/surface/event_string.c", 
      "src/core/surface/event_string.h", 
      "src/core/surface/init.c", 
      "src/core/surface/init.h", 
      "src/core/surface/init_unsecure.c", 
      "src/core/surface/lame_client.c", 
      "src/core/surface/metadata_array.c", 
      "src/core/surface/server.c", 
      "src/core/surface/server.h", 
      "src/core/surface/server_chttp2.c", 
      "src/core/surface/server_create.c", 
      "src/core/surface/surface_trace.h", 
      "src/core/surface/version.c", 
      "src/core/transport/byte_stream.c", 
      "src/core/transport/byte_stream.h", 
      "src/core/transport/chttp2/alpn.c", 
      "src/core/transport/chttp2/alpn.h", 
      "src/core/transport/chttp2/bin_encoder.c", 
      "src/core/transport/chttp2/bin_encoder.h", 
      "src/core/transport/chttp2/frame.h", 
      "src/core/transport/chttp2/frame_data.c", 
      "src/core/transport/chttp2/frame_data.h", 
      "src/core/transport/chttp2/frame_goaway.c", 
      "src/core/transport/chttp2/frame_goaway.h", 
      "src/core/transport/chttp2/frame_ping.c", 
      "src/core/transport/chttp2/frame_ping.h", 
      "src/core/transport/chttp2/frame_rst_stream.c", 
      "src/core/transport/chttp2/frame_rst_stream.h", 
      "src/core/transport/chttp2/frame_settings.c", 
      "src/core/transport/chttp2/frame_settings.h", 
      "src/core/transport/chttp2/frame_window_update.c", 
      "src/core/transport/chttp2/frame_window_update.h", 
      "src/core/transport/chttp2/hpack_encoder.c", 
      "src/core/transport/chttp2/hpack_encoder.h", 
      "src/core/transport/chttp2/hpack_parser.c", 
      "src/core/transport/chttp2/hpack_parser.h", 
      "src/core/transport/chttp2/hpack_table.c", 
      "src/core/transport/chttp2/hpack_table.h", 
      "src/core/transport/chttp2/http2_errors.h", 
      "src/core/transport/chttp2/huffsyms.c", 
      "src/core/transport/chttp2/huffsyms.h", 
      "src/core/transport/chttp2/incoming_metadata.c", 
      "src/core/transport/chttp2/incoming_metadata.h", 
      "src/core/transport/chttp2/internal.h", 
      "src/core/transport/chttp2/parsing.c", 
      "src/core/transport/chttp2/status_conversion.c", 
      "src/core/transport/chttp2/status_conversion.h", 
      "src/core/transport/chttp2/stream_lists.c", 
      "src/core/transport/chttp2/stream_map.c", 
      "src/core/transport/chttp2/stream_map.h", 
      "src/core/transport/chttp2/timeout_encoding.c", 
      "src/core/transport/chttp2/timeout_encoding.h", 
      "src/core/transport/chttp2/varint.c", 
      "src/core/transport/chttp2/varint.h", 
      "src/core/transport/chttp2/writing.c", 
      "src/core/transport/chttp2_transport.c", 
      "src/core/transport/chttp2_transport.h", 
      "src/core/transport/connectivity_state.c", 
      "src/core/transport/connectivity_state.h", 
      "src/core/transport/metadata.c", 
      "src/core/transport/metadata.h", 
      "src/core/transport/metadata_batch.c", 
      "src/core/transport/metadata_batch.h", 
      "src/core/transport/static_metadata.c", 
      "src/core/transport/static_metadata.h", 
      "src/core/transport/transport.c", 
      "src/core/transport/transport.h", 
      "src/core/transport/transport_impl.h", 
      "src/core/transport/transport_op_string.c"
    ]
  }, 
  {
    "deps": [
      "gpr", 
      "grpc"
    ], 
    "headers": [
      "include/grpc/grpc_zookeeper.h", 
      "src/core/client_config/resolvers/zookeeper_resolver.h"
    ], 
    "language": "c", 
    "name": "grpc_zookeeper", 
    "src": [
      "include/grpc/grpc_zookeeper.h", 
      "src/core/client_config/resolvers/zookeeper_resolver.c", 
      "src/core/client_config/resolvers/zookeeper_resolver.h"
    ]
  }, 
  {
    "deps": [
      "gpr", 
      "gpr_test_util", 
      "grpc", 
      "grpc_test_util", 
      "test_tcp_server"
    ], 
    "headers": [
      "test/core/util/reconnect_server.h"
    ], 
    "language": "c", 
    "name": "reconnect_server", 
    "src": [
      "test/core/util/reconnect_server.c", 
      "test/core/util/reconnect_server.h"
    ]
  }, 
  {
    "deps": [
      "gpr", 
      "gpr_test_util", 
      "grpc", 
      "grpc_test_util"
    ], 
    "headers": [
      "test/core/util/test_tcp_server.h"
    ], 
    "language": "c", 
    "name": "test_tcp_server", 
    "src": [
      "test/core/util/test_tcp_server.c", 
      "test/core/util/test_tcp_server.h"
    ]
  }, 
  {
    "deps": [
      "gpr", 
      "grpc"
    ], 
    "headers": [
      "include/grpc++/channel.h", 
      "include/grpc++/client_context.h", 
      "include/grpc++/completion_queue.h", 
      "include/grpc++/create_channel.h", 
      "include/grpc++/generic/async_generic_service.h", 
      "include/grpc++/generic/generic_stub.h", 
      "include/grpc++/grpc++.h", 
      "include/grpc++/impl/call.h", 
      "include/grpc++/impl/client_unary_call.h", 
      "include/grpc++/impl/grpc_library.h", 
      "include/grpc++/impl/proto_utils.h", 
      "include/grpc++/impl/rpc_method.h", 
      "include/grpc++/impl/rpc_service_method.h", 
      "include/grpc++/impl/serialization_traits.h", 
      "include/grpc++/impl/server_builder_option.h", 
      "include/grpc++/impl/service_type.h", 
      "include/grpc++/impl/sync.h", 
      "include/grpc++/impl/sync_cxx11.h", 
      "include/grpc++/impl/sync_no_cxx11.h", 
      "include/grpc++/impl/thd.h", 
      "include/grpc++/impl/thd_cxx11.h", 
      "include/grpc++/impl/thd_no_cxx11.h", 
      "include/grpc++/security/auth_context.h", 
      "include/grpc++/security/auth_metadata_processor.h", 
      "include/grpc++/security/credentials.h", 
      "include/grpc++/security/server_credentials.h", 
      "include/grpc++/server.h", 
      "include/grpc++/server_builder.h", 
      "include/grpc++/server_context.h", 
      "include/grpc++/support/async_stream.h", 
      "include/grpc++/support/async_unary_call.h", 
      "include/grpc++/support/byte_buffer.h", 
      "include/grpc++/support/channel_arguments.h", 
      "include/grpc++/support/config.h", 
      "include/grpc++/support/config_protobuf.h", 
      "include/grpc++/support/slice.h", 
      "include/grpc++/support/status.h", 
      "include/grpc++/support/status_code_enum.h", 
      "include/grpc++/support/string_ref.h", 
      "include/grpc++/support/stub_options.h", 
      "include/grpc++/support/sync_stream.h", 
      "include/grpc++/support/time.h", 
      "src/cpp/client/create_channel_internal.h", 
      "src/cpp/client/secure_credentials.h", 
      "src/cpp/common/create_auth_context.h", 
      "src/cpp/common/secure_auth_context.h", 
      "src/cpp/server/dynamic_thread_pool.h", 
      "src/cpp/server/fixed_size_thread_pool.h", 
      "src/cpp/server/secure_server_credentials.h", 
      "src/cpp/server/thread_pool_interface.h"
    ], 
    "language": "c++", 
    "name": "grpc++", 
    "src": [
      "include/grpc++/channel.h", 
      "include/grpc++/client_context.h", 
      "include/grpc++/completion_queue.h", 
      "include/grpc++/create_channel.h", 
      "include/grpc++/generic/async_generic_service.h", 
      "include/grpc++/generic/generic_stub.h", 
      "include/grpc++/grpc++.h", 
      "include/grpc++/impl/call.h", 
      "include/grpc++/impl/client_unary_call.h", 
      "include/grpc++/impl/grpc_library.h", 
      "include/grpc++/impl/proto_utils.h", 
      "include/grpc++/impl/rpc_method.h", 
      "include/grpc++/impl/rpc_service_method.h", 
      "include/grpc++/impl/serialization_traits.h", 
      "include/grpc++/impl/server_builder_option.h", 
      "include/grpc++/impl/service_type.h", 
      "include/grpc++/impl/sync.h", 
      "include/grpc++/impl/sync_cxx11.h", 
      "include/grpc++/impl/sync_no_cxx11.h", 
      "include/grpc++/impl/thd.h", 
      "include/grpc++/impl/thd_cxx11.h", 
      "include/grpc++/impl/thd_no_cxx11.h", 
      "include/grpc++/security/auth_context.h", 
      "include/grpc++/security/auth_metadata_processor.h", 
      "include/grpc++/security/credentials.h", 
      "include/grpc++/security/server_credentials.h", 
      "include/grpc++/server.h", 
      "include/grpc++/server_builder.h", 
      "include/grpc++/server_context.h", 
      "include/grpc++/support/async_stream.h", 
      "include/grpc++/support/async_unary_call.h", 
      "include/grpc++/support/byte_buffer.h", 
      "include/grpc++/support/channel_arguments.h", 
      "include/grpc++/support/config.h", 
      "include/grpc++/support/config_protobuf.h", 
      "include/grpc++/support/slice.h", 
      "include/grpc++/support/status.h", 
      "include/grpc++/support/status_code_enum.h", 
      "include/grpc++/support/string_ref.h", 
      "include/grpc++/support/stub_options.h", 
      "include/grpc++/support/sync_stream.h", 
      "include/grpc++/support/time.h", 
      "src/cpp/client/channel.cc", 
      "src/cpp/client/client_context.cc", 
      "src/cpp/client/create_channel.cc", 
      "src/cpp/client/create_channel_internal.cc", 
      "src/cpp/client/create_channel_internal.h", 
      "src/cpp/client/credentials.cc", 
      "src/cpp/client/generic_stub.cc", 
      "src/cpp/client/insecure_credentials.cc", 
      "src/cpp/client/secure_credentials.cc", 
      "src/cpp/client/secure_credentials.h", 
      "src/cpp/common/auth_property_iterator.cc", 
      "src/cpp/common/call.cc", 
      "src/cpp/common/channel_arguments.cc", 
      "src/cpp/common/completion_queue.cc", 
      "src/cpp/common/create_auth_context.h", 
      "src/cpp/common/rpc_method.cc", 
      "src/cpp/common/secure_auth_context.cc", 
      "src/cpp/common/secure_auth_context.h", 
      "src/cpp/common/secure_channel_arguments.cc", 
      "src/cpp/common/secure_create_auth_context.cc", 
      "src/cpp/proto/proto_utils.cc", 
      "src/cpp/server/async_generic_service.cc", 
      "src/cpp/server/create_default_thread_pool.cc", 
      "src/cpp/server/dynamic_thread_pool.cc", 
      "src/cpp/server/dynamic_thread_pool.h", 
      "src/cpp/server/fixed_size_thread_pool.cc", 
      "src/cpp/server/fixed_size_thread_pool.h", 
      "src/cpp/server/insecure_server_credentials.cc", 
      "src/cpp/server/secure_server_credentials.cc", 
      "src/cpp/server/secure_server_credentials.h", 
      "src/cpp/server/server.cc", 
      "src/cpp/server/server_builder.cc", 
      "src/cpp/server/server_context.cc", 
      "src/cpp/server/server_credentials.cc", 
      "src/cpp/server/thread_pool_interface.h", 
      "src/cpp/util/byte_buffer.cc", 
      "src/cpp/util/slice.cc", 
      "src/cpp/util/status.cc", 
      "src/cpp/util/string_ref.cc", 
      "src/cpp/util/time.cc"
    ]
  }, 
  {
    "deps": [], 
    "headers": [
      "test/cpp/util/test_config.h"
    ], 
    "language": "c++", 
    "name": "grpc++_test_config", 
    "src": [
      "test/cpp/util/test_config.cc", 
      "test/cpp/util/test_config.h"
    ]
  }, 
  {
    "deps": [
      "grpc++", 
      "grpc_test_util"
    ], 
    "headers": [
      "test/cpp/util/cli_call.h", 
      "test/cpp/util/create_test_channel.h", 
      "test/cpp/util/echo.grpc.pb.h", 
      "test/cpp/util/echo.pb.h", 
      "test/cpp/util/echo_duplicate.grpc.pb.h", 
      "test/cpp/util/echo_duplicate.pb.h", 
      "test/cpp/util/messages.grpc.pb.h", 
      "test/cpp/util/messages.pb.h", 
      "test/cpp/util/string_ref_helper.h", 
      "test/cpp/util/subprocess.h"
    ], 
    "language": "c++", 
    "name": "grpc++_test_util", 
    "src": [
      "test/cpp/util/cli_call.cc", 
      "test/cpp/util/cli_call.h", 
      "test/cpp/util/create_test_channel.cc", 
      "test/cpp/util/create_test_channel.h", 
      "test/cpp/util/string_ref_helper.cc", 
      "test/cpp/util/string_ref_helper.h", 
      "test/cpp/util/subprocess.cc", 
      "test/cpp/util/subprocess.h"
    ]
  }, 
  {
    "deps": [
      "gpr", 
      "grpc_unsecure"
    ], 
    "headers": [
      "include/grpc++/channel.h", 
      "include/grpc++/client_context.h", 
      "include/grpc++/completion_queue.h", 
      "include/grpc++/create_channel.h", 
      "include/grpc++/generic/async_generic_service.h", 
      "include/grpc++/generic/generic_stub.h", 
      "include/grpc++/grpc++.h", 
      "include/grpc++/impl/call.h", 
      "include/grpc++/impl/client_unary_call.h", 
      "include/grpc++/impl/grpc_library.h", 
      "include/grpc++/impl/proto_utils.h", 
      "include/grpc++/impl/rpc_method.h", 
      "include/grpc++/impl/rpc_service_method.h", 
      "include/grpc++/impl/serialization_traits.h", 
      "include/grpc++/impl/server_builder_option.h", 
      "include/grpc++/impl/service_type.h", 
      "include/grpc++/impl/sync.h", 
      "include/grpc++/impl/sync_cxx11.h", 
      "include/grpc++/impl/sync_no_cxx11.h", 
      "include/grpc++/impl/thd.h", 
      "include/grpc++/impl/thd_cxx11.h", 
      "include/grpc++/impl/thd_no_cxx11.h", 
      "include/grpc++/security/auth_context.h", 
      "include/grpc++/security/auth_metadata_processor.h", 
      "include/grpc++/security/credentials.h", 
      "include/grpc++/security/server_credentials.h", 
      "include/grpc++/server.h", 
      "include/grpc++/server_builder.h", 
      "include/grpc++/server_context.h", 
      "include/grpc++/support/async_stream.h", 
      "include/grpc++/support/async_unary_call.h", 
      "include/grpc++/support/byte_buffer.h", 
      "include/grpc++/support/channel_arguments.h", 
      "include/grpc++/support/config.h", 
      "include/grpc++/support/config_protobuf.h", 
      "include/grpc++/support/slice.h", 
      "include/grpc++/support/status.h", 
      "include/grpc++/support/status_code_enum.h", 
      "include/grpc++/support/string_ref.h", 
      "include/grpc++/support/stub_options.h", 
      "include/grpc++/support/sync_stream.h", 
      "include/grpc++/support/time.h", 
      "src/cpp/client/create_channel_internal.h", 
      "src/cpp/common/create_auth_context.h", 
      "src/cpp/server/dynamic_thread_pool.h", 
      "src/cpp/server/fixed_size_thread_pool.h", 
      "src/cpp/server/thread_pool_interface.h"
    ], 
    "language": "c++", 
    "name": "grpc++_unsecure", 
    "src": [
      "include/grpc++/channel.h", 
      "include/grpc++/client_context.h", 
      "include/grpc++/completion_queue.h", 
      "include/grpc++/create_channel.h", 
      "include/grpc++/generic/async_generic_service.h", 
      "include/grpc++/generic/generic_stub.h", 
      "include/grpc++/grpc++.h", 
      "include/grpc++/impl/call.h", 
      "include/grpc++/impl/client_unary_call.h", 
      "include/grpc++/impl/grpc_library.h", 
      "include/grpc++/impl/proto_utils.h", 
      "include/grpc++/impl/rpc_method.h", 
      "include/grpc++/impl/rpc_service_method.h", 
      "include/grpc++/impl/serialization_traits.h", 
      "include/grpc++/impl/server_builder_option.h", 
      "include/grpc++/impl/service_type.h", 
      "include/grpc++/impl/sync.h", 
      "include/grpc++/impl/sync_cxx11.h", 
      "include/grpc++/impl/sync_no_cxx11.h", 
      "include/grpc++/impl/thd.h", 
      "include/grpc++/impl/thd_cxx11.h", 
      "include/grpc++/impl/thd_no_cxx11.h", 
      "include/grpc++/security/auth_context.h", 
      "include/grpc++/security/auth_metadata_processor.h", 
      "include/grpc++/security/credentials.h", 
      "include/grpc++/security/server_credentials.h", 
      "include/grpc++/server.h", 
      "include/grpc++/server_builder.h", 
      "include/grpc++/server_context.h", 
      "include/grpc++/support/async_stream.h", 
      "include/grpc++/support/async_unary_call.h", 
      "include/grpc++/support/byte_buffer.h", 
      "include/grpc++/support/channel_arguments.h", 
      "include/grpc++/support/config.h", 
      "include/grpc++/support/config_protobuf.h", 
      "include/grpc++/support/slice.h", 
      "include/grpc++/support/status.h", 
      "include/grpc++/support/status_code_enum.h", 
      "include/grpc++/support/string_ref.h", 
      "include/grpc++/support/stub_options.h", 
      "include/grpc++/support/sync_stream.h", 
      "include/grpc++/support/time.h", 
      "src/cpp/client/channel.cc", 
      "src/cpp/client/client_context.cc", 
      "src/cpp/client/create_channel.cc", 
      "src/cpp/client/create_channel_internal.cc", 
      "src/cpp/client/create_channel_internal.h", 
      "src/cpp/client/credentials.cc", 
      "src/cpp/client/generic_stub.cc", 
      "src/cpp/client/insecure_credentials.cc", 
      "src/cpp/common/call.cc", 
      "src/cpp/common/channel_arguments.cc", 
      "src/cpp/common/completion_queue.cc", 
      "src/cpp/common/create_auth_context.h", 
      "src/cpp/common/insecure_create_auth_context.cc", 
      "src/cpp/common/rpc_method.cc", 
      "src/cpp/proto/proto_utils.cc", 
      "src/cpp/server/async_generic_service.cc", 
      "src/cpp/server/create_default_thread_pool.cc", 
      "src/cpp/server/dynamic_thread_pool.cc", 
      "src/cpp/server/dynamic_thread_pool.h", 
      "src/cpp/server/fixed_size_thread_pool.cc", 
      "src/cpp/server/fixed_size_thread_pool.h", 
      "src/cpp/server/insecure_server_credentials.cc", 
      "src/cpp/server/server.cc", 
      "src/cpp/server/server_builder.cc", 
      "src/cpp/server/server_context.cc", 
      "src/cpp/server/server_credentials.cc", 
      "src/cpp/server/thread_pool_interface.h", 
      "src/cpp/util/byte_buffer.cc", 
      "src/cpp/util/slice.cc", 
      "src/cpp/util/status.cc", 
      "src/cpp/util/string_ref.cc", 
      "src/cpp/util/time.cc"
    ]
  }, 
  {
    "deps": [], 
    "headers": [
      "include/grpc++/support/config.h", 
      "include/grpc++/support/config_protobuf.h", 
      "src/compiler/config.h", 
      "src/compiler/cpp_generator.h", 
      "src/compiler/cpp_generator_helpers.h", 
      "src/compiler/csharp_generator.h", 
      "src/compiler/csharp_generator_helpers.h", 
      "src/compiler/generator_helpers.h", 
      "src/compiler/objective_c_generator.h", 
      "src/compiler/objective_c_generator_helpers.h", 
      "src/compiler/python_generator.h", 
      "src/compiler/ruby_generator.h", 
      "src/compiler/ruby_generator_helpers-inl.h", 
      "src/compiler/ruby_generator_map-inl.h", 
      "src/compiler/ruby_generator_string-inl.h"
    ], 
    "language": "c++", 
    "name": "grpc_plugin_support", 
    "src": [
      "include/grpc++/support/config.h", 
      "include/grpc++/support/config_protobuf.h", 
      "src/compiler/config.h", 
      "src/compiler/cpp_generator.cc", 
      "src/compiler/cpp_generator.h", 
      "src/compiler/cpp_generator_helpers.h", 
      "src/compiler/csharp_generator.cc", 
      "src/compiler/csharp_generator.h", 
      "src/compiler/csharp_generator_helpers.h", 
      "src/compiler/generator_helpers.h", 
      "src/compiler/objective_c_generator.cc", 
      "src/compiler/objective_c_generator.h", 
      "src/compiler/objective_c_generator_helpers.h", 
      "src/compiler/python_generator.cc", 
      "src/compiler/python_generator.h", 
      "src/compiler/ruby_generator.cc", 
      "src/compiler/ruby_generator.h", 
      "src/compiler/ruby_generator_helpers-inl.h", 
      "src/compiler/ruby_generator_map-inl.h", 
      "src/compiler/ruby_generator_string-inl.h"
    ]
  }, 
  {
    "deps": [
      "gpr", 
      "grpc", 
      "grpc++", 
      "grpc++_test_util", 
      "grpc_test_util"
    ], 
    "headers": [
      "test/cpp/interop/client_helper.h", 
      "test/proto/messages.grpc.pb.h", 
      "test/proto/messages.pb.h"
    ], 
    "language": "c++", 
    "name": "interop_client_helper", 
    "src": [
      "test/cpp/interop/client_helper.cc", 
      "test/cpp/interop/client_helper.h"
    ]
  }, 
  {
    "deps": [
      "gpr", 
      "gpr_test_util", 
      "grpc", 
      "grpc++", 
      "grpc++_test_config", 
      "grpc++_test_util", 
      "grpc_test_util", 
      "interop_client_helper"
    ], 
    "headers": [
      "test/cpp/interop/interop_client.h", 
      "test/proto/empty.grpc.pb.h", 
      "test/proto/empty.pb.h", 
      "test/proto/messages.grpc.pb.h", 
      "test/proto/messages.pb.h", 
      "test/proto/test.grpc.pb.h", 
      "test/proto/test.pb.h"
    ], 
    "language": "c++", 
    "name": "interop_client_main", 
    "src": [
      "test/cpp/interop/client.cc", 
      "test/cpp/interop/interop_client.cc", 
      "test/cpp/interop/interop_client.h"
    ]
  }, 
  {
    "deps": [
      "gpr", 
      "grpc", 
      "grpc++", 
      "grpc_test_util"
    ], 
    "headers": [
      "test/cpp/interop/server_helper.h"
    ], 
    "language": "c++", 
    "name": "interop_server_helper", 
    "src": [
      "test/cpp/interop/server_helper.cc", 
      "test/cpp/interop/server_helper.h"
    ]
  }, 
  {
    "deps": [
      "gpr", 
      "gpr_test_util", 
      "grpc", 
      "grpc++", 
      "grpc++_test_config", 
      "grpc++_test_util", 
      "grpc_test_util", 
      "interop_server_helper"
    ], 
    "headers": [
      "test/proto/empty.grpc.pb.h", 
      "test/proto/empty.pb.h", 
      "test/proto/messages.grpc.pb.h", 
      "test/proto/messages.pb.h", 
      "test/proto/test.grpc.pb.h", 
      "test/proto/test.pb.h"
    ], 
    "language": "c++", 
    "name": "interop_server_main", 
    "src": [
      "test/cpp/interop/server.cc"
    ]
  }, 
  {
    "deps": [
      "grpc++", 
      "grpc++_test_util", 
      "grpc_test_util"
    ], 
    "headers": [
      "test/cpp/qps/client.h", 
      "test/cpp/qps/driver.h", 
      "test/cpp/qps/histogram.h", 
      "test/cpp/qps/interarrival.h", 
      "test/cpp/qps/perf_db.grpc.pb.h", 
      "test/cpp/qps/perf_db.pb.h", 
      "test/cpp/qps/perf_db_client.h", 
      "test/cpp/qps/qps_worker.h", 
      "test/cpp/qps/report.h", 
      "test/cpp/qps/server.h", 
      "test/cpp/qps/stats.h", 
      "test/cpp/qps/timer.h", 
      "test/cpp/util/benchmark_config.h", 
      "test/proto/benchmarks/control.grpc.pb.h", 
      "test/proto/benchmarks/control.pb.h", 
      "test/proto/benchmarks/payloads.grpc.pb.h", 
      "test/proto/benchmarks/payloads.pb.h", 
      "test/proto/benchmarks/services.grpc.pb.h", 
      "test/proto/benchmarks/services.pb.h", 
      "test/proto/benchmarks/stats.grpc.pb.h", 
      "test/proto/benchmarks/stats.pb.h", 
      "test/proto/messages.grpc.pb.h", 
      "test/proto/messages.pb.h"
    ], 
    "language": "c++", 
    "name": "qps", 
    "src": [
      "test/cpp/qps/client.h", 
      "test/cpp/qps/client_async.cc", 
      "test/cpp/qps/client_sync.cc", 
      "test/cpp/qps/driver.cc", 
      "test/cpp/qps/driver.h", 
      "test/cpp/qps/histogram.h", 
      "test/cpp/qps/interarrival.h", 
      "test/cpp/qps/perf_db_client.cc", 
      "test/cpp/qps/perf_db_client.h", 
      "test/cpp/qps/qps_worker.cc", 
      "test/cpp/qps/qps_worker.h", 
      "test/cpp/qps/report.cc", 
      "test/cpp/qps/report.h", 
      "test/cpp/qps/server.h", 
      "test/cpp/qps/server_async.cc", 
      "test/cpp/qps/server_sync.cc", 
      "test/cpp/qps/stats.h", 
      "test/cpp/qps/timer.cc", 
      "test/cpp/qps/timer.h", 
      "test/cpp/util/benchmark_config.cc", 
      "test/cpp/util/benchmark_config.h"
    ]
  }, 
  {
    "deps": [
      "gpr", 
      "grpc"
    ], 
    "headers": [], 
    "language": "csharp", 
    "name": "grpc_csharp_ext", 
    "src": [
      "src/csharp/ext/grpc_csharp_ext.c"
    ]
  }, 
  {
    "deps": [
      "end2end_certs", 
      "gpr", 
      "gpr_test_util", 
      "grpc", 
      "grpc_test_util"
    ], 
    "headers": [
      "test/core/end2end/end2end_tests.h"
    ], 
    "language": "c", 
    "name": "end2end_fixture_h2_census", 
    "src": [
      "test/core/end2end/end2end_tests.h", 
      "test/core/end2end/fixtures/h2_census.c"
    ]
  }, 
  {
    "deps": [
      "end2end_certs", 
      "gpr", 
      "gpr_test_util", 
      "grpc", 
      "grpc_test_util"
    ], 
    "headers": [
      "test/core/end2end/end2end_tests.h"
    ], 
    "language": "c", 
    "name": "end2end_fixture_h2_compress", 
    "src": [
      "test/core/end2end/end2end_tests.h", 
      "test/core/end2end/fixtures/h2_compress.c"
    ]
  }, 
  {
    "deps": [
      "end2end_certs", 
      "gpr", 
      "gpr_test_util", 
      "grpc", 
      "grpc_test_util"
    ], 
    "headers": [
      "test/core/end2end/end2end_tests.h"
    ], 
    "language": "c", 
    "name": "end2end_fixture_h2_fakesec", 
    "src": [
      "test/core/end2end/end2end_tests.h", 
      "test/core/end2end/fixtures/h2_fakesec.c"
    ]
  }, 
  {
    "deps": [
      "end2end_certs", 
      "gpr", 
      "gpr_test_util", 
      "grpc", 
      "grpc_test_util"
    ], 
    "headers": [
      "test/core/end2end/end2end_tests.h"
    ], 
    "language": "c", 
    "name": "end2end_fixture_h2_full", 
    "src": [
      "test/core/end2end/end2end_tests.h", 
      "test/core/end2end/fixtures/h2_full.c"
    ]
  }, 
  {
    "deps": [
      "end2end_certs", 
      "gpr", 
      "gpr_test_util", 
      "grpc", 
      "grpc_test_util"
    ], 
    "headers": [
      "test/core/end2end/end2end_tests.h"
    ], 
    "language": "c", 
    "name": "end2end_fixture_h2_full+pipe", 
    "src": [
      "test/core/end2end/end2end_tests.h", 
      "test/core/end2end/fixtures/h2_full+pipe.c"
    ]
  }, 
  {
    "deps": [
      "end2end_certs", 
      "gpr", 
      "gpr_test_util", 
      "grpc", 
      "grpc_test_util"
    ], 
    "headers": [
      "test/core/end2end/end2end_tests.h"
    ], 
    "language": "c", 
    "name": "end2end_fixture_h2_full+poll", 
    "src": [
      "test/core/end2end/end2end_tests.h", 
      "test/core/end2end/fixtures/h2_full+poll.c"
    ]
  }, 
  {
    "deps": [
      "end2end_certs", 
      "gpr", 
      "gpr_test_util", 
      "grpc", 
      "grpc_test_util"
    ], 
    "headers": [
      "test/core/end2end/end2end_tests.h"
    ], 
    "language": "c", 
    "name": "end2end_fixture_h2_full+poll+pipe", 
    "src": [
      "test/core/end2end/end2end_tests.h", 
      "test/core/end2end/fixtures/h2_full+poll+pipe.c"
    ]
  }, 
  {
    "deps": [
      "end2end_certs", 
      "gpr", 
      "gpr_test_util", 
      "grpc", 
      "grpc_test_util"
    ], 
    "headers": [
      "test/core/end2end/end2end_tests.h"
    ], 
    "language": "c", 
    "name": "end2end_fixture_h2_oauth2", 
    "src": [
      "test/core/end2end/end2end_tests.h", 
      "test/core/end2end/fixtures/h2_oauth2.c"
    ]
  }, 
  {
    "deps": [
      "end2end_certs", 
      "gpr", 
      "gpr_test_util", 
      "grpc", 
      "grpc_test_util"
    ], 
    "headers": [
      "test/core/end2end/end2end_tests.h"
    ], 
    "language": "c", 
    "name": "end2end_fixture_h2_proxy", 
    "src": [
      "test/core/end2end/end2end_tests.h", 
      "test/core/end2end/fixtures/h2_proxy.c"
    ]
  }, 
  {
    "deps": [
      "end2end_certs", 
      "gpr", 
      "gpr_test_util", 
      "grpc", 
      "grpc_test_util"
    ], 
    "headers": [
      "test/core/end2end/end2end_tests.h"
    ], 
    "language": "c", 
    "name": "end2end_fixture_h2_sockpair", 
    "src": [
      "test/core/end2end/end2end_tests.h", 
      "test/core/end2end/fixtures/h2_sockpair.c"
    ]
  }, 
  {
    "deps": [
      "end2end_certs", 
      "gpr", 
      "gpr_test_util", 
      "grpc", 
      "grpc_test_util"
    ], 
    "headers": [
      "test/core/end2end/end2end_tests.h"
    ], 
    "language": "c", 
    "name": "end2end_fixture_h2_sockpair+trace", 
    "src": [
      "test/core/end2end/end2end_tests.h", 
      "test/core/end2end/fixtures/h2_sockpair+trace.c"
    ]
  }, 
  {
    "deps": [
      "end2end_certs", 
      "gpr", 
      "gpr_test_util", 
      "grpc", 
      "grpc_test_util"
    ], 
    "headers": [
      "test/core/end2end/end2end_tests.h"
    ], 
    "language": "c", 
    "name": "end2end_fixture_h2_sockpair_1byte", 
    "src": [
      "test/core/end2end/end2end_tests.h", 
      "test/core/end2end/fixtures/h2_sockpair_1byte.c"
    ]
  }, 
  {
    "deps": [
      "end2end_certs", 
      "gpr", 
      "gpr_test_util", 
      "grpc", 
      "grpc_test_util"
    ], 
    "headers": [
      "test/core/end2end/end2end_tests.h"
    ], 
    "language": "c", 
    "name": "end2end_fixture_h2_ssl", 
    "src": [
      "test/core/end2end/end2end_tests.h", 
      "test/core/end2end/fixtures/h2_ssl.c"
    ]
  }, 
  {
    "deps": [
      "end2end_certs", 
      "gpr", 
      "gpr_test_util", 
      "grpc", 
      "grpc_test_util"
    ], 
    "headers": [
      "test/core/end2end/end2end_tests.h"
    ], 
    "language": "c", 
    "name": "end2end_fixture_h2_ssl+poll", 
    "src": [
      "test/core/end2end/end2end_tests.h", 
      "test/core/end2end/fixtures/h2_ssl+poll.c"
    ]
  }, 
  {
    "deps": [
      "end2end_certs", 
      "gpr", 
      "gpr_test_util", 
      "grpc", 
      "grpc_test_util"
    ], 
    "headers": [
      "test/core/end2end/end2end_tests.h"
    ], 
    "language": "c", 
    "name": "end2end_fixture_h2_ssl_proxy", 
    "src": [
      "test/core/end2end/end2end_tests.h", 
      "test/core/end2end/fixtures/h2_ssl_proxy.c"
    ]
  }, 
  {
    "deps": [
      "end2end_certs", 
      "gpr", 
      "gpr_test_util", 
      "grpc", 
      "grpc_test_util"
    ], 
    "headers": [
      "test/core/end2end/end2end_tests.h"
    ], 
    "language": "c", 
    "name": "end2end_fixture_h2_uchannel", 
    "src": [
      "test/core/end2end/end2end_tests.h", 
      "test/core/end2end/fixtures/h2_uchannel.c"
    ]
  }, 
  {
    "deps": [
      "end2end_certs", 
      "gpr", 
      "gpr_test_util", 
      "grpc", 
      "grpc_test_util"
    ], 
    "headers": [
      "test/core/end2end/end2end_tests.h"
    ], 
    "language": "c", 
    "name": "end2end_fixture_h2_uds", 
    "src": [
      "test/core/end2end/end2end_tests.h", 
      "test/core/end2end/fixtures/h2_uds.c"
    ]
  }, 
  {
    "deps": [
      "end2end_certs", 
      "gpr", 
      "gpr_test_util", 
      "grpc", 
      "grpc_test_util"
    ], 
    "headers": [
      "test/core/end2end/end2end_tests.h"
    ], 
    "language": "c", 
    "name": "end2end_fixture_h2_uds+poll", 
    "src": [
      "test/core/end2end/end2end_tests.h", 
      "test/core/end2end/fixtures/h2_uds+poll.c"
    ]
  }, 
  {
    "deps": [
      "gpr", 
      "gpr_test_util", 
      "grpc_test_util_unsecure", 
      "grpc_unsecure"
    ], 
    "headers": [
      "test/core/end2end/end2end_tests.h"
    ], 
    "language": "c", 
    "name": "end2end_nosec_fixture_h2_census", 
    "src": [
      "test/core/end2end/end2end_tests.h", 
      "test/core/end2end/fixtures/h2_census.c"
    ]
  }, 
  {
    "deps": [
      "gpr", 
      "gpr_test_util", 
      "grpc_test_util_unsecure", 
      "grpc_unsecure"
    ], 
    "headers": [
      "test/core/end2end/end2end_tests.h"
    ], 
    "language": "c", 
    "name": "end2end_nosec_fixture_h2_compress", 
    "src": [
      "test/core/end2end/end2end_tests.h", 
      "test/core/end2end/fixtures/h2_compress.c"
    ]
  }, 
  {
    "deps": [
      "gpr", 
      "gpr_test_util", 
      "grpc_test_util_unsecure", 
      "grpc_unsecure"
    ], 
    "headers": [
      "test/core/end2end/end2end_tests.h"
    ], 
    "language": "c", 
    "name": "end2end_nosec_fixture_h2_full", 
    "src": [
      "test/core/end2end/end2end_tests.h", 
      "test/core/end2end/fixtures/h2_full.c"
    ]
  }, 
  {
    "deps": [
      "gpr", 
      "gpr_test_util", 
      "grpc_test_util_unsecure", 
      "grpc_unsecure"
    ], 
    "headers": [
      "test/core/end2end/end2end_tests.h"
    ], 
    "language": "c", 
    "name": "end2end_nosec_fixture_h2_full+pipe", 
    "src": [
      "test/core/end2end/end2end_tests.h", 
      "test/core/end2end/fixtures/h2_full+pipe.c"
    ]
  }, 
  {
    "deps": [
      "gpr", 
      "gpr_test_util", 
      "grpc_test_util_unsecure", 
      "grpc_unsecure"
    ], 
    "headers": [
      "test/core/end2end/end2end_tests.h"
    ], 
    "language": "c", 
    "name": "end2end_nosec_fixture_h2_full+poll", 
    "src": [
      "test/core/end2end/end2end_tests.h", 
      "test/core/end2end/fixtures/h2_full+poll.c"
    ]
  }, 
  {
    "deps": [
      "gpr", 
      "gpr_test_util", 
      "grpc_test_util_unsecure", 
      "grpc_unsecure"
    ], 
    "headers": [
      "test/core/end2end/end2end_tests.h"
    ], 
    "language": "c", 
    "name": "end2end_nosec_fixture_h2_full+poll+pipe", 
    "src": [
      "test/core/end2end/end2end_tests.h", 
      "test/core/end2end/fixtures/h2_full+poll+pipe.c"
    ]
  }, 
  {
    "deps": [
      "gpr", 
      "gpr_test_util", 
      "grpc_test_util_unsecure", 
      "grpc_unsecure"
    ], 
    "headers": [
      "test/core/end2end/end2end_tests.h"
    ], 
    "language": "c", 
    "name": "end2end_nosec_fixture_h2_proxy", 
    "src": [
      "test/core/end2end/end2end_tests.h", 
      "test/core/end2end/fixtures/h2_proxy.c"
    ]
  }, 
  {
    "deps": [
      "gpr", 
      "gpr_test_util", 
      "grpc_test_util_unsecure", 
      "grpc_unsecure"
    ], 
    "headers": [
      "test/core/end2end/end2end_tests.h"
    ], 
    "language": "c", 
    "name": "end2end_nosec_fixture_h2_sockpair", 
    "src": [
      "test/core/end2end/end2end_tests.h", 
      "test/core/end2end/fixtures/h2_sockpair.c"
    ]
  }, 
  {
    "deps": [
      "gpr", 
      "gpr_test_util", 
      "grpc_test_util_unsecure", 
      "grpc_unsecure"
    ], 
    "headers": [
      "test/core/end2end/end2end_tests.h"
    ], 
    "language": "c", 
    "name": "end2end_nosec_fixture_h2_sockpair+trace", 
    "src": [
      "test/core/end2end/end2end_tests.h", 
      "test/core/end2end/fixtures/h2_sockpair+trace.c"
    ]
  }, 
  {
    "deps": [
      "gpr", 
      "gpr_test_util", 
      "grpc_test_util_unsecure", 
      "grpc_unsecure"
    ], 
    "headers": [
      "test/core/end2end/end2end_tests.h"
    ], 
    "language": "c", 
    "name": "end2end_nosec_fixture_h2_sockpair_1byte", 
    "src": [
      "test/core/end2end/end2end_tests.h", 
      "test/core/end2end/fixtures/h2_sockpair_1byte.c"
    ]
  }, 
  {
    "deps": [
      "gpr", 
      "gpr_test_util", 
      "grpc_test_util_unsecure", 
      "grpc_unsecure"
    ], 
    "headers": [
      "test/core/end2end/end2end_tests.h"
    ], 
    "language": "c", 
    "name": "end2end_nosec_fixture_h2_uchannel", 
    "src": [
      "test/core/end2end/end2end_tests.h", 
      "test/core/end2end/fixtures/h2_uchannel.c"
    ]
  }, 
  {
    "deps": [
      "gpr", 
      "gpr_test_util", 
      "grpc_test_util_unsecure", 
      "grpc_unsecure"
    ], 
    "headers": [
      "test/core/end2end/end2end_tests.h"
    ], 
    "language": "c", 
    "name": "end2end_nosec_fixture_h2_uds", 
    "src": [
      "test/core/end2end/end2end_tests.h", 
      "test/core/end2end/fixtures/h2_uds.c"
    ]
  }, 
  {
    "deps": [
      "gpr", 
      "gpr_test_util", 
      "grpc_test_util_unsecure", 
      "grpc_unsecure"
    ], 
    "headers": [
      "test/core/end2end/end2end_tests.h"
    ], 
    "language": "c", 
    "name": "end2end_nosec_fixture_h2_uds+poll", 
    "src": [
      "test/core/end2end/end2end_tests.h", 
      "test/core/end2end/fixtures/h2_uds+poll.c"
    ]
  }, 
  {
    "deps": [
      "end2end_certs", 
      "gpr", 
      "gpr_test_util", 
      "grpc", 
      "grpc_test_util"
    ], 
    "headers": [
      "test/core/end2end/end2end_tests.h", 
      "test/core/end2end/tests/cancel_test_helpers.h"
    ], 
    "language": "c", 
    "name": "end2end_test_bad_hostname", 
    "src": [
      "test/core/end2end/end2end_tests.h", 
      "test/core/end2end/tests/bad_hostname.c", 
      "test/core/end2end/tests/cancel_test_helpers.h"
    ]
  }, 
  {
    "deps": [
      "end2end_certs", 
      "gpr", 
      "gpr_test_util", 
      "grpc", 
      "grpc_test_util"
    ], 
    "headers": [
      "test/core/end2end/end2end_tests.h", 
      "test/core/end2end/tests/cancel_test_helpers.h"
    ], 
    "language": "c", 
    "name": "end2end_test_binary_metadata", 
    "src": [
      "test/core/end2end/end2end_tests.h", 
      "test/core/end2end/tests/binary_metadata.c", 
      "test/core/end2end/tests/cancel_test_helpers.h"
    ]
  }, 
  {
    "deps": [
      "end2end_certs", 
      "gpr", 
      "gpr_test_util", 
      "grpc", 
      "grpc_test_util"
    ], 
    "headers": [
      "test/core/end2end/end2end_tests.h", 
      "test/core/end2end/tests/cancel_test_helpers.h"
    ], 
    "language": "c", 
    "name": "end2end_test_call_creds", 
    "src": [
      "test/core/end2end/end2end_tests.h", 
      "test/core/end2end/tests/call_creds.c", 
      "test/core/end2end/tests/cancel_test_helpers.h"
    ]
  }, 
  {
    "deps": [
      "end2end_certs", 
      "gpr", 
      "gpr_test_util", 
      "grpc", 
      "grpc_test_util"
    ], 
    "headers": [
      "test/core/end2end/end2end_tests.h", 
      "test/core/end2end/tests/cancel_test_helpers.h"
    ], 
    "language": "c", 
    "name": "end2end_test_cancel_after_accept", 
    "src": [
      "test/core/end2end/end2end_tests.h", 
      "test/core/end2end/tests/cancel_after_accept.c", 
      "test/core/end2end/tests/cancel_test_helpers.h"
    ]
  }, 
  {
    "deps": [
      "end2end_certs", 
      "gpr", 
      "gpr_test_util", 
      "grpc", 
      "grpc_test_util"
    ], 
    "headers": [
      "test/core/end2end/end2end_tests.h", 
      "test/core/end2end/tests/cancel_test_helpers.h"
    ], 
    "language": "c", 
    "name": "end2end_test_cancel_after_client_done", 
    "src": [
      "test/core/end2end/end2end_tests.h", 
      "test/core/end2end/tests/cancel_after_client_done.c", 
      "test/core/end2end/tests/cancel_test_helpers.h"
    ]
  }, 
  {
    "deps": [
      "end2end_certs", 
      "gpr", 
      "gpr_test_util", 
      "grpc", 
      "grpc_test_util"
    ], 
    "headers": [
      "test/core/end2end/end2end_tests.h", 
      "test/core/end2end/tests/cancel_test_helpers.h"
    ], 
    "language": "c", 
    "name": "end2end_test_cancel_after_invoke", 
    "src": [
      "test/core/end2end/end2end_tests.h", 
      "test/core/end2end/tests/cancel_after_invoke.c", 
      "test/core/end2end/tests/cancel_test_helpers.h"
    ]
  }, 
  {
    "deps": [
      "end2end_certs", 
      "gpr", 
      "gpr_test_util", 
      "grpc", 
      "grpc_test_util"
    ], 
    "headers": [
      "test/core/end2end/end2end_tests.h", 
      "test/core/end2end/tests/cancel_test_helpers.h"
    ], 
    "language": "c", 
    "name": "end2end_test_cancel_before_invoke", 
    "src": [
      "test/core/end2end/end2end_tests.h", 
      "test/core/end2end/tests/cancel_before_invoke.c", 
      "test/core/end2end/tests/cancel_test_helpers.h"
    ]
  }, 
  {
    "deps": [
      "end2end_certs", 
      "gpr", 
      "gpr_test_util", 
      "grpc", 
      "grpc_test_util"
    ], 
    "headers": [
      "test/core/end2end/end2end_tests.h", 
      "test/core/end2end/tests/cancel_test_helpers.h"
    ], 
    "language": "c", 
    "name": "end2end_test_cancel_in_a_vacuum", 
    "src": [
      "test/core/end2end/end2end_tests.h", 
      "test/core/end2end/tests/cancel_in_a_vacuum.c", 
      "test/core/end2end/tests/cancel_test_helpers.h"
    ]
  }, 
  {
    "deps": [
      "end2end_certs", 
      "gpr", 
      "gpr_test_util", 
      "grpc", 
      "grpc_test_util"
    ], 
    "headers": [
      "test/core/end2end/end2end_tests.h", 
      "test/core/end2end/tests/cancel_test_helpers.h"
    ], 
    "language": "c", 
    "name": "end2end_test_cancel_with_status", 
    "src": [
      "test/core/end2end/end2end_tests.h", 
      "test/core/end2end/tests/cancel_test_helpers.h", 
      "test/core/end2end/tests/cancel_with_status.c"
    ]
  }, 
  {
    "deps": [
      "end2end_certs", 
      "gpr", 
      "gpr_test_util", 
      "grpc", 
      "grpc_test_util"
    ], 
    "headers": [
      "test/core/end2end/end2end_tests.h", 
      "test/core/end2end/tests/cancel_test_helpers.h"
    ], 
    "language": "c", 
    "name": "end2end_test_channel_connectivity", 
    "src": [
      "test/core/end2end/end2end_tests.h", 
      "test/core/end2end/tests/cancel_test_helpers.h", 
      "test/core/end2end/tests/channel_connectivity.c"
    ]
  }, 
  {
    "deps": [
      "end2end_certs", 
      "gpr", 
      "gpr_test_util", 
      "grpc", 
      "grpc_test_util"
    ], 
    "headers": [
      "test/core/end2end/end2end_tests.h", 
      "test/core/end2end/tests/cancel_test_helpers.h"
    ], 
    "language": "c", 
    "name": "end2end_test_channel_ping", 
    "src": [
      "test/core/end2end/end2end_tests.h", 
      "test/core/end2end/tests/cancel_test_helpers.h", 
      "test/core/end2end/tests/channel_ping.c"
    ]
  }, 
  {
    "deps": [
      "end2end_certs", 
      "gpr", 
      "gpr_test_util", 
      "grpc", 
      "grpc_test_util"
    ], 
    "headers": [
      "test/core/end2end/end2end_tests.h", 
      "test/core/end2end/tests/cancel_test_helpers.h"
    ], 
    "language": "c", 
    "name": "end2end_test_compressed_payload", 
    "src": [
      "test/core/end2end/end2end_tests.h", 
      "test/core/end2end/tests/cancel_test_helpers.h", 
      "test/core/end2end/tests/compressed_payload.c"
    ]
  }, 
  {
    "deps": [
      "end2end_certs", 
      "gpr", 
      "gpr_test_util", 
      "grpc", 
      "grpc_test_util"
    ], 
    "headers": [
      "test/core/end2end/end2end_tests.h", 
      "test/core/end2end/tests/cancel_test_helpers.h"
    ], 
    "language": "c", 
    "name": "end2end_test_default_host", 
    "src": [
      "test/core/end2end/end2end_tests.h", 
      "test/core/end2end/tests/cancel_test_helpers.h", 
      "test/core/end2end/tests/default_host.c"
    ]
  }, 
  {
    "deps": [
      "end2end_certs", 
      "gpr", 
      "gpr_test_util", 
      "grpc", 
      "grpc_test_util"
    ], 
    "headers": [
      "test/core/end2end/end2end_tests.h", 
      "test/core/end2end/tests/cancel_test_helpers.h"
    ], 
    "language": "c", 
    "name": "end2end_test_disappearing_server", 
    "src": [
      "test/core/end2end/end2end_tests.h", 
      "test/core/end2end/tests/cancel_test_helpers.h", 
      "test/core/end2end/tests/disappearing_server.c"
    ]
  }, 
  {
    "deps": [
      "end2end_certs", 
      "gpr", 
      "gpr_test_util", 
      "grpc", 
      "grpc_test_util"
    ], 
    "headers": [
      "test/core/end2end/end2end_tests.h", 
      "test/core/end2end/tests/cancel_test_helpers.h"
    ], 
    "language": "c", 
    "name": "end2end_test_empty_batch", 
    "src": [
      "test/core/end2end/end2end_tests.h", 
      "test/core/end2end/tests/cancel_test_helpers.h", 
      "test/core/end2end/tests/empty_batch.c"
    ]
  }, 
  {
    "deps": [
      "end2end_certs", 
      "gpr", 
      "gpr_test_util", 
      "grpc", 
      "grpc_test_util"
    ], 
    "headers": [
      "test/core/end2end/end2end_tests.h", 
      "test/core/end2end/tests/cancel_test_helpers.h"
    ], 
    "language": "c", 
    "name": "end2end_test_graceful_server_shutdown", 
    "src": [
      "test/core/end2end/end2end_tests.h", 
      "test/core/end2end/tests/cancel_test_helpers.h", 
      "test/core/end2end/tests/graceful_server_shutdown.c"
    ]
  }, 
  {
    "deps": [
      "end2end_certs", 
      "gpr", 
      "gpr_test_util", 
      "grpc", 
      "grpc_test_util"
    ], 
    "headers": [
      "test/core/end2end/end2end_tests.h", 
      "test/core/end2end/tests/cancel_test_helpers.h"
    ], 
    "language": "c", 
    "name": "end2end_test_high_initial_seqno", 
    "src": [
      "test/core/end2end/end2end_tests.h", 
      "test/core/end2end/tests/cancel_test_helpers.h", 
      "test/core/end2end/tests/high_initial_seqno.c"
    ]
  }, 
  {
    "deps": [
      "end2end_certs", 
      "gpr", 
      "gpr_test_util", 
      "grpc", 
      "grpc_test_util"
    ], 
    "headers": [
      "test/core/end2end/end2end_tests.h", 
      "test/core/end2end/tests/cancel_test_helpers.h"
    ], 
    "language": "c", 
    "name": "end2end_test_hpack_size", 
    "src": [
      "test/core/end2end/end2end_tests.h", 
      "test/core/end2end/tests/cancel_test_helpers.h", 
      "test/core/end2end/tests/hpack_size.c"
    ]
  }, 
  {
    "deps": [
      "end2end_certs", 
      "gpr", 
      "gpr_test_util", 
      "grpc", 
      "grpc_test_util"
    ], 
    "headers": [
      "test/core/end2end/end2end_tests.h", 
      "test/core/end2end/tests/cancel_test_helpers.h"
    ], 
    "language": "c", 
    "name": "end2end_test_invoke_large_request", 
    "src": [
      "test/core/end2end/end2end_tests.h", 
      "test/core/end2end/tests/cancel_test_helpers.h", 
      "test/core/end2end/tests/invoke_large_request.c"
    ]
  }, 
  {
    "deps": [
      "end2end_certs", 
      "gpr", 
      "gpr_test_util", 
      "grpc", 
      "grpc_test_util"
    ], 
    "headers": [
      "test/core/end2end/end2end_tests.h", 
      "test/core/end2end/tests/cancel_test_helpers.h"
    ], 
    "language": "c", 
    "name": "end2end_test_large_metadata", 
    "src": [
      "test/core/end2end/end2end_tests.h", 
      "test/core/end2end/tests/cancel_test_helpers.h", 
      "test/core/end2end/tests/large_metadata.c"
    ]
  }, 
  {
    "deps": [
      "end2end_certs", 
      "gpr", 
      "gpr_test_util", 
      "grpc", 
      "grpc_test_util"
    ], 
    "headers": [
      "test/core/end2end/end2end_tests.h", 
      "test/core/end2end/tests/cancel_test_helpers.h"
    ], 
    "language": "c", 
    "name": "end2end_test_max_concurrent_streams", 
    "src": [
      "test/core/end2end/end2end_tests.h", 
      "test/core/end2end/tests/cancel_test_helpers.h", 
      "test/core/end2end/tests/max_concurrent_streams.c"
    ]
  }, 
  {
    "deps": [
      "end2end_certs", 
      "gpr", 
      "gpr_test_util", 
      "grpc", 
      "grpc_test_util"
    ], 
    "headers": [
      "test/core/end2end/end2end_tests.h", 
      "test/core/end2end/tests/cancel_test_helpers.h"
    ], 
    "language": "c", 
    "name": "end2end_test_max_message_length", 
    "src": [
      "test/core/end2end/end2end_tests.h", 
      "test/core/end2end/tests/cancel_test_helpers.h", 
      "test/core/end2end/tests/max_message_length.c"
    ]
  }, 
  {
    "deps": [
      "end2end_certs", 
      "gpr", 
      "gpr_test_util", 
      "grpc", 
      "grpc_test_util"
    ], 
    "headers": [
      "test/core/end2end/end2end_tests.h", 
      "test/core/end2end/tests/cancel_test_helpers.h"
    ], 
    "language": "c", 
    "name": "end2end_test_metadata", 
    "src": [
      "test/core/end2end/end2end_tests.h", 
      "test/core/end2end/tests/cancel_test_helpers.h", 
      "test/core/end2end/tests/metadata.c"
    ]
  }, 
  {
    "deps": [
      "end2end_certs", 
      "gpr", 
      "gpr_test_util", 
      "grpc", 
      "grpc_test_util"
    ], 
    "headers": [
      "test/core/end2end/end2end_tests.h", 
      "test/core/end2end/tests/cancel_test_helpers.h"
    ], 
    "language": "c", 
    "name": "end2end_test_negative_deadline", 
    "src": [
      "test/core/end2end/end2end_tests.h", 
      "test/core/end2end/tests/cancel_test_helpers.h", 
      "test/core/end2end/tests/negative_deadline.c"
    ]
  }, 
  {
    "deps": [
      "end2end_certs", 
      "gpr", 
      "gpr_test_util", 
      "grpc", 
      "grpc_test_util"
    ], 
    "headers": [
      "test/core/end2end/end2end_tests.h", 
      "test/core/end2end/tests/cancel_test_helpers.h"
    ], 
    "language": "c", 
    "name": "end2end_test_no_op", 
    "src": [
      "test/core/end2end/end2end_tests.h", 
      "test/core/end2end/tests/cancel_test_helpers.h", 
      "test/core/end2end/tests/no_op.c"
    ]
  }, 
  {
    "deps": [
      "end2end_certs", 
      "gpr", 
      "gpr_test_util", 
      "grpc", 
      "grpc_test_util"
    ], 
    "headers": [
      "test/core/end2end/end2end_tests.h", 
      "test/core/end2end/tests/cancel_test_helpers.h"
    ], 
    "language": "c", 
    "name": "end2end_test_payload", 
    "src": [
      "test/core/end2end/end2end_tests.h", 
      "test/core/end2end/tests/cancel_test_helpers.h", 
      "test/core/end2end/tests/payload.c"
    ]
  }, 
  {
    "deps": [
      "end2end_certs", 
      "gpr", 
      "gpr_test_util", 
      "grpc", 
      "grpc_test_util"
    ], 
    "headers": [
      "test/core/end2end/end2end_tests.h", 
      "test/core/end2end/tests/cancel_test_helpers.h"
    ], 
    "language": "c", 
    "name": "end2end_test_ping_pong_streaming", 
    "src": [
      "test/core/end2end/end2end_tests.h", 
      "test/core/end2end/tests/cancel_test_helpers.h", 
      "test/core/end2end/tests/ping_pong_streaming.c"
    ]
  }, 
  {
    "deps": [
      "end2end_certs", 
      "gpr", 
      "gpr_test_util", 
      "grpc", 
      "grpc_test_util"
    ], 
    "headers": [
      "test/core/end2end/end2end_tests.h", 
      "test/core/end2end/tests/cancel_test_helpers.h"
    ], 
    "language": "c", 
    "name": "end2end_test_registered_call", 
    "src": [
      "test/core/end2end/end2end_tests.h", 
      "test/core/end2end/tests/cancel_test_helpers.h", 
      "test/core/end2end/tests/registered_call.c"
    ]
  }, 
  {
    "deps": [
      "end2end_certs", 
      "gpr", 
      "gpr_test_util", 
      "grpc", 
      "grpc_test_util"
    ], 
    "headers": [
      "test/core/end2end/end2end_tests.h", 
      "test/core/end2end/tests/cancel_test_helpers.h"
    ], 
    "language": "c", 
    "name": "end2end_test_request_with_flags", 
    "src": [
      "test/core/end2end/end2end_tests.h", 
      "test/core/end2end/tests/cancel_test_helpers.h", 
      "test/core/end2end/tests/request_with_flags.c"
    ]
  }, 
  {
    "deps": [
      "end2end_certs", 
      "gpr", 
      "gpr_test_util", 
      "grpc", 
      "grpc_test_util"
    ], 
    "headers": [
      "test/core/end2end/end2end_tests.h", 
      "test/core/end2end/tests/cancel_test_helpers.h"
    ], 
    "language": "c", 
    "name": "end2end_test_request_with_payload", 
    "src": [
      "test/core/end2end/end2end_tests.h", 
      "test/core/end2end/tests/cancel_test_helpers.h", 
      "test/core/end2end/tests/request_with_payload.c"
    ]
  }, 
  {
    "deps": [
      "end2end_certs", 
      "gpr", 
      "gpr_test_util", 
      "grpc", 
      "grpc_test_util"
    ], 
    "headers": [
      "test/core/end2end/end2end_tests.h", 
      "test/core/end2end/tests/cancel_test_helpers.h"
    ], 
    "language": "c", 
    "name": "end2end_test_server_finishes_request", 
    "src": [
      "test/core/end2end/end2end_tests.h", 
      "test/core/end2end/tests/cancel_test_helpers.h", 
      "test/core/end2end/tests/server_finishes_request.c"
    ]
  }, 
  {
    "deps": [
      "end2end_certs", 
      "gpr", 
      "gpr_test_util", 
      "grpc", 
      "grpc_test_util"
    ], 
    "headers": [
      "test/core/end2end/end2end_tests.h", 
      "test/core/end2end/tests/cancel_test_helpers.h"
    ], 
    "language": "c", 
    "name": "end2end_test_shutdown_finishes_calls", 
    "src": [
      "test/core/end2end/end2end_tests.h", 
      "test/core/end2end/tests/cancel_test_helpers.h", 
      "test/core/end2end/tests/shutdown_finishes_calls.c"
    ]
  }, 
  {
    "deps": [
      "end2end_certs", 
      "gpr", 
      "gpr_test_util", 
      "grpc", 
      "grpc_test_util"
    ], 
    "headers": [
      "test/core/end2end/end2end_tests.h", 
      "test/core/end2end/tests/cancel_test_helpers.h"
    ], 
    "language": "c", 
    "name": "end2end_test_shutdown_finishes_tags", 
    "src": [
      "test/core/end2end/end2end_tests.h", 
      "test/core/end2end/tests/cancel_test_helpers.h", 
      "test/core/end2end/tests/shutdown_finishes_tags.c"
    ]
  }, 
  {
    "deps": [
      "end2end_certs", 
      "gpr", 
      "gpr_test_util", 
      "grpc", 
      "grpc_test_util"
    ], 
    "headers": [
      "test/core/end2end/end2end_tests.h", 
      "test/core/end2end/tests/cancel_test_helpers.h"
    ], 
    "language": "c", 
    "name": "end2end_test_simple_delayed_request", 
    "src": [
      "test/core/end2end/end2end_tests.h", 
      "test/core/end2end/tests/cancel_test_helpers.h", 
      "test/core/end2end/tests/simple_delayed_request.c"
    ]
  }, 
  {
    "deps": [
      "end2end_certs", 
      "gpr", 
      "gpr_test_util", 
      "grpc", 
      "grpc_test_util"
    ], 
    "headers": [
      "test/core/end2end/end2end_tests.h", 
      "test/core/end2end/tests/cancel_test_helpers.h"
    ], 
    "language": "c", 
    "name": "end2end_test_simple_request", 
    "src": [
      "test/core/end2end/end2end_tests.h", 
      "test/core/end2end/tests/cancel_test_helpers.h", 
      "test/core/end2end/tests/simple_request.c"
    ]
  }, 
  {
    "deps": [
      "end2end_certs", 
      "gpr", 
      "gpr_test_util", 
      "grpc", 
      "grpc_test_util"
    ], 
    "headers": [
      "test/core/end2end/end2end_tests.h", 
      "test/core/end2end/tests/cancel_test_helpers.h"
    ], 
    "language": "c", 
    "name": "end2end_test_trailing_metadata", 
    "src": [
      "test/core/end2end/end2end_tests.h", 
      "test/core/end2end/tests/cancel_test_helpers.h", 
      "test/core/end2end/tests/trailing_metadata.c"
    ]
  }, 
  {
    "deps": [
      "gpr", 
      "gpr_test_util", 
      "grpc_test_util_unsecure", 
      "grpc_unsecure"
    ], 
    "headers": [
      "test/core/end2end/end2end_tests.h", 
      "test/core/end2end/tests/cancel_test_helpers.h"
    ], 
    "language": "c", 
    "name": "end2end_nosec_test_bad_hostname", 
    "src": [
      "test/core/end2end/end2end_tests.h", 
      "test/core/end2end/tests/bad_hostname.c", 
      "test/core/end2end/tests/cancel_test_helpers.h"
    ]
  }, 
  {
    "deps": [
      "gpr", 
      "gpr_test_util", 
      "grpc_test_util_unsecure", 
      "grpc_unsecure"
    ], 
    "headers": [
      "test/core/end2end/end2end_tests.h", 
      "test/core/end2end/tests/cancel_test_helpers.h"
    ], 
    "language": "c", 
    "name": "end2end_nosec_test_binary_metadata", 
    "src": [
      "test/core/end2end/end2end_tests.h", 
      "test/core/end2end/tests/binary_metadata.c", 
      "test/core/end2end/tests/cancel_test_helpers.h"
    ]
  }, 
  {
    "deps": [
      "gpr", 
      "gpr_test_util", 
      "grpc_test_util_unsecure", 
      "grpc_unsecure"
    ], 
    "headers": [
      "test/core/end2end/end2end_tests.h", 
      "test/core/end2end/tests/cancel_test_helpers.h"
    ], 
    "language": "c", 
    "name": "end2end_nosec_test_cancel_after_accept", 
    "src": [
      "test/core/end2end/end2end_tests.h", 
      "test/core/end2end/tests/cancel_after_accept.c", 
      "test/core/end2end/tests/cancel_test_helpers.h"
    ]
  }, 
  {
    "deps": [
      "gpr", 
      "gpr_test_util", 
      "grpc_test_util_unsecure", 
      "grpc_unsecure"
    ], 
    "headers": [
      "test/core/end2end/end2end_tests.h", 
      "test/core/end2end/tests/cancel_test_helpers.h"
    ], 
    "language": "c", 
    "name": "end2end_nosec_test_cancel_after_client_done", 
    "src": [
      "test/core/end2end/end2end_tests.h", 
      "test/core/end2end/tests/cancel_after_client_done.c", 
      "test/core/end2end/tests/cancel_test_helpers.h"
    ]
  }, 
  {
    "deps": [
      "gpr", 
      "gpr_test_util", 
      "grpc_test_util_unsecure", 
      "grpc_unsecure"
    ], 
    "headers": [
      "test/core/end2end/end2end_tests.h", 
      "test/core/end2end/tests/cancel_test_helpers.h"
    ], 
    "language": "c", 
    "name": "end2end_nosec_test_cancel_after_invoke", 
    "src": [
      "test/core/end2end/end2end_tests.h", 
      "test/core/end2end/tests/cancel_after_invoke.c", 
      "test/core/end2end/tests/cancel_test_helpers.h"
    ]
  }, 
  {
    "deps": [
      "gpr", 
      "gpr_test_util", 
      "grpc_test_util_unsecure", 
      "grpc_unsecure"
    ], 
    "headers": [
      "test/core/end2end/end2end_tests.h", 
      "test/core/end2end/tests/cancel_test_helpers.h"
    ], 
    "language": "c", 
    "name": "end2end_nosec_test_cancel_before_invoke", 
    "src": [
      "test/core/end2end/end2end_tests.h", 
      "test/core/end2end/tests/cancel_before_invoke.c", 
      "test/core/end2end/tests/cancel_test_helpers.h"
    ]
  }, 
  {
    "deps": [
      "gpr", 
      "gpr_test_util", 
      "grpc_test_util_unsecure", 
      "grpc_unsecure"
    ], 
    "headers": [
      "test/core/end2end/end2end_tests.h", 
      "test/core/end2end/tests/cancel_test_helpers.h"
    ], 
    "language": "c", 
    "name": "end2end_nosec_test_cancel_in_a_vacuum", 
    "src": [
      "test/core/end2end/end2end_tests.h", 
      "test/core/end2end/tests/cancel_in_a_vacuum.c", 
      "test/core/end2end/tests/cancel_test_helpers.h"
    ]
  }, 
  {
    "deps": [
      "gpr", 
      "gpr_test_util", 
      "grpc_test_util_unsecure", 
      "grpc_unsecure"
    ], 
    "headers": [
      "test/core/end2end/end2end_tests.h", 
      "test/core/end2end/tests/cancel_test_helpers.h"
    ], 
    "language": "c", 
    "name": "end2end_nosec_test_cancel_with_status", 
    "src": [
      "test/core/end2end/end2end_tests.h", 
      "test/core/end2end/tests/cancel_test_helpers.h", 
      "test/core/end2end/tests/cancel_with_status.c"
    ]
  }, 
  {
    "deps": [
      "gpr", 
      "gpr_test_util", 
      "grpc_test_util_unsecure", 
      "grpc_unsecure"
    ], 
    "headers": [
      "test/core/end2end/end2end_tests.h", 
      "test/core/end2end/tests/cancel_test_helpers.h"
    ], 
    "language": "c", 
    "name": "end2end_nosec_test_channel_connectivity", 
    "src": [
      "test/core/end2end/end2end_tests.h", 
      "test/core/end2end/tests/cancel_test_helpers.h", 
      "test/core/end2end/tests/channel_connectivity.c"
    ]
  }, 
  {
    "deps": [
      "gpr", 
      "gpr_test_util", 
      "grpc_test_util_unsecure", 
      "grpc_unsecure"
    ], 
    "headers": [
      "test/core/end2end/end2end_tests.h", 
      "test/core/end2end/tests/cancel_test_helpers.h"
    ], 
    "language": "c", 
    "name": "end2end_nosec_test_channel_ping", 
    "src": [
      "test/core/end2end/end2end_tests.h", 
      "test/core/end2end/tests/cancel_test_helpers.h", 
      "test/core/end2end/tests/channel_ping.c"
    ]
  }, 
  {
    "deps": [
      "gpr", 
      "gpr_test_util", 
      "grpc_test_util_unsecure", 
      "grpc_unsecure"
    ], 
    "headers": [
      "test/core/end2end/end2end_tests.h", 
      "test/core/end2end/tests/cancel_test_helpers.h"
    ], 
    "language": "c", 
    "name": "end2end_nosec_test_compressed_payload", 
    "src": [
      "test/core/end2end/end2end_tests.h", 
      "test/core/end2end/tests/cancel_test_helpers.h", 
      "test/core/end2end/tests/compressed_payload.c"
    ]
  }, 
  {
    "deps": [
      "gpr", 
      "gpr_test_util", 
      "grpc_test_util_unsecure", 
      "grpc_unsecure"
    ], 
    "headers": [
      "test/core/end2end/end2end_tests.h", 
      "test/core/end2end/tests/cancel_test_helpers.h"
    ], 
    "language": "c", 
    "name": "end2end_nosec_test_default_host", 
    "src": [
      "test/core/end2end/end2end_tests.h", 
      "test/core/end2end/tests/cancel_test_helpers.h", 
      "test/core/end2end/tests/default_host.c"
    ]
  }, 
  {
    "deps": [
      "gpr", 
      "gpr_test_util", 
      "grpc_test_util_unsecure", 
      "grpc_unsecure"
    ], 
    "headers": [
      "test/core/end2end/end2end_tests.h", 
      "test/core/end2end/tests/cancel_test_helpers.h"
    ], 
    "language": "c", 
    "name": "end2end_nosec_test_disappearing_server", 
    "src": [
      "test/core/end2end/end2end_tests.h", 
      "test/core/end2end/tests/cancel_test_helpers.h", 
      "test/core/end2end/tests/disappearing_server.c"
    ]
  }, 
  {
    "deps": [
      "gpr", 
      "gpr_test_util", 
      "grpc_test_util_unsecure", 
      "grpc_unsecure"
    ], 
    "headers": [
      "test/core/end2end/end2end_tests.h", 
      "test/core/end2end/tests/cancel_test_helpers.h"
    ], 
    "language": "c", 
    "name": "end2end_nosec_test_empty_batch", 
    "src": [
      "test/core/end2end/end2end_tests.h", 
      "test/core/end2end/tests/cancel_test_helpers.h", 
      "test/core/end2end/tests/empty_batch.c"
    ]
  }, 
  {
    "deps": [
      "gpr", 
      "gpr_test_util", 
      "grpc_test_util_unsecure", 
      "grpc_unsecure"
    ], 
    "headers": [
      "test/core/end2end/end2end_tests.h", 
      "test/core/end2end/tests/cancel_test_helpers.h"
    ], 
    "language": "c", 
    "name": "end2end_nosec_test_graceful_server_shutdown", 
    "src": [
      "test/core/end2end/end2end_tests.h", 
      "test/core/end2end/tests/cancel_test_helpers.h", 
      "test/core/end2end/tests/graceful_server_shutdown.c"
    ]
  }, 
  {
    "deps": [
      "gpr", 
      "gpr_test_util", 
      "grpc_test_util_unsecure", 
      "grpc_unsecure"
    ], 
    "headers": [
      "test/core/end2end/end2end_tests.h", 
      "test/core/end2end/tests/cancel_test_helpers.h"
    ], 
    "language": "c", 
    "name": "end2end_nosec_test_high_initial_seqno", 
    "src": [
      "test/core/end2end/end2end_tests.h", 
      "test/core/end2end/tests/cancel_test_helpers.h", 
      "test/core/end2end/tests/high_initial_seqno.c"
    ]
  }, 
  {
    "deps": [
      "gpr", 
      "gpr_test_util", 
      "grpc_test_util_unsecure", 
      "grpc_unsecure"
    ], 
    "headers": [
      "test/core/end2end/end2end_tests.h", 
      "test/core/end2end/tests/cancel_test_helpers.h"
    ], 
    "language": "c", 
    "name": "end2end_nosec_test_hpack_size", 
    "src": [
      "test/core/end2end/end2end_tests.h", 
      "test/core/end2end/tests/cancel_test_helpers.h", 
      "test/core/end2end/tests/hpack_size.c"
    ]
  }, 
  {
    "deps": [
      "gpr", 
      "gpr_test_util", 
      "grpc_test_util_unsecure", 
      "grpc_unsecure"
    ], 
    "headers": [
      "test/core/end2end/end2end_tests.h", 
      "test/core/end2end/tests/cancel_test_helpers.h"
    ], 
    "language": "c", 
    "name": "end2end_nosec_test_invoke_large_request", 
    "src": [
      "test/core/end2end/end2end_tests.h", 
      "test/core/end2end/tests/cancel_test_helpers.h", 
      "test/core/end2end/tests/invoke_large_request.c"
    ]
  }, 
  {
    "deps": [
      "gpr", 
      "gpr_test_util", 
      "grpc_test_util_unsecure", 
      "grpc_unsecure"
    ], 
    "headers": [
      "test/core/end2end/end2end_tests.h", 
      "test/core/end2end/tests/cancel_test_helpers.h"
    ], 
    "language": "c", 
    "name": "end2end_nosec_test_large_metadata", 
    "src": [
      "test/core/end2end/end2end_tests.h", 
      "test/core/end2end/tests/cancel_test_helpers.h", 
      "test/core/end2end/tests/large_metadata.c"
    ]
  }, 
  {
    "deps": [
      "gpr", 
      "gpr_test_util", 
      "grpc_test_util_unsecure", 
      "grpc_unsecure"
    ], 
    "headers": [
      "test/core/end2end/end2end_tests.h", 
      "test/core/end2end/tests/cancel_test_helpers.h"
    ], 
    "language": "c", 
    "name": "end2end_nosec_test_max_concurrent_streams", 
    "src": [
      "test/core/end2end/end2end_tests.h", 
      "test/core/end2end/tests/cancel_test_helpers.h", 
      "test/core/end2end/tests/max_concurrent_streams.c"
    ]
  }, 
  {
    "deps": [
      "gpr", 
      "gpr_test_util", 
      "grpc_test_util_unsecure", 
      "grpc_unsecure"
    ], 
    "headers": [
      "test/core/end2end/end2end_tests.h", 
      "test/core/end2end/tests/cancel_test_helpers.h"
    ], 
    "language": "c", 
    "name": "end2end_nosec_test_max_message_length", 
    "src": [
      "test/core/end2end/end2end_tests.h", 
      "test/core/end2end/tests/cancel_test_helpers.h", 
      "test/core/end2end/tests/max_message_length.c"
    ]
  }, 
  {
    "deps": [
      "gpr", 
      "gpr_test_util", 
      "grpc_test_util_unsecure", 
      "grpc_unsecure"
    ], 
    "headers": [
      "test/core/end2end/end2end_tests.h", 
      "test/core/end2end/tests/cancel_test_helpers.h"
    ], 
    "language": "c", 
    "name": "end2end_nosec_test_metadata", 
    "src": [
      "test/core/end2end/end2end_tests.h", 
      "test/core/end2end/tests/cancel_test_helpers.h", 
      "test/core/end2end/tests/metadata.c"
    ]
  }, 
  {
    "deps": [
      "gpr", 
      "gpr_test_util", 
      "grpc_test_util_unsecure", 
      "grpc_unsecure"
    ], 
    "headers": [
      "test/core/end2end/end2end_tests.h", 
      "test/core/end2end/tests/cancel_test_helpers.h"
    ], 
    "language": "c", 
    "name": "end2end_nosec_test_negative_deadline", 
    "src": [
      "test/core/end2end/end2end_tests.h", 
      "test/core/end2end/tests/cancel_test_helpers.h", 
      "test/core/end2end/tests/negative_deadline.c"
    ]
  }, 
  {
    "deps": [
      "gpr", 
      "gpr_test_util", 
      "grpc_test_util_unsecure", 
      "grpc_unsecure"
    ], 
    "headers": [
      "test/core/end2end/end2end_tests.h", 
      "test/core/end2end/tests/cancel_test_helpers.h"
    ], 
    "language": "c", 
    "name": "end2end_nosec_test_no_op", 
    "src": [
      "test/core/end2end/end2end_tests.h", 
      "test/core/end2end/tests/cancel_test_helpers.h", 
      "test/core/end2end/tests/no_op.c"
    ]
  }, 
  {
    "deps": [
      "gpr", 
      "gpr_test_util", 
      "grpc_test_util_unsecure", 
      "grpc_unsecure"
    ], 
    "headers": [
      "test/core/end2end/end2end_tests.h", 
      "test/core/end2end/tests/cancel_test_helpers.h"
    ], 
    "language": "c", 
    "name": "end2end_nosec_test_payload", 
    "src": [
      "test/core/end2end/end2end_tests.h", 
      "test/core/end2end/tests/cancel_test_helpers.h", 
      "test/core/end2end/tests/payload.c"
    ]
  }, 
  {
    "deps": [
      "gpr", 
      "gpr_test_util", 
      "grpc_test_util_unsecure", 
      "grpc_unsecure"
    ], 
    "headers": [
      "test/core/end2end/end2end_tests.h", 
      "test/core/end2end/tests/cancel_test_helpers.h"
    ], 
    "language": "c", 
    "name": "end2end_nosec_test_ping_pong_streaming", 
    "src": [
      "test/core/end2end/end2end_tests.h", 
      "test/core/end2end/tests/cancel_test_helpers.h", 
      "test/core/end2end/tests/ping_pong_streaming.c"
    ]
  }, 
  {
    "deps": [
      "gpr", 
      "gpr_test_util", 
      "grpc_test_util_unsecure", 
      "grpc_unsecure"
    ], 
    "headers": [
      "test/core/end2end/end2end_tests.h", 
      "test/core/end2end/tests/cancel_test_helpers.h"
    ], 
    "language": "c", 
    "name": "end2end_nosec_test_registered_call", 
    "src": [
      "test/core/end2end/end2end_tests.h", 
      "test/core/end2end/tests/cancel_test_helpers.h", 
      "test/core/end2end/tests/registered_call.c"
    ]
  }, 
  {
    "deps": [
      "gpr", 
      "gpr_test_util", 
      "grpc_test_util_unsecure", 
      "grpc_unsecure"
    ], 
    "headers": [
      "test/core/end2end/end2end_tests.h", 
      "test/core/end2end/tests/cancel_test_helpers.h"
    ], 
    "language": "c", 
    "name": "end2end_nosec_test_request_with_flags", 
    "src": [
      "test/core/end2end/end2end_tests.h", 
      "test/core/end2end/tests/cancel_test_helpers.h", 
      "test/core/end2end/tests/request_with_flags.c"
    ]
  }, 
  {
    "deps": [
      "gpr", 
      "gpr_test_util", 
      "grpc_test_util_unsecure", 
      "grpc_unsecure"
    ], 
    "headers": [
      "test/core/end2end/end2end_tests.h", 
      "test/core/end2end/tests/cancel_test_helpers.h"
    ], 
    "language": "c", 
    "name": "end2end_nosec_test_request_with_payload", 
    "src": [
      "test/core/end2end/end2end_tests.h", 
      "test/core/end2end/tests/cancel_test_helpers.h", 
      "test/core/end2end/tests/request_with_payload.c"
    ]
  }, 
  {
    "deps": [
      "gpr", 
      "gpr_test_util", 
      "grpc_test_util_unsecure", 
      "grpc_unsecure"
    ], 
    "headers": [
      "test/core/end2end/end2end_tests.h", 
      "test/core/end2end/tests/cancel_test_helpers.h"
    ], 
    "language": "c", 
    "name": "end2end_nosec_test_server_finishes_request", 
    "src": [
      "test/core/end2end/end2end_tests.h", 
      "test/core/end2end/tests/cancel_test_helpers.h", 
      "test/core/end2end/tests/server_finishes_request.c"
    ]
  }, 
  {
    "deps": [
      "gpr", 
      "gpr_test_util", 
      "grpc_test_util_unsecure", 
      "grpc_unsecure"
    ], 
    "headers": [
      "test/core/end2end/end2end_tests.h", 
      "test/core/end2end/tests/cancel_test_helpers.h"
    ], 
    "language": "c", 
    "name": "end2end_nosec_test_shutdown_finishes_calls", 
    "src": [
      "test/core/end2end/end2end_tests.h", 
      "test/core/end2end/tests/cancel_test_helpers.h", 
      "test/core/end2end/tests/shutdown_finishes_calls.c"
    ]
  }, 
  {
    "deps": [
      "gpr", 
      "gpr_test_util", 
      "grpc_test_util_unsecure", 
      "grpc_unsecure"
    ], 
    "headers": [
      "test/core/end2end/end2end_tests.h", 
      "test/core/end2end/tests/cancel_test_helpers.h"
    ], 
    "language": "c", 
    "name": "end2end_nosec_test_shutdown_finishes_tags", 
    "src": [
      "test/core/end2end/end2end_tests.h", 
      "test/core/end2end/tests/cancel_test_helpers.h", 
      "test/core/end2end/tests/shutdown_finishes_tags.c"
    ]
  }, 
  {
    "deps": [
      "gpr", 
      "gpr_test_util", 
      "grpc_test_util_unsecure", 
      "grpc_unsecure"
    ], 
    "headers": [
      "test/core/end2end/end2end_tests.h", 
      "test/core/end2end/tests/cancel_test_helpers.h"
    ], 
    "language": "c", 
    "name": "end2end_nosec_test_simple_delayed_request", 
    "src": [
      "test/core/end2end/end2end_tests.h", 
      "test/core/end2end/tests/cancel_test_helpers.h", 
      "test/core/end2end/tests/simple_delayed_request.c"
    ]
  }, 
  {
    "deps": [
      "gpr", 
      "gpr_test_util", 
      "grpc_test_util_unsecure", 
      "grpc_unsecure"
    ], 
    "headers": [
      "test/core/end2end/end2end_tests.h", 
      "test/core/end2end/tests/cancel_test_helpers.h"
    ], 
    "language": "c", 
    "name": "end2end_nosec_test_simple_request", 
    "src": [
      "test/core/end2end/end2end_tests.h", 
      "test/core/end2end/tests/cancel_test_helpers.h", 
      "test/core/end2end/tests/simple_request.c"
    ]
  }, 
  {
    "deps": [
      "gpr", 
      "gpr_test_util", 
      "grpc_test_util_unsecure", 
      "grpc_unsecure"
    ], 
    "headers": [
      "test/core/end2end/end2end_tests.h", 
      "test/core/end2end/tests/cancel_test_helpers.h"
    ], 
    "language": "c", 
    "name": "end2end_nosec_test_trailing_metadata", 
    "src": [
      "test/core/end2end/end2end_tests.h", 
      "test/core/end2end/tests/cancel_test_helpers.h", 
      "test/core/end2end/tests/trailing_metadata.c"
    ]
  }, 
  {
    "deps": [], 
    "headers": [], 
    "language": "c", 
    "name": "end2end_certs", 
    "src": [
      "test/core/end2end/data/server1_cert.c", 
      "test/core/end2end/data/server1_key.c", 
      "test/core/end2end/data/test_root_cert.c"
    ]
  }, 
  {
    "deps": [
      "gpr", 
      "gpr_test_util", 
      "grpc_test_util_unsecure", 
      "grpc_unsecure"
    ], 
    "headers": [
      "test/core/bad_client/bad_client.h"
    ], 
    "language": "c", 
    "name": "bad_client_test", 
    "src": [
      "test/core/bad_client/bad_client.c", 
      "test/core/bad_client/bad_client.h"
    ]
  }, 
  {
    "deps": [
      "gpr", 
      "gpr_test_util", 
      "grpc", 
      "grpc_test_util"
    ], 
    "headers": [
      "test/core/bad_ssl/server.h"
    ], 
    "language": "c", 
    "name": "bad_ssl_test_server", 
    "src": [
      "test/core/bad_ssl/server.c", 
      "test/core/bad_ssl/server.h"
    ]
  }
]<|MERGE_RESOLUTION|>--- conflicted
+++ resolved
@@ -17294,7 +17294,6 @@
   }, 
   {
     "deps": [
-<<<<<<< HEAD
       "bad_client_test", 
       "gpr", 
       "gpr_test_util", 
@@ -17306,7 +17305,10 @@
     "name": "window_overflow_bad_client_test", 
     "src": [
       "test/core/bad_client/tests/window_overflow.c"
-=======
+    ]
+  }, 
+  {
+    "deps": [
       "bad_ssl_test_server", 
       "gpr", 
       "gpr_test_util", 
@@ -17361,7 +17363,6 @@
     "name": "bad_ssl_cert_test", 
     "src": [
       "test/core/bad_ssl/bad_ssl_test.c"
->>>>>>> 788767a1
     ]
   }, 
   {
