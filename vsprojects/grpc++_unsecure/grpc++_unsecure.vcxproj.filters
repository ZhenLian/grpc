<?xml version="1.0" encoding="utf-8"?>
<Project ToolsVersion="4.0" xmlns="http://schemas.microsoft.com/developer/msbuild/2003">
  <ItemGroup>
    <ClCompile Include="..\..\src\cpp\common\insecure_create_auth_context.cc">
      <Filter>src\cpp\common</Filter>
    </ClCompile>
    <ClCompile Include="..\..\src\cpp\client\channel.cc">
      <Filter>src\cpp\client</Filter>
    </ClCompile>
    <ClCompile Include="..\..\src\cpp\client\channel_arguments.cc">
      <Filter>src\cpp\client</Filter>
    </ClCompile>
    <ClCompile Include="..\..\src\cpp\client\client_context.cc">
      <Filter>src\cpp\client</Filter>
    </ClCompile>
    <ClCompile Include="..\..\src\cpp\client\create_channel.cc">
      <Filter>src\cpp\client</Filter>
    </ClCompile>
    <ClCompile Include="..\..\src\cpp\client\credentials.cc">
      <Filter>src\cpp\client</Filter>
    </ClCompile>
    <ClCompile Include="..\..\src\cpp\client\generic_stub.cc">
      <Filter>src\cpp\client</Filter>
    </ClCompile>
    <ClCompile Include="..\..\src\cpp\client\insecure_credentials.cc">
      <Filter>src\cpp\client</Filter>
    </ClCompile>
    <ClCompile Include="..\..\src\cpp\client\internal_stub.cc">
      <Filter>src\cpp\client</Filter>
    </ClCompile>
    <ClCompile Include="..\..\src\cpp\common\call.cc">
      <Filter>src\cpp\common</Filter>
    </ClCompile>
    <ClCompile Include="..\..\src\cpp\common\completion_queue.cc">
      <Filter>src\cpp\common</Filter>
    </ClCompile>
    <ClCompile Include="..\..\src\cpp\common\rpc_method.cc">
      <Filter>src\cpp\common</Filter>
    </ClCompile>
    <ClCompile Include="..\..\src\cpp\proto\proto_utils.cc">
      <Filter>src\cpp\proto</Filter>
    </ClCompile>
    <ClCompile Include="..\..\src\cpp\server\async_generic_service.cc">
      <Filter>src\cpp\server</Filter>
    </ClCompile>
    <ClCompile Include="..\..\src\cpp\server\create_default_thread_pool.cc">
      <Filter>src\cpp\server</Filter>
    </ClCompile>
    <ClCompile Include="..\..\src\cpp\server\insecure_server_credentials.cc">
      <Filter>src\cpp\server</Filter>
    </ClCompile>
    <ClCompile Include="..\..\src\cpp\server\server.cc">
      <Filter>src\cpp\server</Filter>
    </ClCompile>
    <ClCompile Include="..\..\src\cpp\server\server_builder.cc">
      <Filter>src\cpp\server</Filter>
    </ClCompile>
    <ClCompile Include="..\..\src\cpp\server\server_context.cc">
      <Filter>src\cpp\server</Filter>
    </ClCompile>
    <ClCompile Include="..\..\src\cpp\server\server_credentials.cc">
      <Filter>src\cpp\server</Filter>
    </ClCompile>
    <ClCompile Include="..\..\src\cpp\server\thread_pool.cc">
      <Filter>src\cpp\server</Filter>
    </ClCompile>
    <ClCompile Include="..\..\src\cpp\util\byte_buffer.cc">
      <Filter>src\cpp\util</Filter>
    </ClCompile>
    <ClCompile Include="..\..\src\cpp\util\slice.cc">
      <Filter>src\cpp\util</Filter>
    </ClCompile>
    <ClCompile Include="..\..\src\cpp\util\status.cc">
      <Filter>src\cpp\util</Filter>
    </ClCompile>
    <ClCompile Include="..\..\src\cpp\util\time.cc">
      <Filter>src\cpp\util</Filter>
    </ClCompile>
  </ItemGroup>
  <ItemGroup>
    <ClInclude Include="..\..\include\grpc++\async_generic_service.h">
      <Filter>include\grpc++</Filter>
    </ClInclude>
    <ClInclude Include="..\..\include\grpc++\async_unary_call.h">
      <Filter>include\grpc++</Filter>
    </ClInclude>
    <ClInclude Include="..\..\include\grpc++\auth_context.h">
      <Filter>include\grpc++</Filter>
    </ClInclude>
    <ClInclude Include="..\..\include\grpc++\byte_buffer.h">
      <Filter>include\grpc++</Filter>
    </ClInclude>
    <ClInclude Include="..\..\include\grpc++\channel_arguments.h">
      <Filter>include\grpc++</Filter>
    </ClInclude>
    <ClInclude Include="..\..\include\grpc++\channel_interface.h">
      <Filter>include\grpc++</Filter>
    </ClInclude>
    <ClInclude Include="..\..\include\grpc++\client_context.h">
      <Filter>include\grpc++</Filter>
    </ClInclude>
    <ClInclude Include="..\..\include\grpc++\completion_queue.h">
      <Filter>include\grpc++</Filter>
    </ClInclude>
    <ClInclude Include="..\..\include\grpc++\config.h">
      <Filter>include\grpc++</Filter>
    </ClInclude>
    <ClInclude Include="..\..\include\grpc++\config_protobuf.h">
      <Filter>include\grpc++</Filter>
    </ClInclude>
    <ClInclude Include="..\..\include\grpc++\create_channel.h">
      <Filter>include\grpc++</Filter>
    </ClInclude>
    <ClInclude Include="..\..\include\grpc++\credentials.h">
      <Filter>include\grpc++</Filter>
    </ClInclude>
    <ClInclude Include="..\..\include\grpc++\generic_stub.h">
      <Filter>include\grpc++</Filter>
    </ClInclude>
    <ClInclude Include="..\..\include\grpc++\impl\call.h">
      <Filter>include\grpc++\impl</Filter>
    </ClInclude>
    <ClInclude Include="..\..\include\grpc++\impl\client_unary_call.h">
      <Filter>include\grpc++\impl</Filter>
    </ClInclude>
    <ClInclude Include="..\..\include\grpc++\impl\grpc_library.h">
      <Filter>include\grpc++\impl</Filter>
    </ClInclude>
    <ClInclude Include="..\..\include\grpc++\impl\internal_stub.h">
      <Filter>include\grpc++\impl</Filter>
    </ClInclude>
    <ClInclude Include="..\..\include\grpc++\impl\proto_utils.h">
      <Filter>include\grpc++\impl</Filter>
    </ClInclude>
    <ClInclude Include="..\..\include\grpc++\impl\rpc_method.h">
      <Filter>include\grpc++\impl</Filter>
    </ClInclude>
    <ClInclude Include="..\..\include\grpc++\impl\rpc_service_method.h">
      <Filter>include\grpc++\impl</Filter>
    </ClInclude>
    <ClInclude Include="..\..\include\grpc++\impl\serialization_traits.h">
      <Filter>include\grpc++\impl</Filter>
    </ClInclude>
    <ClInclude Include="..\..\include\grpc++\impl\service_type.h">
      <Filter>include\grpc++\impl</Filter>
    </ClInclude>
    <ClInclude Include="..\..\include\grpc++\impl\sync.h">
      <Filter>include\grpc++\impl</Filter>
    </ClInclude>
    <ClInclude Include="..\..\include\grpc++\impl\sync_cxx11.h">
      <Filter>include\grpc++\impl</Filter>
    </ClInclude>
    <ClInclude Include="..\..\include\grpc++\impl\sync_no_cxx11.h">
      <Filter>include\grpc++\impl</Filter>
    </ClInclude>
    <ClInclude Include="..\..\include\grpc++\impl\thd.h">
      <Filter>include\grpc++\impl</Filter>
    </ClInclude>
    <ClInclude Include="..\..\include\grpc++\impl\thd_cxx11.h">
      <Filter>include\grpc++\impl</Filter>
    </ClInclude>
    <ClInclude Include="..\..\include\grpc++\impl\thd_no_cxx11.h">
      <Filter>include\grpc++\impl</Filter>
    </ClInclude>
    <ClInclude Include="..\..\include\grpc++\server.h">
      <Filter>include\grpc++</Filter>
    </ClInclude>
    <ClInclude Include="..\..\include\grpc++\server_builder.h">
      <Filter>include\grpc++</Filter>
    </ClInclude>
    <ClInclude Include="..\..\include\grpc++\server_context.h">
      <Filter>include\grpc++</Filter>
    </ClInclude>
    <ClInclude Include="..\..\include\grpc++\server_credentials.h">
      <Filter>include\grpc++</Filter>
    </ClInclude>
    <ClInclude Include="..\..\include\grpc++\slice.h">
      <Filter>include\grpc++</Filter>
    </ClInclude>
    <ClInclude Include="..\..\include\grpc++\status.h">
      <Filter>include\grpc++</Filter>
    </ClInclude>
    <ClInclude Include="..\..\include\grpc++\status_code_enum.h">
      <Filter>include\grpc++</Filter>
    </ClInclude>
    <ClInclude Include="..\..\include\grpc++\stream.h">
      <Filter>include\grpc++</Filter>
    </ClInclude>
    <ClInclude Include="..\..\include\grpc++\thread_pool_interface.h">
      <Filter>include\grpc++</Filter>
    </ClInclude>
    <ClInclude Include="..\..\include\grpc++\time.h">
      <Filter>include\grpc++</Filter>
    </ClInclude>
  </ItemGroup>
  <ItemGroup>
    <ClInclude Include="..\..\src\cpp\common\insecure_auth_context.h">
      <Filter>src\cpp\common</Filter>
    </ClInclude>
    <ClInclude Include="..\..\src\cpp\client\channel.h">
      <Filter>src\cpp\client</Filter>
    </ClInclude>
<<<<<<< HEAD
    <ClInclude Include="..\..\src\cpp\common\create_auth_context.h">
      <Filter>src\cpp\common</Filter>
    </ClInclude>
    <ClInclude Include="..\..\src\cpp\proto\proto_utils.h">
      <Filter>src\cpp\proto</Filter>
    </ClInclude>
=======
>>>>>>> d4268649
    <ClInclude Include="..\..\src\cpp\server\thread_pool.h">
      <Filter>src\cpp\server</Filter>
    </ClInclude>
  </ItemGroup>

  <ItemGroup>
    <Filter Include="include">
      <UniqueIdentifier>{5c4eb19f-d511-e8fd-e1d6-c377cdc7d3b1}</UniqueIdentifier>
    </Filter>
    <Filter Include="include\grpc++">
      <UniqueIdentifier>{eceb50c0-bb49-3812-b6bd-b0af6df81da7}</UniqueIdentifier>
    </Filter>
    <Filter Include="include\grpc++\impl">
      <UniqueIdentifier>{dadc0002-f2ac-451b-a9b8-33b8de10b5fc}</UniqueIdentifier>
    </Filter>
    <Filter Include="src">
      <UniqueIdentifier>{cce6a85d-1111-3834-6825-31e170d93cff}</UniqueIdentifier>
    </Filter>
    <Filter Include="src\cpp">
      <UniqueIdentifier>{1e5fd68c-bd87-e803-42b0-75a7fa19b91d}</UniqueIdentifier>
    </Filter>
    <Filter Include="src\cpp\client">
      <UniqueIdentifier>{ff72923a-6499-8d2a-e0fb-6d574b85d77e}</UniqueIdentifier>
    </Filter>
    <Filter Include="src\cpp\common">
      <UniqueIdentifier>{ed8e4daa-825f-fbe5-2a45-846ad9165d3d}</UniqueIdentifier>
    </Filter>
    <Filter Include="src\cpp\proto">
      <UniqueIdentifier>{10b51a99-2e57-249e-ce23-3ab8c6b99ffb}</UniqueIdentifier>
    </Filter>
    <Filter Include="src\cpp\server">
      <UniqueIdentifier>{8a54a279-d14b-4237-0df3-1ffe1ef5a7af}</UniqueIdentifier>
    </Filter>
    <Filter Include="src\cpp\util">
      <UniqueIdentifier>{fb5d9a64-20ca-5119-ed38-04a3cf94923d}</UniqueIdentifier>
    </Filter>
  </ItemGroup>
</Project>
<|MERGE_RESOLUTION|>--- conflicted
+++ resolved
@@ -200,15 +200,9 @@
     <ClInclude Include="..\..\src\cpp\client\channel.h">
       <Filter>src\cpp\client</Filter>
     </ClInclude>
-<<<<<<< HEAD
     <ClInclude Include="..\..\src\cpp\common\create_auth_context.h">
       <Filter>src\cpp\common</Filter>
     </ClInclude>
-    <ClInclude Include="..\..\src\cpp\proto\proto_utils.h">
-      <Filter>src\cpp\proto</Filter>
-    </ClInclude>
-=======
->>>>>>> d4268649
     <ClInclude Include="..\..\src\cpp\server\thread_pool.h">
       <Filter>src\cpp\server</Filter>
     </ClInclude>
